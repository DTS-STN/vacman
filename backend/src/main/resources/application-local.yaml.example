#######################################################################################################################
#
# Example application-local.yaml file...
#
# Copy this file to application-local.yaml and update the values as required.
#
#######################################################################################################################

#
# Disable security configuration for API endpoints.
# ⚠️ DO NOT USE ::: CURRENTLY NOT WORKING ⚠️
#

application:
  security:
    disabled: true

---

#
# Log levels.
# Increase or decrease logging as desired.
#

logging:
  level:
    '[ca.gov.dtsstn.vacman.api]': trace
    '[io.micrometer.registry.otlp.OtlpMeterRegistry]': off
    '[org.hibernate]': debug
    '[org.springframework]': debug

---

#
# Actuator setting
# Useful to troubleshoot configuration problems.
#

management:
  endpoint:
    env:
      show-values: always
    health:
      show-details: always
  endpoints:
    web:
      exposure:
        include:
          - beans
          - health

---

#
# Connect to a persistent H2 instance
# Use if you want to keep data between restarts.
#

spring:
  datasource:
    url: jdbc:h2:file:./target/testdb;MODE=MSSQLServer;DATABASE_TO_UPPER=false;CASE_INSENSITIVE_IDENTIFIERS=true;DB_CLOSE_DELAY=-1;
    username: sa
    password:
  liquibase:
    contexts: h2, dev
    drop-first: true

---

#
# Connect to a local MSSQL database.
#

spring:
  datasource:
    url: jdbc:sqlserver://localhost;databaseName=master;encrypt=false;
    username: sa
    password: p@ssword1
  jpa:
    hibernate:
    properties:
      '[hibernate.default_schema]': dbo
      '[hibernate.format_sql]': true
    show-sql: true
  liquibase:
<<<<<<< HEAD
    enabled: true
    change-log: classpath:db/changelog/db.changelog-master.yaml
    #contexts: dev # If you want to add test data
=======
    contexts: mssql, dev
    drop-first: true
>>>>>>> 2194a00b

---

#
# Configure the MS Graph client secret.
#

spring:
  security:
    oauth2:
      client:
        registration:
          ms-graph:
            client-secret: password

---

#
# GCNotify settings
#

application:
  gcnotify:
    api-key: # must be set externally (ex: 00000000-0000-0000-0000-000000000000)
    profile-created-template-id: # must be set externally (ex: 00000000-0000-0000-0000-000000000000)
    profile-updated-template-id:  # must be set externally (ex: 00000000-0000-0000-0000-000000000000)
    profile-approved-template-id: # must be set externally (ex: 00000000-0000-0000-0000-000000000000)<|MERGE_RESOLUTION|>--- conflicted
+++ resolved
@@ -83,14 +83,9 @@
       '[hibernate.format_sql]': true
     show-sql: true
   liquibase:
-<<<<<<< HEAD
     enabled: true
     change-log: classpath:db/changelog/db.changelog-master.yaml
     #contexts: dev # If you want to add test data
-=======
-    contexts: mssql, dev
-    drop-first: true
->>>>>>> 2194a00b
 
 ---
 
