#######################################################################################################################
#
# Standard Spring Boot properties. Full reference available at:
# https://docs.spring.io/spring-boot/docs/current/reference/htmlsingle/#common-application-properties
#
# This application supports configuration overrides using the following resolution order:
#
#   1. The usual Spring Boot configuration resolution: https://docs.spring.io/spring-boot/docs/current/reference/html/features.html#features.external-config
#   2. Config file src/main/resources/application-local.yaml
#
# To set configuration properties that are local to your development environment (for example log levels or database connection
# strings), create the file src/main/resources/application-local.yaml. This file is not managed by Git, so there is no chance of
# accidentally pushing your custom configuration to the project repository.
#
#######################################################################################################################

---

#
# ------------------------------------------------------------------------------------
# server properties
# ------------------------------------------------------------------------------------
#

server:
  compression:
    enabled: true
  shutdown: graceful

---

#
# ------------------------------------------------------------------------------------
# Basic Spring Boot properties
# ------------------------------------------------------------------------------------
#

spring:
  application:
    name: vacman-api
  data:
    web:
      pageable:
        one-indexed-parameters: true
        max-page-size: 200
  devtools:
    livereload:
      enabled: false
  jackson:
    default-property-inclusion: non-null
    mapper:
      sort-properties-alphabetically: true
    serialization:
      indent-output: true

---

#
# ------------------------------------------------------------------------------------
# DataSource configuration
# ------------------------------------------------------------------------------------
# See https://docs.spring.io/spring-boot/reference/data/sql.html
#

spring:
  datasource:
    name: ${spring.application.name}
    url: jdbc:h2:mem:testdb;MODE=MSSQLServer;DATABASE_TO_UPPER=false;CASE_INSENSITIVE_IDENTIFIERS=true;DB_CLOSE_DELAY=-1;
    hikari: # see https://github.com/brettwooldridge/HikariCP#frequently-used
      # Specifies the maximum time (in milliseconds) to wait for a connection from the pool before timing out.
      connection-timeout: 30000
      # Maximum time (in milliseconds) that a connection is allowed to sit idle in the pool.
      # This setting only applies when minimumIdle is defined as less than maximumPoolSize.
      idle-timeout: 600000
      # An in-use connection will be retired upon its return to the pool once this time is exceeded.
      # Helps in cycling connections and preventing stale connections.
      max-lifetime: 900000 # 900,000 ms is 15 minutes
      # Maximum size that the pool is allowed to reach, including both idle and in-use connections.
      maximum-pool-size: 10
      # Minimum number of idle connections that HikariCP tries to maintain in the pool.
      # If idle connections dip below this value, HikariCP will make best-effort attempts to add new connections.
      # For optimal performance and responsiveness to burst demand, it's recommended to set this
      # to the same value as maximumPoolSize, creating a fixed-size connection pool.
      minimum-idle: 10
  jpa:
    hibernate:
      ddl-auto: validate
      naming:
        # Use the exact names for tables and columns as specified in the entity classes
        physical-strategy: org.hibernate.boot.model.naming.PhysicalNamingStrategyStandardImpl
  liquibase:
    enabled: true
<<<<<<< HEAD
=======
    contexts: h2, dev
>>>>>>> 2194a00b
    change-log: classpath:db/changelog/db.changelog-master.yaml

---

#
# ------------------------------------------------------------------------------------
# OAuth 2.0 Resource Server JWT Configuration (for Microsoft Entra ID)
# ------------------------------------------------------------------------------------
# Configures this application as an OAuth 2.0 Resource Server, specifically for validating JWTs (JSON Web Tokens) issued by
# Microsoft Entra ID. This setup enables the protection of API endpoints by requiring valid JWTs.
#
# Spring Security JWT Resource Server Documentation:
# https://docs.spring.io/spring-security/reference/servlet/oauth2/resource-server/jwt.html
#

spring:
  security:
    oauth2:
      resourceserver:
        jwt:
          # Specifies the intended audience(s) of the JWT. For Microsoft Entra ID, this is typically the Application (Client) ID
          # of this API's app registration in Entra ID. The value here MUST exactly match the 'aud' (audience) claim in the incoming JWT.
          audiences: ${application.entra-id.client-id}
          # Defines the JWT claim that contains the user's application roles or permissions. Spring Security will use the values from this
          # claim (eg: "roles": ["User.Read", "Admin.Write"]) to populate the GrantedAuthorities for the authenticated principal.
          authorities-claim-name: roles
          # The URI that uniquely identifies the Microsoft Entra ID tenant as the token issuer.
          issuer-uri: https://login.microsoftonline.com/${application.entra-id.tenant-id}/v2.0

---

#
# ------------------------------------------------------------------------------------
# OAuth 2.0 Client Configuration (for this application to call other APIs)
# ------------------------------------------------------------------------------------
# Configures this application to act as an OAuth 2.0 client, enabling it to securely call external APIs (eg: Microsoft Graph)
# by obtaining access tokens. This specific setup is for Microsoft Entra ID using the client credentials grant.
#
# Spring Security OAuth2 Client Documentation:
# https://docs.spring.io/spring-security/reference/servlet/oauth2/client/index.html
#

spring:
  security:
    oauth2:
      client:
        # See: https://docs.spring.io/spring-security/reference/servlet/oauth2/client/core.html#oauth2-client-provider-settings
        provider:
          esdc-edsc:
            issuer-uri: https://login.microsoftonline.com/${application.entra-id.tenant-id}/v2.0
        registration:
          ms-graph:
            provider: esdc-edsc
            # The Application (Client) ID of this application's registration in Microsoft Entra ID.
            # This ID uniquely identifies this application when it requests tokens from Entra ID.
            client-id: ${application.entra-id.client-id}
            # The client secret for this application's registration in Microsoft Entra ID.
            # ‼ CRITICAL ‼  ::: This is a sensitive value. It MUST be set externally.
            client-secret: # (example format: xxxxx~yyyyyyyyyyyyyyyyyyyyyyyyyyyyyyyyyy)
            # The scopes this client requests when obtaining an access token for Microsoft Graph.
            # 'https://graph.microsoft.com/.default' is a special scope for Microsoft identity platform that requests all
            # statically configured application permissions (not delegated permissions) for this client registration in Entra ID
            # for the Microsoft Graph resource.
            scope: https://graph.microsoft.com/.default
            # Specifies the OAuth 2.0 grant type this client will use. 'client_credentials' is used for service-to-service
            # communication where the application authenticates itself directly to the authorization server using its client ID
            # and client secret, without any end-user interaction.
            authorization-grant-type: client_credentials

---

#
# ------------------------------------------------------------------------------------
# Spring Boot Actuator configuration
# ------------------------------------------------------------------------------------
# See https://docs.spring.io/spring-boot/appendix/application-properties/index.html#appendix.application-properties.actuator
#

management:
  endpoint:
    env:
      show-values: when-authorized
    health:
      probes:
        enabled: true
      show-components: always
      show-details: when-authorized
  endpoints:
    web:
      exposure:
        include:
          - health
          - metrics
  otlp:
    metrics:
      export:
        enabled: false # set to true and add `spring.otlp.metrics.export.url` to enable metrics export

---

#
# ------------------------------------------------------------------------------------
# SpringDoc OpenAPI & Swagger UI Configuration
# ------------------------------------------------------------------------------------
# These properties customize the generation of the OpenAPI 3.0 specification for this API and the behavior of the integrated
# Swagger UI.
#
# SpringDoc Documentation: https://springdoc.org/
#

springdoc:
  swagger-ui:
    display-request-duration: true
    oauth:
      client-id: ${application.swagger-ui.authentication.oauth.client-id}
      scopes: ${application.swagger-ui.authentication.oauth.client-id}/.default
      use-pkce-with-authorization-code-grant: true
  writer-with-default-pretty-printer: true
  writer-with-order-by-keys: true

---

#######################################################################################################################
#
# Application properties..
#
#######################################################################################################################

application:
  async:
    enabled: true
  caching:
    enabled: true
    caches:
      cities:
        expire-after-write: 1
        time-unit: minutes
      classifications:
        expire-after-write: 1
        time-unit: minutes
      employment-equities:
        expire-after-write: 1
        time-unit: minutes
      employment-opportunities:
        expire-after-write: 1
        time-unit: minutes
      employment-tenures:
        expire-after-write: 1
        time-unit: minutes
      languages:
        expire-after-write: 1
        time-unit: minutes
      language-referral-types:
        expire-after-write: 1
        time-unit: minutes
      language-requirements:
        expire-after-write: 1
        time-unit: minutes
      non-advertised-appointments:
        expire-after-write: 1
        time-unit: minutes
      priority-levels:
        expire-after-write: 1
        time-unit: minutes
      profile-statuses:
        expire-after-write: 1
        time-unit: minutes
      provinces:
        expire-after-write: 1
        time-unit: minutes
      request-statuses:
        expire-after-write: 1
        time-unit: minutes
      security-clearances:
        expire-after-write: 1
        time-unit: minutes
      selection-process-types:
        expire-after-write: 1
        time-unit: minutes
      user-types:
        expire-after-write: 1
        time-unit: minutes
      wfa-statuses:
        expire-after-write: 1
        time-unit: minutes
      work-schedules:
        expire-after-write: 1
        time-unit: minutes
      work-units:
        expire-after-write: 1
        time-unit: minutes
  entra-id:
    client-id: ea3a6648-7e77-445b-b777-486d26367ee8
    tenant-id: 9ed55846-8a81-4246-acd8-b1a01abfc0d1
  gcnotify:
    base-url: https://api.notification.canada.ca/v2/notifications
    connect-timeout: 30s
    read-timeout: 30s
    api-key: 00000000-0000-0000-0000-000000000000 # must be set externally (ex: 00000000-0000-0000-0000-000000000000)
    profile-approved-template-id: 00000000-0000-0000-0000-000000000000 # must be set externally (ex: 00000000-0000-0000-0000-000000000000)
    profile-created-template-id: 00000000-0000-0000-0000-000000000000 # must be set externally (ex: 00000000-0000-0000-0000-000000000000)
    profile-updated-template-id: 00000000-0000-0000-0000-000000000000 # must be set externally (ex: 00000000-0000-0000-0000-000000000000)
    profile-pending-template-id: 00000000-0000-0000-0000-000000000000 # must be set externally (ex: 00000000-0000-0000-0000-000000000000)
  ms-graph:
    base-url: https://graph.microsoft.com/v1.0
    connect-timeout: 10s
    read-timeout: 30s
  requests:
    enabled: false
  swagger-ui:
    application-name: Vacancy Manager API -- OpenAPI 3.0
    authentication:
      oauth:
        client-id: ${application.entra-id.client-id}
        authorization-url: https://login.microsoftonline.com/${application.entra-id.tenant-id}/oauth2/v2.0/authorize
        token-url: https://login.microsoftonline.com/${application.entra-id.tenant-id}/oauth2/v2.0/token
    contact-name: Digital Technology Solutions
    contact-url: https://github.com/dts-stn/vacman/
    description: |
      This OpenAPI document describes the key areas where developers typically engage with the Vacancy Manager API.
    tos-url: https://www.canada.ca/en/transparency/terms.html

---

#
# Import developer-specific local configurations (eg: application-local.yaml)
# for all profiles *except* 'test'. This allows local overrides without affecting tests.
#
# ⚠️ Important: to ensure proper overriding of properties, the `application-local.yaml` imports must
#               be placed after all other configurations.
#

spring:
  config:
    activate:
      on-profile: '!test'
    import:
      - optional:application-local.yml
      - optional:application-local.yaml<|MERGE_RESOLUTION|>--- conflicted
+++ resolved
@@ -90,10 +90,6 @@
         physical-strategy: org.hibernate.boot.model.naming.PhysicalNamingStrategyStandardImpl
   liquibase:
     enabled: true
-<<<<<<< HEAD
-=======
-    contexts: h2, dev
->>>>>>> 2194a00b
     change-log: classpath:db/changelog/db.changelog-master.yaml
 
 ---
