#######################################################################################################################
#
# Standard Spring Boot properties. Full reference available at:
# https://docs.spring.io/spring-boot/docs/current/reference/htmlsingle/#common-application-properties
#
# This application supports configuration overrides using the following resolution order:
#
#   1. The usual Spring Boot configuration resolution: https://docs.spring.io/spring-boot/docs/current/reference/html/features.html#features.external-config
#   2. Config file src/main/resources/application-local.yaml
#
# To set configuration properties that are local to your development environment (for example log levels or database connection
# strings), create the file src/main/resources/application-local.yaml. This file is not managed by Git, so there is no chance of
# accidentally pushing your custom configuration to the project repository.
#
#######################################################################################################################

---

#
# ------------------------------------------------------------------------------------
# server properties
# ------------------------------------------------------------------------------------
#

server:
  compression:
    enabled: true
  shutdown: graceful

---

#
# ------------------------------------------------------------------------------------
# Basic Spring Boot properties
# ------------------------------------------------------------------------------------
#

spring:
  application:
    name: vacman-api
  data:
    web:
      pageable:
        one-indexed-parameters: true
        max-page-size: 200
  devtools:
    livereload:
      enabled: false
  jackson:
    default-property-inclusion: non-null
    mapper:
      sort-properties-alphabetically: true
    serialization:
      indent-output: true

---

#
# ------------------------------------------------------------------------------------
# DataSource configuration
# ------------------------------------------------------------------------------------
# See https://docs.spring.io/spring-boot/reference/data/sql.html
#

spring:
  datasource:
    name: ${spring.application.name}
    url: jdbc:h2:mem:testdb;MODE=MSSQLServer;DATABASE_TO_UPPER=false;CASE_INSENSITIVE_IDENTIFIERS=true;DB_CLOSE_DELAY=-1;
    hikari: # see https://github.com/brettwooldridge/HikariCP#frequently-used
      # Specifies the maximum time (in milliseconds) to wait for a connection from the pool before timing out.
      connection-timeout: 30000
      # Maximum time (in milliseconds) that a connection is allowed to sit idle in the pool.
      # This setting only applies when minimumIdle is defined as less than maximumPoolSize.
      idle-timeout: 600000
      # An in-use connection will be retired upon its return to the pool once this time is exceeded.
      # Helps in cycling connections and preventing stale connections.
      max-lifetime: 900000 # 900,000 ms is 15 minutes
      # Maximum size that the pool is allowed to reach, including both idle and in-use connections.
      maximum-pool-size: 10
      # Minimum number of idle connections that HikariCP tries to maintain in the pool.
      # If idle connections dip below this value, HikariCP will make best-effort attempts to add new connections.
      # For optimal performance and responsiveness to burst demand, it's recommended to set this
      # to the same value as maximumPoolSize, creating a fixed-size connection pool.
      minimum-idle: 10
  jpa:
    hibernate:
      ddl-auto: validate
      naming:
        # Use the exact names for tables and columns as specified in the entity classes
        physical-strategy: org.hibernate.boot.model.naming.PhysicalNamingStrategyStandardImpl
  liquibase:
    enabled: true
    change-log: classpath:db/changelog/db.changelog-master.yaml

---

#
# ------------------------------------------------------------------------------------
# OAuth 2.0 Resource Server JWT Configuration (for Microsoft Entra ID)
# ------------------------------------------------------------------------------------
# Configures this application as an OAuth 2.0 Resource Server, specifically for validating JWTs (JSON Web Tokens) issued by
# Microsoft Entra ID. This setup enables the protection of API endpoints by requiring valid JWTs.
#
# Spring Security JWT Resource Server Documentation:
# https://docs.spring.io/spring-security/reference/servlet/oauth2/resource-server/jwt.html
#

spring:
  security:
    oauth2:
      resourceserver:
        jwt:
          # Specifies the intended audience(s) of the JWT. For Microsoft Entra ID, this is typically the Application (Client) ID
          # of this API's app registration in Entra ID. The value here MUST exactly match the 'aud' (audience) claim in the incoming JWT.
          audiences: ${application.entra-id.client-id}
          # Defines the JWT claim that contains the user's application roles or permissions. Spring Security will use the values from this
          # claim (eg: "roles": ["User.Read", "Admin.Write"]) to populate the GrantedAuthorities for the authenticated principal.
          authorities-claim-name: roles
          # The URI that uniquely identifies the Microsoft Entra ID tenant as the token issuer.
          issuer-uri: https://login.microsoftonline.com/${application.entra-id.tenant-id}/v2.0

---

#
# ------------------------------------------------------------------------------------
# OAuth 2.0 Client Configuration (for this application to call other APIs)
# ------------------------------------------------------------------------------------
# Configures this application to act as an OAuth 2.0 client, enabling it to securely call external APIs (eg: Microsoft Graph)
# by obtaining access tokens. This specific setup is for Microsoft Entra ID using the client credentials grant.
#
# Spring Security OAuth2 Client Documentation:
# https://docs.spring.io/spring-security/reference/servlet/oauth2/client/index.html
#

spring:
  security:
    oauth2:
      client:
        # See: https://docs.spring.io/spring-security/reference/servlet/oauth2/client/core.html#oauth2-client-provider-settings
        provider:
          esdc-edsc:
            issuer-uri: https://login.microsoftonline.com/${application.entra-id.tenant-id}/v2.0
        registration:
          ms-graph:
            provider: esdc-edsc
            # The Application (Client) ID of this application's registration in Microsoft Entra ID.
            # This ID uniquely identifies this application when it requests tokens from Entra ID.
            client-id: ${application.entra-id.client-id}
            # The client secret for this application's registration in Microsoft Entra ID.
            # ‼ CRITICAL ‼  ::: This is a sensitive value. It MUST be set externally.
            client-secret: # (example format: xxxxx~yyyyyyyyyyyyyyyyyyyyyyyyyyyyyyyyyy)
            # The scopes this client requests when obtaining an access token for Microsoft Graph.
            # 'https://graph.microsoft.com/.default' is a special scope for Microsoft identity platform that requests all
            # statically configured application permissions (not delegated permissions) for this client registration in Entra ID
            # for the Microsoft Graph resource.
            scope: https://graph.microsoft.com/.default
            # Specifies the OAuth 2.0 grant type this client will use. 'client_credentials' is used for service-to-service
            # communication where the application authenticates itself directly to the authorization server using its client ID
            # and client secret, without any end-user interaction.
            authorization-grant-type: client_credentials

---

#
# ------------------------------------------------------------------------------------
# Spring Boot Actuator configuration
# ------------------------------------------------------------------------------------
# See https://docs.spring.io/spring-boot/appendix/application-properties/index.html#appendix.application-properties.actuator
#

management:
  endpoint:
    env:
      show-values: when-authorized
    health:
      probes:
        enabled: true
      show-components: always
      show-details: when-authorized
  endpoints:
    web:
      exposure:
        include:
          - health
          - metrics
  otlp:
    metrics:
      export:
        enabled: false # set to true and add `spring.otlp.metrics.export.url` to enable metrics export

---

#
# ------------------------------------------------------------------------------------
# SpringDoc OpenAPI & Swagger UI Configuration
# ------------------------------------------------------------------------------------
# These properties customize the generation of the OpenAPI 3.0 specification for this API and the behavior of the integrated
# Swagger UI.
#
# SpringDoc Documentation: https://springdoc.org/
#

springdoc:
  swagger-ui:
    display-request-duration: true
    doc-expansion: none
    oauth:
      client-id: ${application.swagger-ui.authentication.oauth.client-id}
      scopes: ${application.swagger-ui.authentication.oauth.client-id}/.default
      use-pkce-with-authorization-code-grant: true
  writer-with-default-pretty-printer: true
  writer-with-order-by-keys: true

---

#######################################################################################################################
#
# Application properties..
#
#######################################################################################################################

application:
  async:
    enabled: true
  caching:
    enabled: true
    caches:
      cities:
        expire-after-write: 1
        time-unit: minutes
      classifications:
        expire-after-write: 1
        time-unit: minutes
      employment-equities:
        expire-after-write: 1
        time-unit: minutes
      employment-opportunities:
        expire-after-write: 1
        time-unit: minutes
      employment-tenures:
        expire-after-write: 1
        time-unit: minutes
      languages:
        expire-after-write: 1
        time-unit: minutes
      language-referral-types:
        expire-after-write: 1
        time-unit: minutes
      language-requirements:
        expire-after-write: 1
        time-unit: minutes
      non-advertised-appointments:
        expire-after-write: 1
        time-unit: minutes
      priority-levels:
        expire-after-write: 1
        time-unit: minutes
      profile-statuses:
        expire-after-write: 1
        time-unit: minutes
      provinces:
        expire-after-write: 1
        time-unit: minutes
      request-statuses:
        expire-after-write: 1
        time-unit: minutes
      security-clearances:
        expire-after-write: 1
        time-unit: minutes
      selection-process-types:
        expire-after-write: 1
        time-unit: minutes
      user-types:
        expire-after-write: 1
        time-unit: minutes
      wfa-statuses:
        expire-after-write: 1
        time-unit: minutes
      work-schedules:
        expire-after-write: 1
        time-unit: minutes
      work-units:
        expire-after-write: 1
        time-unit: minutes
  entra-id:
    client-id: ea3a6648-7e77-445b-b777-486d26367ee8
    tenant-id: 9ed55846-8a81-4246-acd8-b1a01abfc0d1
    roles:
      hr-advisor: hr-advisor
  gcnotify:
    base-url: https://api.notification.canada.ca/v2/notifications
    connect-timeout: 30s
    read-timeout: 30s
    api-key: 00000000-0000-0000-0000-000000000000 # must be set externally (ex: 00000000-0000-0000-0000-000000000000)
    profile-approved-template-id-eng: 00000000-0000-0000-0000-000000000000 # must be set externally (ex: 00000000-0000-0000-0000-000000000000) VMS profile activation english
    profile-approved-template-id-fra: 00000000-0000-0000-0000-000000000000 # must be set externally (ex: 00000000-0000-0000-0000-000000000000) VMS profile activation french
    profile-created-template-id-eng: 00000000-0000-0000-0000-000000000000 # must be set externally (ex: 00000000-0000-0000-0000-000000000000) approval required english
    profile-created-template-id-fra: 00000000-0000-0000-0000-000000000000 # must be set externally (ex: 00000000-0000-0000-0000-000000000000) approval required french
    profile-updated-template-id-eng: 00000000-0000-0000-0000-000000000000 # must be set externally (ex: 00000000-0000-0000-0000-000000000000) approval required english
    profile-updated-template-id-fra: 00000000-0000-0000-0000-000000000000 # must be set externally (ex: 00000000-0000-0000-0000-000000000000) approval required french
    profile-pending-template-id: 00000000-0000-0000-0000-000000000000 # must be set externally (ex: 00000000-0000-0000-0000-000000000000)
    profile-closed-template-id-eng: 00000000-0000-0000-0000-000000000000 # must be set externally (ex: 00000000-0000-0000-0000-000000000000) VMS profile closed english
    profile-closed-template-id-fra: 00000000-0000-0000-0000-000000000000 # must be set externally (ex: 00000000-0000-0000-0000-000000000000) VMS profile closed french
    request-created-template-id: 00000000-0000-0000-0000-000000000000 # must be set externally (ex: 00000000-0000-0000-0000-000000000000)
    request-feedback-pending-template-id: 00000000-0000-0000-0000-000000000000 # must be set externally (ex: 00000000-0000-0000-0000-000000000000)
    request-feedback-completed-template-id: 00000000-0000-0000-0000-000000000000 # must be set externally (ex: 00000000-0000-0000-0000-000000000000)
<<<<<<< HEAD
    request-feedback-approved-psc-template-id-eng: 00000000-0000-0000-0000-000000000000 # must be set externally (ex: 00000000-0000-0000-0000-000000000000) feedback approved PSC priority english
    request-feedback-approved-psc-template-id-fra: 00000000-0000-0000-0000-000000000000 # must be set externally (ex: 00000000-0000-0000-0000-000000000000) feedback approved PSC priority french
    request-feedback-approved-template-id-eng: 00000000-0000-0000-0000-000000000000 # must be set externally (ex: 00000000-0000-0000-0000-000000000000) feedback approved english
    request-feedback-approved-template-id-fra: 00000000-0000-0000-0000-000000000000 # must be set externally (ex: 00000000-0000-0000-0000-000000000000) feedback approved french
    request-cancelled-template-id-eng: 00000000-0000-0000-0000-000000000000 # must be set externally (ex: 00000000-0000-0000-0000-000000000000) request cancelled english
    request-cancelled-template-id-fra: 00000000-0000-0000-0000-000000000000 # must be set externally (ex: 00000000-0000-0000-0000-000000000000) request cancelled french
    hr-approved-manager-template-id-eng: 00000000-0000-0000-0000-000000000000 # must be set externally (ex: 00000000-0000-0000-0000-000000000000) priorities identified english
    hr-approved-manager-template-id-fra: 00000000-0000-0000-0000-000000000000 # must be set externally (ex: 00000000-0000-0000-0000-000000000000) priorities identified french
    job-hr-approved-template-id-eng: 00000000-0000-0000-0000-000000000000 # must be set externally (ex: 00000000-0000-0000-0000-000000000000) job opportunity HR approved english
    job-hr-approved-template-id-fra: 00000000-0000-0000-0000-000000000000 # must be set externally (ex: 00000000-0000-0000-0000-000000000000) job opportunity HR approved french
    job-opportunity-template-id-eng: 00000000-0000-0000-0000-000000000000 # must be set externally (ex: 00000000-0000-0000-0000-000000000000) job opportunity english
    job-opportunity-template-id-fra: 00000000-0000-0000-0000-000000000000 # must be set externally (ex: 00000000-0000-0000-0000-000000000000) job opportunity french 
=======
    hr-gd-inbox-email: hr_inbox@example.com # TODO: Update with actual email when available.
>>>>>>> 44b4a4ad
  ms-graph:
    base-url: https://graph.microsoft.com/v1.0
    connect-timeout: 10s
    read-timeout: 30s
  requests:
    enabled: false
  swagger-ui:
    application-name: Vacancy Manager API -- OpenAPI 3.0
    authentication:
      oauth:
        client-id: ${application.entra-id.client-id}
        authorization-url: https://login.microsoftonline.com/${application.entra-id.tenant-id}/oauth2/v2.0/authorize
        token-url: https://login.microsoftonline.com/${application.entra-id.tenant-id}/oauth2/v2.0/token
    contact-name: Digital Technology Solutions
    contact-url: https://github.com/dts-stn/vacman/
    description: |
      This OpenAPI document describes the key areas where developers typically engage with the Vacancy Manager API.
    tos-url: https://www.canada.ca/en/transparency/terms.html

codes:
  languages:
    english: EN
    french: FR
  profile-statuses:
    approved: APPROVED
    archived: ARCHIVED
    incomplete: INCOMPLETE
    pending: PENDING
  request-statuses:
    cancelled: CANCELLED
    clearance-granted: CLR_GRANTED
    draft: DRAFT
    feedback-pending-approval: FDBK_PEND_APPR
    feedback-pending: FDBK_PENDING
    hr-review: HR_REVIEW
    no-match-hr-review: NO_MATCH_HR_REVIEW
    pending-psc-clearance-no-vms: PENDING_PSC_NO_VMS
    pending-psc-clearance: PENDING_PSC
    psc-clearance-granted: PSC_GRANTED
    submitted: SUBMIT
  user-types:
    employee: employee
    hr-advisor: HRA

---

#
# Import developer-specific local configurations (eg: application-local.yaml)
# for all profiles *except* 'test'. This allows local overrides without affecting tests.
#
# ⚠️ Important: to ensure proper overriding of properties, the `application-local.yaml` imports must
#               be placed after all other configurations.
#

spring:
  config:
    activate:
      on-profile: '!test'
    import:
      - optional:application-local.yml
      - optional:application-local.yaml<|MERGE_RESOLUTION|>--- conflicted
+++ resolved
@@ -304,7 +304,6 @@
     request-created-template-id: 00000000-0000-0000-0000-000000000000 # must be set externally (ex: 00000000-0000-0000-0000-000000000000)
     request-feedback-pending-template-id: 00000000-0000-0000-0000-000000000000 # must be set externally (ex: 00000000-0000-0000-0000-000000000000)
     request-feedback-completed-template-id: 00000000-0000-0000-0000-000000000000 # must be set externally (ex: 00000000-0000-0000-0000-000000000000)
-<<<<<<< HEAD
     request-feedback-approved-psc-template-id-eng: 00000000-0000-0000-0000-000000000000 # must be set externally (ex: 00000000-0000-0000-0000-000000000000) feedback approved PSC priority english
     request-feedback-approved-psc-template-id-fra: 00000000-0000-0000-0000-000000000000 # must be set externally (ex: 00000000-0000-0000-0000-000000000000) feedback approved PSC priority french
     request-feedback-approved-template-id-eng: 00000000-0000-0000-0000-000000000000 # must be set externally (ex: 00000000-0000-0000-0000-000000000000) feedback approved english
@@ -317,9 +316,7 @@
     job-hr-approved-template-id-fra: 00000000-0000-0000-0000-000000000000 # must be set externally (ex: 00000000-0000-0000-0000-000000000000) job opportunity HR approved french
     job-opportunity-template-id-eng: 00000000-0000-0000-0000-000000000000 # must be set externally (ex: 00000000-0000-0000-0000-000000000000) job opportunity english
     job-opportunity-template-id-fra: 00000000-0000-0000-0000-000000000000 # must be set externally (ex: 00000000-0000-0000-0000-000000000000) job opportunity french 
-=======
     hr-gd-inbox-email: hr_inbox@example.com # TODO: Update with actual email when available.
->>>>>>> 44b4a4ad
   ms-graph:
     base-url: https://graph.microsoft.com/v1.0
     connect-timeout: 10s
