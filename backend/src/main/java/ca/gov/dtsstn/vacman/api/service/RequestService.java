package ca.gov.dtsstn.vacman.api.service;

import static ca.gov.dtsstn.vacman.api.web.exception.ResourceNotFoundException.asResourceNotFoundException;

import java.util.Collection;
import java.util.List;
import java.util.Optional;
import java.util.stream.Collectors;
import java.util.stream.Stream;

import org.apache.commons.lang3.RandomStringUtils;
import org.mapstruct.factory.Mappers;
import org.slf4j.Logger;
import org.slf4j.LoggerFactory;
import org.springframework.context.ApplicationEventPublisher;
import org.springframework.data.domain.Page;
import org.springframework.data.domain.Pageable;
import org.springframework.stereotype.Service;
import org.springframework.transaction.annotation.Transactional;
import org.springframework.util.StringUtils;

import ca.gov.dtsstn.vacman.api.config.properties.ApplicationProperties;
import ca.gov.dtsstn.vacman.api.config.properties.LookupCodes;
import ca.gov.dtsstn.vacman.api.config.properties.LookupCodes.RequestStatuses;
import ca.gov.dtsstn.vacman.api.data.entity.ProfileEntity;
import ca.gov.dtsstn.vacman.api.data.entity.RequestEntity;
import ca.gov.dtsstn.vacman.api.data.entity.RequestStatusEntity;
import ca.gov.dtsstn.vacman.api.data.entity.UserEntity;
import ca.gov.dtsstn.vacman.api.data.repository.CityRepository;
import ca.gov.dtsstn.vacman.api.data.repository.ClassificationRepository;
import ca.gov.dtsstn.vacman.api.data.repository.EmploymentEquityRepository;
import ca.gov.dtsstn.vacman.api.data.repository.EmploymentTenureRepository;
import ca.gov.dtsstn.vacman.api.data.repository.LanguageRepository;
import ca.gov.dtsstn.vacman.api.data.repository.LanguageRequirementRepository;
import ca.gov.dtsstn.vacman.api.data.repository.NonAdvertisedAppointmentRepository;
import ca.gov.dtsstn.vacman.api.data.repository.ProvinceRepository;
import ca.gov.dtsstn.vacman.api.data.repository.RequestRepository;
import ca.gov.dtsstn.vacman.api.data.repository.RequestStatusRepository;
import ca.gov.dtsstn.vacman.api.data.repository.SecurityClearanceRepository;
import ca.gov.dtsstn.vacman.api.data.repository.SelectionProcessTypeRepository;
import ca.gov.dtsstn.vacman.api.data.repository.WorkScheduleRepository;
import ca.gov.dtsstn.vacman.api.data.repository.WorkUnitRepository;
import ca.gov.dtsstn.vacman.api.security.SecurityUtils;
import ca.gov.dtsstn.vacman.api.service.NotificationService.RequestEvent;
import ca.gov.dtsstn.vacman.api.web.exception.ResourceConflictException;
import ca.gov.dtsstn.vacman.api.web.exception.ResourceNotFoundException;
import ca.gov.dtsstn.vacman.api.web.exception.UnauthorizedException;
import ca.gov.dtsstn.vacman.api.web.model.RequestUpdateModel;
import ca.gov.dtsstn.vacman.api.web.model.mapper.RequestModelMapper;

@Service
public class RequestService {

	private static final Logger log = LoggerFactory.getLogger(RequestService.class);

	private final RequestRepository requestRepository;
	private final RequestStatuses requestStatuses;
	private final RequestStatusRepository requestStatusRepository;
	private final ClassificationRepository classificationRepository;
	private final EmploymentEquityRepository employmentEquityRepository;
	private final EmploymentTenureRepository employmentTenureRepository;
	private final LanguageRepository languageRepository;
	private final LanguageRequirementRepository languageRequirementRepository;
	private final NonAdvertisedAppointmentRepository nonAdvertisedAppointmentRepository;
	private final CityRepository cityRepository;
	private final SecurityClearanceRepository securityClearanceRepository;
	private final SelectionProcessTypeRepository selectionProcessTypeRepository;
	private final WorkScheduleRepository workScheduleRepository;
	private final WorkUnitRepository workUnitRepository;
	private final RequestModelMapper requestModelMapper;
	private final UserService userService;
	private final NotificationService notificationService;
	private final ApplicationProperties applicationProperties;

	public RequestService(
			LookupCodes lookupCodes, RequestRepository requestRepository,
			RequestStatusRepository requestStatusRepository,
			ClassificationRepository classificationRepository,
			EmploymentEquityRepository employmentEquityRepository,
			EmploymentTenureRepository employmentTenureRepository,
			LanguageRepository languageRepository,
			LanguageRequirementRepository languageRequirementRepository,
			NonAdvertisedAppointmentRepository nonAdvertisedAppointmentRepository,
			ProvinceRepository provinceRepository,
			CityRepository cityRepository,
			SecurityClearanceRepository securityClearanceRepository,
			SelectionProcessTypeRepository selectionProcessTypeRepository,
			WorkScheduleRepository workScheduleRepository,
			WorkUnitRepository workUnitRepository,
			UserService userService,
			NotificationService notificationService,
			ApplicationEventPublisher eventPublisher,
			ApplicationProperties applicationProperties) {
		this.requestStatuses = lookupCodes.requestStatuses();
		this.requestRepository = requestRepository;
		this.requestStatusRepository = requestStatusRepository;
		this.classificationRepository = classificationRepository;
		this.employmentEquityRepository = employmentEquityRepository;
		this.employmentTenureRepository = employmentTenureRepository;
		this.languageRepository = languageRepository;
		this.languageRequirementRepository = languageRequirementRepository;
		this.nonAdvertisedAppointmentRepository = nonAdvertisedAppointmentRepository;
		this.cityRepository = cityRepository;
		this.securityClearanceRepository = securityClearanceRepository;
		this.selectionProcessTypeRepository = selectionProcessTypeRepository;
		this.workScheduleRepository = workScheduleRepository;
		this.workUnitRepository = workUnitRepository;
		this.userService = userService;
		this.notificationService = notificationService;
		this.applicationProperties = applicationProperties;
		this.requestModelMapper = Mappers.getMapper(RequestModelMapper.class);
	}

	@Transactional(readOnly = false)
	public RequestEntity createRequest(UserEntity submitter) {
		log.debug("Fetching DRAFT request status");

		final var draftStatus = requestStatusRepository.findByCode(requestStatuses.draft())
				.orElseThrow(asResourceNotFoundException("requestStatus", "code", requestStatuses.draft()));

		return requestRepository
				.save(RequestEntity.builder().submitter(submitter).requestStatus(draftStatus).build());
	}

	@Transactional(readOnly = true)
	public Optional<RequestEntity> getRequestById(long requestId) {
		return requestRepository.findById(requestId);
	}

	@Transactional(readOnly = true)
	public List<RequestEntity> getAllRequestsAssociatedWithUser(Long userId) {
		return requestRepository.findAll().stream()
				.filter(request -> request.getOwnerId().map(id -> id.equals(userId)).orElse(false)
						|| request.getDelegateIds().contains(userId))
				.collect(Collectors.toList());
	}

	/**
	 * Get all requests, optionally filtered by HR advisor ID.
	 *
	 * @param pageable    Pagination information
	 * @param hrAdvisorId Optional HR advisor ID to filter by (null for no
	 *                    filtering)
	 * @return Page of request entities
	 */
	@Transactional(readOnly = true)
	public Page<RequestEntity> getAllRequests(Pageable pageable, Long hrAdvisorId) {
		if (hrAdvisorId == null) {
			return requestRepository.findAll(pageable);
		} else {
			return requestRepository.findAll(
					RequestRepository.hasHrAdvisorId(hrAdvisorId),
					pageable);
		}
	}

	/**
	 * Update a request based on the provided entity. This method saves the entity
	 * to the database.
	 *
	 * @param request The request entity to be updated.
	 * @return The updated request entity.
	 */
	@Transactional(readOnly = false)
	public RequestEntity updateRequest(RequestEntity request) {
		final var updatedEntity = requestRepository.save(request);

		return updatedEntity;
	}

	@Transactional(readOnly = true)
	public RequestEntity prepareRequestForUpdate(RequestUpdateModel updateModel, RequestEntity request) {
		requestModelMapper.updateEntityFromModel(updateModel, request);

		request.setPositionNumber(String.join(",", updateModel.positionNumbers()));

		Optional.ofNullable(updateModel.selectionProcessTypeId())
				.map(selectionProcessTypeRepository::getReferenceById)
				.ifPresent(request::setSelectionProcessType);

		Optional.ofNullable(updateModel.appointmentNonAdvertisedId())
				.map(nonAdvertisedAppointmentRepository::getReferenceById)
				.ifPresent(request::setAppointmentNonAdvertised);

		Optional.ofNullable(updateModel.workScheduleId())
				.map(workScheduleRepository::getReferenceById)
				.ifPresent(request::setWorkSchedule);

		Optional.ofNullable(updateModel.employmentTenureId())
				.map(employmentTenureRepository::getReferenceById)
				.ifPresent(request::setEmploymentTenure);

		Optional.ofNullable(updateModel.classificationId())
				.map(classificationRepository::getReferenceById)
				.ifPresent(request::setClassification);

		if (updateModel.languageOfCorrespondenceId() == null) {
			request.setLanguage(null);
		} else {
			request.setLanguage(languageRepository.getReferenceById(updateModel.languageOfCorrespondenceId()));
		}

		Optional.ofNullable(updateModel.languageRequirementId())
				.map(languageRequirementRepository::getReferenceById)
				.ifPresent(request::setLanguageRequirement);

		Optional.ofNullable(updateModel.securityClearanceId())
				.map(securityClearanceRepository::getReferenceById)
				.ifPresent(request::setSecurityClearance);

		if (updateModel.workUnitId() == null) {
			request.setWorkUnit(null);
		} else {
			request.setWorkUnit(workUnitRepository.getReferenceById(updateModel.workUnitId()));
		}

		request.setEmploymentEquities(Optional.ofNullable(updateModel.employmentEquityIds()).stream()
				.flatMap(Collection::stream)
				.map(RequestUpdateModel.EmploymentEquityId::value)
				.map(employmentEquityRepository::getReferenceById)
				.collect(Collectors.toList()));

		request.setCities(Optional.ofNullable(updateModel.cityIds()).stream()
				.flatMap(Collection::stream)
				.map(RequestUpdateModel.CityId::value)
				.map(cityRepository::getReferenceById)
				.collect(Collectors.toList()));

		request.setHiringManager(resolveUser(updateModel.hiringManagerId()));
		request.setHrAdvisor(resolveUser(updateModel.hrAdvisorId()));
		request.setSubDelegatedManager(resolveUser(updateModel.subDelegatedManagerId()));
		request.setSubmitter(resolveUser(updateModel.submitterId()));

		Optional.ofNullable(updateModel.statusId())
				.map(requestStatusRepository::getReferenceById)
				.ifPresent(request::setRequestStatus);

		return request;
	}

	private UserEntity resolveUser(Long userId) {
		if (userId == null) {
			return null;
		}

		return userService.getUserById(userId)
				.orElseThrow(asResourceNotFoundException("user", userId));
	}

	public void deleteRequest(Long requestId) {
		final var request = getRequestById(requestId)
				.orElseThrow(asResourceNotFoundException("request", requestId));

		if (!requestStatuses.draft().equals(request.getRequestStatus().getCode())) {
			throw new ResourceConflictException(
					"Request with ID=[" + requestId + "] cannot be deleted because its status is not DRAFT");
		}

		requestRepository.delete(request);
	}

	/**
	 * Updates the request status based on the event type.
	 *
	 * @param request   The request entity to update
	 * @param eventType The event type that triggered the status change
	 * @return The updated request entity
	 */
	public RequestEntity updateRequestStatus(RequestEntity request, String eventType) {
		// Get current user information
		final var currentUser = SecurityUtils.getCurrentUserEntraId()
				.flatMap(userService::getUserByMicrosoftEntraId)
				.orElseThrow(() -> new UnauthorizedException("User not authenticated"));

		final boolean isHrAdvisor = SecurityUtils.hasAuthority("hr-advisor");
		final boolean isOwner = request.isOwnedBy(currentUser.getId());

		// Get current status code
		final String currentStatus = request.getRequestStatus().getCode();

		final var updatedRequest = switch (eventType) {
			case "requestSubmitted" ->
				handleRequestSubmitted(request, isOwner, currentStatus);
			case "requestPickedUp" ->
				handleRequestPickedUp(request, isHrAdvisor, currentStatus, currentUser);
			case "vmsNotRequired" ->
				handleVmsNotRequired(request, isHrAdvisor, currentStatus);
			case "submitFeedback" ->
				handleSubmitFeedback(request, isOwner, currentStatus);
			case "pscNotRequired" ->
				handlePscNotRequired(request, isHrAdvisor, currentStatus);
			case "pscRequired" ->
				handlePscRequired(request, isHrAdvisor, currentStatus);
			case "complete" ->
				handleComplete(request, isHrAdvisor, currentStatus);
			default ->
				throw new IllegalArgumentException("Unknown event type: " + eventType);
		};

		return updateRequest(updatedRequest);
	}

	/**
	 * Handles the requestSubmitted event.
	 *
	 * @param request       The request entity
	 * @param isOwner       Whether the current user is the owner of the request
	 * @param currentStatus The current status code of the request
	 * @return The updated request entity
	 */
	private RequestEntity handleRequestSubmitted(RequestEntity request, boolean isOwner, String currentStatus) {
		if (!isOwner) {
			throw new UnauthorizedException("Only the request owner can submit a request");
		}

		if (!requestStatuses.draft().equals(currentStatus)) {
			throw new ResourceNotFoundException("Request must be in DRAFT status to be submitted");
		}

		// Set status to SUBMIT
		request.setRequestStatus(getRequestStatusByCode(requestStatuses.submitted()));

		// Send notification
		sendRequestCreatedNotification(request);

		return request;
	}

	/**
	 * Handles the requestPickedUp event.
	 *
	 * @param request       The request entity
	 * @param isHrAdvisor   Whether the current user is an HR advisor
	 * @param currentStatus The current status code of the request
	 * @param currentUser   The current user entity
	 * @return The updated request entity
	 */
	private RequestEntity handleRequestPickedUp(RequestEntity request, boolean isHrAdvisor,
			String currentStatus, UserEntity currentUser) {
		if (!isHrAdvisor) {
			throw new UnauthorizedException("Only HR advisors can pick up requests");
		}

		if (!requestStatuses.submitted().equals(currentStatus) &&
				!requestStatuses.hrReview().equals(currentStatus)) {
			throw new ResourceConflictException("Request must be in SUBMIT or HR_REVIEW status to be picked up");
		}

		// Set HR advisor
		request.setHrAdvisor(currentUser);

		// Set status to HR_REVIEW
		request.setRequestStatus(getRequestStatusByCode(requestStatuses.hrReview()));

		return request;
	}

	/**
	 * Gets a RequestStatusEntity by its code.
	 */
	private RequestStatusEntity getRequestStatusByCode(String code) {
		return requestStatusRepository.findByCode(code)
				.orElseThrow(() -> new IllegalStateException("Request status not found: " + code));
	}

	/**
	 * Sends a notification when a request is created.
	 */
	private void sendRequestCreatedNotification(RequestEntity request) {
		notificationService.sendRequestNotification(
				applicationProperties.gcnotify().hrGdInboxEmail(),
				request.getId(),
				request.getNameEn(),
				RequestEvent.CREATED);
	}

	/**
	 * Cancels a request.
	 *
	 * @param requestId The ID of the request to cancel
	 * @return The updated request entity
	 */
	public RequestEntity cancelRequest(Long requestId) {

		final var request = getRequestById(requestId)
			.orElseThrow(asResourceNotFoundException("request", requestId));

		// Set status to CANCELLED
		request.setRequestStatus(getRequestStatusByCode(requestStatuses.cancelled()));

		return updateRequest(request);
	}

	/**
	 * Sends a notification when a request is approved and feedback is pending.
	 */
	private void sendRequestFeedbackPendingNotification(RequestEntity request) {
		Optional.ofNullable(request.getSubmitter())
				.map(this::getEmployeeEmails)
				.filter(emails -> !emails.isEmpty())
				.ifPresentOrElse(
						emails -> notificationService.sendRequestNotification(
								emails,
								request.getId(),
								request.getNameEn(),
								RequestEvent.FEEDBACK_PENDING),
						() -> log.warn("No email addresses found for request ID: [{}]", request.getId()));
	}

	/**
	 * Runs the match creation algorithm for a request and updates the status.
	 *
	 * @param request The request entity to run matches for
	 * @return The updated request entity
	 */
	public RequestEntity runMatches(RequestEntity request) {
		final String currentStatus = request.getRequestStatus().getCode();

		RequestEntity updatedRequest = handleRunMatches(request, currentStatus);

		return updateRequest(updatedRequest);
	}

	/**
	 * Handles the runMatches event.
	 *
<<<<<<< HEAD
	 * @param request The request entity
=======
	 * @param request       The request entity
	 * @param isHrAdvisor   Whether the current user is an HR advisor
>>>>>>> e0843650
	 * @param currentStatus The current status code of the request
	 * @return The updated request entity
	 */
	private RequestEntity handleRunMatches(RequestEntity request, String currentStatus) {

		if (!requestStatuses.hrReview().equals(currentStatus)) {
			throw new ResourceConflictException("Request must be in HR_REVIEW status to be approved");
		}

		boolean hasMatches = createMatches(request);

		if (hasMatches) {
			// Set status to FDBK_PENDING and send notification to the owner
			request.setRequestStatus(getRequestStatusByCode(requestStatuses.feedbackPending()));
			sendRequestFeedbackPendingNotification(request);
		} else {
			// Set status to NO_MATCH_HR_REVIEW
			request.setRequestStatus(getRequestStatusByCode(requestStatuses.noMatchHrReview()));
		}

		return request;
	}

	/**
	 * Creates matches for a request.
	 * This is a dummy implementation that will be replaced with the actual match
	 * creation algorithm.
	 *
	 * @param request The request entity
	 * @return True if matches were created, false otherwise (for now always true)
	 */
	private boolean createMatches(RequestEntity request) {
		// dummy (placeholder) implementation that returns true
		log.info("Creating matches for request ID: [{}]", request.getId());

		return true;
	}

	/**
	 * Handles the vmsNotRequired event.
	 *
	 * @param request       The request entity
	 * @param isHrAdvisor   Whether the current user is an HR advisor
	 * @param currentStatus The current status code of the request
	 * @return The updated request entity
	 */
	private RequestEntity handleVmsNotRequired(RequestEntity request, boolean isHrAdvisor, String currentStatus) {
		if (!isHrAdvisor) {
			throw new UnauthorizedException("Only HR advisors can mark a request as VMS not required");
		}

		if (!requestStatuses.hrReview().equals(currentStatus)) {
			throw new ResourceConflictException("Request must be in HR_REVIEW status to be marked as VMS not required");
		}

		// Set status to PENDING_PSC_NO_VMS
		request.setRequestStatus(getRequestStatusByCode(requestStatuses.pendingPscClearanceNoVms()));

		return request;
	}

	/**
	 * Handles the submitFeedback event.
	 *
	 * @param request       The request entity
	 * @param isOwner       Whether the current user is the owner of the request
	 * @param currentStatus The current status code of the request
	 * @return The updated request entity
	 */
	private RequestEntity handleSubmitFeedback(RequestEntity request, boolean isOwner, String currentStatus) {
		if (!isOwner) {
			throw new UnauthorizedException("Only the request owner can submit feedback");
		}

		if (!requestStatuses.feedbackPending().equals(currentStatus)) {
			throw new ResourceConflictException("Request must be in FDBK_PENDING status to submit feedback");
		}

		// Set status to FDBK_PEND_APPR
		request.setRequestStatus(getRequestStatusByCode(requestStatuses.feedbackPendingApproval()));

		// Loop through all the matches under the requestId and set match status to
		// PENDING
		// This is a placeholder for the actual implementation until the match
		// functionality is implemented
		// Example:
		/*
		 * List<MatchEntity> matches = matchRepository.findByRequestId(request.getId());
		 * for (MatchEntity match : matches) {
		 * match.setStatus(getMatchStatusByCode("PENDING"));
		 * matchRepository.save(match);
		 * }
		 */

		// Send notification with the Feedback Completed template to the HR Advisor
		UserEntity hrAdvisor = request.getHrAdvisor();
		if (hrAdvisor != null && hrAdvisor.getBusinessEmailAddress() != null) {
			notificationService.sendRequestNotification(
					hrAdvisor.getBusinessEmailAddress(),
					request.getId(),
					request.getNameEn(),
					RequestEvent.FEEDBACK_COMPLETED);
		} else {
			log.warn("No HR advisor or business email address found for request ID: [{}]", request.getId());
		}

		return request;
	}

	/**
	 * Handles the pscNotRequired event.
	 *
	 * @param request       The request entity
	 * @param isHrAdvisor   Whether the current user is an HR advisor
	 * @param currentStatus The current status code of the request
	 * @return The updated request entity
	 */
	private RequestEntity handlePscNotRequired(RequestEntity request, boolean isHrAdvisor, String currentStatus) {
		if (!isHrAdvisor) {
			throw new UnauthorizedException("Only HR advisors can mark a request as PSC not required");
		}

		if (!requestStatuses.feedbackPendingApproval().equals(currentStatus)) {
			throw new ResourceConflictException("Request must be in FDBK_PEND_APPR status to be marked as PSC not required");
		}

		// Set status to CLR_GRANTED
		request.setRequestStatus(getRequestStatusByCode(requestStatuses.clearanceGranted()));

		// Generate VacMan clearance number (16 character ID with letters and numbers)
		// TODO: Real implementation (ADO task 6691)
		final var clearanceNumber = RandomStringUtils.insecure().nextAlphanumeric(16).toUpperCase();
		request.setPscClearanceNumber(clearanceNumber);

		// TODO: send notification (details need to be worked out)

		return request;
	}

	/**
	 * Handles the pscRequired event.
	 *
	 * @param request       The request entity
	 * @param isHrAdvisor   Whether the current user is an HR advisor
	 * @param currentStatus The current status code of the request
	 * @return The updated request entity
	 */
	private RequestEntity handlePscRequired(RequestEntity request, boolean isHrAdvisor, String currentStatus) {
		if (!isHrAdvisor) {
			throw new UnauthorizedException("Only HR advisors can mark a request as PSC required");
		}

		if (!requestStatuses.feedbackPendingApproval().equals(currentStatus)) {
			throw new ResourceConflictException("Request must be in FDBK_PEND_APPR status to be marked as PSC required");
		}

		// Set status to PENDING_PSC
		request.setRequestStatus(getRequestStatusByCode(requestStatuses.pendingPscClearance()));

		// Generate VacMan clearance number (16 character ID with letters and numbers)
		final var clearanceNumber = RandomStringUtils.insecure().nextAlphanumeric(16).toUpperCase();
		request.setPscClearanceNumber(clearanceNumber);

		// TODO: send notification (details need to be worked out)

		return request;
	}

	private List<String> getEmployeeEmails(UserEntity owner) {
		final var businessEmail = Optional.ofNullable(owner.getBusinessEmailAddress())
				.filter(StringUtils::hasText);

		final var personalEmail = owner.getProfiles().stream()
				.map(ProfileEntity::getPersonalEmailAddress)
				.filter(StringUtils::hasText).findFirst();

		return Stream.of(businessEmail, personalEmail)
				.filter(Optional::isPresent)
				.map(Optional::get).toList();
	}

	/**
	 * Handles the complete event.
	 *
	 * @param request       The request entity
	 * @param isHrAdvisor   Whether the current user is an HR advisor
	 * @param currentStatus The current status code of the request
	 * @return The updated request entity
	 */
	private RequestEntity handleComplete(RequestEntity request, boolean isHrAdvisor, String currentStatus) {
		if (!isHrAdvisor) {
			throw new UnauthorizedException("Only HR advisors can complete a request");
		}

		if (!requestStatuses.pendingPscClearance().equals(currentStatus) &&
				!requestStatuses.pendingPscClearanceNoVms().equals(currentStatus)) {
			throw new ResourceConflictException(
					"Request must be in PENDING_PSC or PENDING_PSC_NO_VMS status to be completed");
		}

		// Set status to PSC_GRANTED
		request.setRequestStatus(getRequestStatusByCode(requestStatuses.pscClearanceGranted()));

		return request;
	}

}<|MERGE_RESOLUTION|>--- conflicted
+++ resolved
@@ -424,12 +424,7 @@
 	/**
 	 * Handles the runMatches event.
 	 *
-<<<<<<< HEAD
 	 * @param request The request entity
-=======
-	 * @param request       The request entity
-	 * @param isHrAdvisor   Whether the current user is an HR advisor
->>>>>>> e0843650
 	 * @param currentStatus The current status code of the request
 	 * @return The updated request entity
 	 */
