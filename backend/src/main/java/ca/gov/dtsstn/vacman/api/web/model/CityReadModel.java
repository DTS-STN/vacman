package ca.gov.dtsstn.vacman.api.web.model;

import java.time.Instant;

import io.swagger.v3.oas.annotations.media.Schema;
import io.swagger.v3.oas.annotations.media.Schema.AccessMode;

@Schema(name = "CityRead", description = "Standard representation of a city.")
public record CityReadModel(

	@Schema(accessMode = AccessMode.READ_ONLY, description = "The unique identifier for this city.")
	Long id,

	@Schema(description = "The code of this city.", example = "ON52")
	String code,

	@Schema(description = "The English name of this city.", example = "Ottawa")
	String nameEn,

	@Schema(description = "The French name of this city.", example = "Ottawa")
	String nameFr,

	@Schema(description = "The code of the province this city belongs to.", example = "ON")
	String provinceCode,

<<<<<<< HEAD
        @Schema(description = "The province/territory this city belongs to.")
        ProvinceReadModel provinceTerritory,
=======
	@Schema(accessMode = AccessMode.READ_ONLY, description = "The user or service that created this city.", example = "vacman-api")
	String createdBy,
>>>>>>> f422395f

	@Schema(accessMode = AccessMode.READ_ONLY, description = "The time this city was created.", example = "2000-01-01T00:00:00Z")
	Instant createdDate,

	@Schema(accessMode = AccessMode.READ_ONLY, description = "The user or service that last modified this city.", example = "vacman-api")
	String lastModifiedBy,

	@Schema(accessMode = AccessMode.READ_ONLY, description = "The time this city was last modified.", example = "2000-01-01T00:00:00Z")
	Instant lastModifiedDate,

<<<<<<< HEAD
        @Schema(accessMode = AccessMode.READ_ONLY, description = "The time this city was last modified.", example = "2000-01-01T00:00:00Z")
        Instant lastModifiedDate
=======
	@Schema(description = "The province this city belongs to.")
	ProvinceReadModel province

>>>>>>> f422395f
) {}<|MERGE_RESOLUTION|>--- conflicted
+++ resolved
@@ -17,35 +17,18 @@
 	@Schema(description = "The English name of this city.", example = "Ottawa")
 	String nameEn,
 
-	@Schema(description = "The French name of this city.", example = "Ottawa")
-	String nameFr,
+	@Schema(description = "The province/territory this city belongs to.")
+	ProvinceReadModel provinceTerritory,
 
 	@Schema(description = "The code of the province this city belongs to.", example = "ON")
 	String provinceCode,
 
-<<<<<<< HEAD
-        @Schema(description = "The province/territory this city belongs to.")
-        ProvinceReadModel provinceTerritory,
-=======
 	@Schema(accessMode = AccessMode.READ_ONLY, description = "The user or service that created this city.", example = "vacman-api")
 	String createdBy,
->>>>>>> f422395f
 
 	@Schema(accessMode = AccessMode.READ_ONLY, description = "The time this city was created.", example = "2000-01-01T00:00:00Z")
 	Instant createdDate,
 
-	@Schema(accessMode = AccessMode.READ_ONLY, description = "The user or service that last modified this city.", example = "vacman-api")
-	String lastModifiedBy,
-
 	@Schema(accessMode = AccessMode.READ_ONLY, description = "The time this city was last modified.", example = "2000-01-01T00:00:00Z")
-	Instant lastModifiedDate,
-
-<<<<<<< HEAD
-        @Schema(accessMode = AccessMode.READ_ONLY, description = "The time this city was last modified.", example = "2000-01-01T00:00:00Z")
-        Instant lastModifiedDate
-=======
-	@Schema(description = "The province this city belongs to.")
-	ProvinceReadModel province
-
->>>>>>> f422395f
+	Instant lastModifiedDate
 ) {}