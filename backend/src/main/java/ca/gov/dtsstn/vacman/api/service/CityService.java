--- conflicted
+++ resolved
@@ -30,29 +30,14 @@
 	}
 
 	public List<CityEntity> getCitiesByProvinceCode(String provinceCode) {
-		return List.copyOf(cityRepository.findByProvinceCode(provinceCode));
+			return List.copyOf(cityRepository.findByProvinceTerritoryCode(provinceCode));
 	}
 
-<<<<<<< HEAD
-    public List<CityEntity> getCitiesByProvinceCode(String provinceCode) {
-        return List.copyOf(cityRepository.findByProvinceTerritoryCode(provinceCode));
-    }
-
-    public List<CityEntity> getCitiesByProvinceId(Long provinceId) {
-        return List.copyOf(cityRepository.findByProvinceTerritory_Id(provinceId));
-    }
-
-    public List<CityEntity> getCityByCodeAndProvince(String code, String provinceCode) {
-        return List.copyOf(cityRepository.findByCodeAndProvinceTerritoryCode(code, provinceCode));
-    }
-=======
 	public List<CityEntity> getCitiesByProvinceId(Long provinceId) {
-		return List.copyOf(cityRepository.findByProvince_Id(provinceId));
+			return List.copyOf(cityRepository.findByProvinceTerritory_Id(provinceId));
 	}
 
 	public List<CityEntity> getCityByCodeAndProvince(String code, String provinceCode) {
-		return List.copyOf(cityRepository.findByCodeAndProvinceCode(code, provinceCode));
+			return List.copyOf(cityRepository.findByCodeAndProvinceTerritoryCode(code, provinceCode));
 	}
-
->>>>>>> f422395f
 }