package ca.gov.dtsstn.vacman.api.web.model.mapper;

import org.mapstruct.Mapper;

import ca.gov.dtsstn.vacman.api.data.entity.CityEntity;
import ca.gov.dtsstn.vacman.api.web.model.CityReadModel;

<<<<<<< HEAD
@Mapper(componentModel = "spring", uses = {ProvinceModelMapper.class})
public interface CityModelMapper {

=======
@Mapper(uses = ProvinceModelMapper.class)
public interface CityModelMapper {

    @Mapping(target = "province", source = "province")
>>>>>>> fe02e0f5
    CityReadModel toModel(CityEntity entity);

}<|MERGE_RESOLUTION|>--- conflicted
+++ resolved
@@ -5,16 +5,7 @@
 import ca.gov.dtsstn.vacman.api.data.entity.CityEntity;
 import ca.gov.dtsstn.vacman.api.web.model.CityReadModel;
 
-<<<<<<< HEAD
 @Mapper(componentModel = "spring", uses = {ProvinceModelMapper.class})
 public interface CityModelMapper {
-
-=======
-@Mapper(uses = ProvinceModelMapper.class)
-public interface CityModelMapper {
-
-    @Mapping(target = "province", source = "province")
->>>>>>> fe02e0f5
     CityReadModel toModel(CityEntity entity);
-
 }