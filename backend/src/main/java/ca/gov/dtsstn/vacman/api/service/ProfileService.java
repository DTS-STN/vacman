package ca.gov.dtsstn.vacman.api.service;

import ca.gov.dtsstn.vacman.api.data.entity.ProfileEntity;
import ca.gov.dtsstn.vacman.api.data.entity.UserEntity;
import ca.gov.dtsstn.vacman.api.data.repository.ProfileRepository;
import ca.gov.dtsstn.vacman.api.data.repository.ProfileStatusRepository;
import org.springframework.data.domain.Page;
import org.springframework.data.domain.PageRequest;
import org.springframework.stereotype.Service;

import java.util.List;
import java.util.Map;
import java.util.Optional;
import java.util.Set;

@Service
public class ProfileService {

    /** A collection of active profile status codes. */
    public static final Set<String> ACTIVE_PROFILE_STATUS = Set.of("APPROVED", "PENDING", "INCOMPLETE");

    /** A collection of inactive profile status codes. */
    public static final Set<String> INACTIVE_PROFILE_STATUS = Set.of("ARCHIVED");

    private final ProfileRepository profileRepository;

    private final ProfileStatusRepository profileStatusRepository;

    // Keys are tied to the potential values of getProfilesByStatusAndHrId parameter isActive.
    private static final Map<Boolean, Set<String>> profileStatusSets = Map.of(
            Boolean.TRUE, ACTIVE_PROFILE_STATUS,
            Boolean.FALSE, INACTIVE_PROFILE_STATUS
    );

    public ProfileService(ProfileRepository profileRepository, ProfileStatusRepository profileStatusRepository) {
        this.profileRepository = profileRepository;
        this.profileStatusRepository = profileStatusRepository;
    }

    /**
     * Returns all profiles that are either "active" or "inactive" depending on the argument value. Optionally,
     * allows for the HR Advisor's ID to be used as an additional filter.
     *
     * @param pageRequest Pagination information.
     * @param isActive Filter return based on active status.
     * @param hrAdvisorId Optional ID for additional filtering. Can be set to {@code null}.
     * @return A paginated collection of profile entities.
     */
    public Page<ProfileEntity> getProfilesByStatusAndHrId(PageRequest pageRequest, Boolean isActive, Long hrAdvisorId) {
        // Dispatch DB call based on presence of isActive & advisor ID
        if (isActive != null) {
            final var statusCodes = profileStatusSets.get(isActive);

            return (hrAdvisorId == null)
                    ? profileRepository.findByProfileStatusCodeIn(statusCodes, pageRequest)
                    : profileRepository.findByProfileStatusCodeInAndHrAdvisorIdIs(statusCodes, hrAdvisorId, pageRequest);
        } else {
            return (hrAdvisorId == null)
                    ? profileRepository.findAll(pageRequest)
                    : profileRepository.findAllByHrAdvisorId(hrAdvisorId, pageRequest);
        }
    }

    /**
     * Returns all profiles that are either "active" or "inactive" depending on the argument value & that
     * have a matching Microsoft Entra ID.
     * @param entraId The Microsoft Entra ID for filtering.
     * @param isActive Filter return based on active status.
     * @return A collection of profile entities.
     */
    public List<ProfileEntity> getProfilesByEntraId(String entraId, Boolean isActive) {
        return (isActive != null)
                ? profileRepository.findByUserMicrosoftEntraIdIsAndProfileStatusCodeIn(entraId, profileStatusSets.get(isActive))
                : profileRepository.findAllByUserMicrosoftEntraId(entraId);
    }

    /**
<<<<<<< HEAD
     * Returns a profile by ID assuming the user's ID matches & the profile is active.
     *
     * @param profileId The target profile's ID.
     * @param userId The ID of the user associated with the target profile.
     * @return The profile matching the above requirements, if any.
     */
    public Optional<ProfileEntity> getActiveProfileByIdAndUserId(Long profileId, Long userId) {
        return profileRepository.findByIdAndUserIdIsAndProfileStatusCodeIn(profileId, userId, ACTIVE_PROFILE_STATUS);
=======
     * Creates a new profile associated with the {@code user} argument. Defaults the profile status to
     * {@code INCOMPLETE}.
     *
     * @param user The user who is associated with the profile.
     * @return The new profile entity.
     */
    public ProfileEntity createProfile(UserEntity user) {
        var incompleteStatus = profileStatusRepository.findByCode("INCOMPLETE");

        ProfileEntity profile = new ProfileEntity();
        profile.setUser(user);
        profile.setProfileStatus(incompleteStatus);

        return profileRepository.save(profile);
>>>>>>> 1b244810
    }
}<|MERGE_RESOLUTION|>--- conflicted
+++ resolved
@@ -75,7 +75,6 @@
     }
 
     /**
-<<<<<<< HEAD
      * Returns a profile by ID assuming the user's ID matches & the profile is active.
      *
      * @param profileId The target profile's ID.
@@ -84,7 +83,9 @@
      */
     public Optional<ProfileEntity> getActiveProfileByIdAndUserId(Long profileId, Long userId) {
         return profileRepository.findByIdAndUserIdIsAndProfileStatusCodeIn(profileId, userId, ACTIVE_PROFILE_STATUS);
-=======
+    }
+
+    /**
      * Creates a new profile associated with the {@code user} argument. Defaults the profile status to
      * {@code INCOMPLETE}.
      *
@@ -99,6 +100,5 @@
         profile.setProfileStatus(incompleteStatus);
 
         return profileRepository.save(profile);
->>>>>>> 1b244810
     }
 }