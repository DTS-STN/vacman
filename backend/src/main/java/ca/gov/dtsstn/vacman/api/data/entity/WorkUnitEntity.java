--- conflicted
+++ resolved
@@ -26,13 +26,8 @@
 public class WorkUnitEntity extends AbstractLookupEntity {
 
 	@ManyToOne
-<<<<<<< HEAD
 	@JoinColumn(name = "[PARENT_WORK_UNIT_ID]", nullable = true)
 	protected WorkUnitEntity parent;
-=======
-	@JoinColumn(name = "[WORK_UNIT_ID_PARENT]", nullable = true)
-	private WorkUnitEntity parent;
->>>>>>> f422395f
 
 	public WorkUnitEntity() {
 		super();
@@ -44,19 +39,10 @@
 			@Nullable String code,
 			@Nullable String nameEn,
 			@Nullable String nameFr,
-<<<<<<< HEAD
 			@Nonnull LocalDateTime effectiveDate,
 			@Nullable LocalDateTime expiryDate,
 			@Nullable WorkUnitEntity parent) {
 		super(id, code, nameEn, nameFr, effectiveDate, expiryDate);
-=======
-			@Nullable String createdBy,
-			@Nullable Instant createdDate,
-			@Nullable String lastModifiedBy,
-			@Nullable Instant lastModifiedDate,
-			@Nullable WorkUnitEntity parent) {
-		super(id, code, nameEn, nameFr, createdBy, createdDate, lastModifiedBy, lastModifiedDate);
->>>>>>> f422395f
 		this.parent = parent;
 	}
 
