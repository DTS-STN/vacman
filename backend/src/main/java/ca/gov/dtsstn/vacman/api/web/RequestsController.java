package ca.gov.dtsstn.vacman.api.web;

import static ca.gov.dtsstn.vacman.api.data.entity.AbstractBaseEntity.byId;
import static ca.gov.dtsstn.vacman.api.web.exception.ResourceNotFoundException.asResourceNotFoundException;
import static ca.gov.dtsstn.vacman.api.web.exception.ResourceNotFoundException.asUserResourceNotFoundException;
import static ca.gov.dtsstn.vacman.api.web.exception.UnauthorizedException.asEntraIdUnauthorizedException;
import static ca.gov.dtsstn.vacman.api.web.model.CollectionModel.toCollectionModel;

import java.util.Collection;
import java.util.List;

import org.mapstruct.factory.Mappers;
import org.slf4j.Logger;
import org.slf4j.LoggerFactory;
import org.springdoc.core.annotations.ParameterObject;
import org.springframework.data.domain.Pageable;
import org.springframework.data.web.PagedModel;
import org.springframework.http.ResponseEntity;
import org.springframework.security.access.prepost.PreAuthorize;
import org.springframework.web.bind.annotation.DeleteMapping;
import org.springframework.web.bind.annotation.GetMapping;
import org.springframework.web.bind.annotation.PathVariable;
import org.springframework.web.bind.annotation.PostMapping;
import org.springframework.web.bind.annotation.PutMapping;
import org.springframework.web.bind.annotation.RequestBody;
import org.springframework.web.bind.annotation.RequestMapping;
import org.springframework.web.bind.annotation.RestController;
import org.springframework.web.servlet.support.ServletUriComponentsBuilder;

import ca.gov.dtsstn.vacman.api.config.SpringDocConfig;
import ca.gov.dtsstn.vacman.api.data.entity.AbstractBaseEntity;
import ca.gov.dtsstn.vacman.api.security.SecurityUtils;
import ca.gov.dtsstn.vacman.api.service.CodeService;
import ca.gov.dtsstn.vacman.api.service.ProfileService;
import ca.gov.dtsstn.vacman.api.service.RequestService;
import ca.gov.dtsstn.vacman.api.service.UserService;
import ca.gov.dtsstn.vacman.api.web.exception.ResourceNotFoundException;
import ca.gov.dtsstn.vacman.api.web.model.CollectionModel;
import ca.gov.dtsstn.vacman.api.web.model.MatchSummaryReadModel;
import ca.gov.dtsstn.vacman.api.web.model.MatchUpdateModel;
import ca.gov.dtsstn.vacman.api.web.model.ProfileReadModel;
import ca.gov.dtsstn.vacman.api.web.model.RequestReadFilterModel;
import ca.gov.dtsstn.vacman.api.web.model.RequestReadFilterModelBuilder;
import ca.gov.dtsstn.vacman.api.web.model.RequestReadModel;
import ca.gov.dtsstn.vacman.api.web.model.RequestStatusUpdateModel;
import ca.gov.dtsstn.vacman.api.web.model.RequestUpdateModel;
import ca.gov.dtsstn.vacman.api.web.model.mapper.MatchModelMapper;
import ca.gov.dtsstn.vacman.api.web.model.mapper.ProfileModelMapper;
import ca.gov.dtsstn.vacman.api.web.model.mapper.RequestModelMapper;
import io.swagger.v3.oas.annotations.Operation;
import io.swagger.v3.oas.annotations.security.SecurityRequirement;
import io.swagger.v3.oas.annotations.tags.Tag;
import jakarta.validation.Valid;

@RestController
@ApiResponses.AccessDeniedError
@ApiResponses.AuthenticationError
@ApiResponses.InternalServerError
@RequestMapping({ "/api/v1/requests" })
@SecurityRequirement(name = SpringDocConfig.AZURE_AD)
@Tag(name = "Requests", description = "Hiring manager requests for departmental clearance.")
public class RequestsController {

	private static final Logger log = LoggerFactory.getLogger(RequestsController.class);

	private final RequestModelMapper requestModelMapper = Mappers.getMapper(RequestModelMapper.class);
	private final MatchModelMapper matchModelMapper = Mappers.getMapper(MatchModelMapper.class);
	private final ProfileModelMapper profileModelMapper = Mappers.getMapper(ProfileModelMapper.class);

	private final RequestService requestService;
	private final UserService userService;
	private final ProfileService profileService;
	private final CodeService codeService;

	public RequestsController(RequestService requestService, UserService userService, ProfileService profileService, CodeService codeService) {
		this.requestService = requestService;
		this.userService = userService;
		this.profileService = profileService;
		this.codeService = codeService;
	}

	@GetMapping
	@ApiResponses.Ok
	@ApiResponses.BadRequestError
	@PreAuthorize("hasAuthority('hr-advisor')")
	@Operation(summary = "Get hiring requests with pagination.")
	public ResponseEntity<PagedModel<RequestReadModel>> getAllRequests(@ParameterObject Pageable pageable, @ParameterObject RequestReadFilterModel filter) {
		log.info("Received request to get all hiring requests.");
		log.debug("Pageable: {}, Filter: {}", pageable, filter);

		final var requestQuery = requestModelMapper.toRequestQuery(RequestReadFilterModelBuilder.builder(filter)
			// ?hrAdvisorId=me is a valid filter, so we must replace any instance
			// of 'me' with the current user's id before fetching the data
			.hrAdvisorId(resolveMeKeyword(filter.hrAdvisorId()))
			.build());

		final var requests = requestService.findRequests(pageable, requestQuery)
			.map(entity -> requestModelMapper.toModel(entity, requestService.hasMatches(entity.getId())));

		return ResponseEntity.ok(new PagedModel<>(requests));
	}

	@ApiResponses.Ok
	@GetMapping({ "/me" })
	@PreAuthorize("isAuthenticated()")
	@ApiResponses.ResourceNotFoundError
	@Operation(summary = "Get all hiring requests for the current user.")
	public ResponseEntity<CollectionModel<RequestReadModel>> getCurrentUserRequests() {
		final var entraId = SecurityUtils.getCurrentUserEntraId()
			.orElseThrow(asEntraIdUnauthorizedException());

		final var user = userService.getUserByMicrosoftEntraId(entraId)
			.orElseThrow(asUserResourceNotFoundException("microsoftEntraId", entraId));

		final var requests = requestService.getAllRequestsAssociatedWithUser(user.getId()).stream()
			.map(entity -> requestModelMapper.toModel(entity, requestService.hasMatches(entity.getId())))
			.collect(toCollectionModel());

		return ResponseEntity.ok(requests);
	}

	@ApiResponses.Created
	@PostMapping({ "/me" })
	@PreAuthorize("isAuthenticated()")
	@ApiResponses.ResourceNotFoundError
	@Operation(summary = "Create a new hiring request for the current user and return their profile.")
	public ResponseEntity<RequestReadModel> createCurrentUserRequest() {
		log.info("Received request to create new request");

		final var entraId = SecurityUtils.getCurrentUserEntraId()
			.orElseThrow(asEntraIdUnauthorizedException());

		final var currentUser = userService.getUserByMicrosoftEntraId(entraId)
			.orElseThrow(asUserResourceNotFoundException("microsoftEntraId", entraId));

		final var request = requestService.createRequest(currentUser);

		final var location = ServletUriComponentsBuilder.fromCurrentContextPath()
			.path("/api/v1/requests/{id}")
			.buildAndExpand(request.getId()).toUri();

		return ResponseEntity.created(location)
			.body(requestModelMapper.toModel(request, requestService.hasMatches(request.getId())));
	}

	@ApiResponses.NoContent
	@DeleteMapping({ "/{id}" })
	@ApiResponses.BadRequestError
	@ApiResponses.ResourceNotFoundError
	@Operation(summary = "Delete a request by ID.")
	@PreAuthorize("hasAuthority('hr-advisor') || hasPermission(#id, 'REQUEST', 'DELETE')")
	public ResponseEntity<Void> deleteRequestById(@PathVariable Long id) {
		log.info("Received request to delete request; ID: [{}]", id);

		requestService.deleteRequest(id);

		return ResponseEntity.noContent().build();
	}

	@ApiResponses.Ok
	@GetMapping({ "/{id}" })
	@ApiResponses.BadRequestError
	@ApiResponses.ResourceNotFoundError
	@Operation(summary = "Get a request by ID.")
	@PreAuthorize("hasAuthority('hr-advisor') || hasPermission(#id, 'REQUEST', 'READ')")
	public ResponseEntity<RequestReadModel> getRequestById(@PathVariable Long id) {
		final var request = requestService.getRequestById(id)
			.orElseThrow(asResourceNotFoundException("request", id));

		return ResponseEntity.ok(requestModelMapper.toModel(request, requestService.hasMatches(request.getId())));
	}


	@ApiResponses.Ok
	@PutMapping({ "/{id}" })
	@ApiResponses.BadRequestError
	@ApiResponses.ResourceNotFoundError
	@ApiResponses.UnprocessableEntityError
	@Operation(summary = "Update a request by ID.")
	@PreAuthorize("hasAuthority('hr-advisor') || hasPermission(#id, 'REQUEST', 'UPDATE')")
	public ResponseEntity<RequestReadModel> updateRequest(@PathVariable Long id, @Valid @RequestBody RequestUpdateModel updateModel) {
		log.info("Received request to update request; ID: [{}]", id);

		final var request = requestService.getRequestById(id)
			.orElseThrow(asResourceNotFoundException("request", id));

		log.trace("Found request: [{}]", request);

		final var preparedEntity = requestService.prepareRequestForUpdate(updateModel, request);

		final var updatedEntity = requestService.updateRequest(preparedEntity);

		return ResponseEntity.ok(requestModelMapper.toModel(updatedEntity, requestService.hasMatches(updatedEntity.getId())));
	}

	@ApiResponses.Ok
	@ApiResponses.BadRequestError
	@ApiResponses.ResourceNotFoundError
	@ApiResponses.UnprocessableEntityError
	@PostMapping({ "/{id}/status-change" })
	@Operation(summary = "Update the status of a request.")
	@PreAuthorize("hasAuthority('hr-advisor') || hasPermission(#id, 'REQUEST', 'UPDATE')")
	public ResponseEntity<RequestReadModel> updateRequestStatus(@PathVariable Long id, @Valid @RequestBody RequestStatusUpdateModel statusUpdate) {
		log.info("Received request to update request status; ID: [{}], Event: [{}]",  id, statusUpdate.eventType());

		final var request = requestService.getRequestById(id)
			.orElseThrow(asResourceNotFoundException("request", id));

		log.trace("Found request: [{}]", request);

		final var updatedEntity = requestService.updateRequestStatus(request, statusUpdate.eventType());

		return ResponseEntity.ok(requestModelMapper.toModel(updatedEntity, requestService.hasMatches(updatedEntity.getId())));
	}

	@ApiResponses.Ok
	@ApiResponses.BadRequestError
	@PostMapping({ "/{id}/run-matches" })
	@ApiResponses.ResourceNotFoundError
	@ApiResponses.UnprocessableEntityError
	@Operation(summary = "Run the match creation algorithm for a request.")
	@PreAuthorize("hasAuthority('hr-advisor')")
	public ResponseEntity<RequestReadModel> runMatches(@PathVariable Long id) {
		log.info("Received request to run matches for request; ID: [{}]", id);

		final var request = requestService.getRequestById(id)
			.orElseThrow(asResourceNotFoundException("request", id));

		log.trace("Found request: [{}]", request);

		final var updatedEntity = requestService.runMatches(request);

		return ResponseEntity.ok(requestModelMapper.toModel(updatedEntity, requestService.hasMatches(updatedEntity.getId())));
	}

	@ApiResponses.Ok
	@ApiResponses.BadRequestError
	@PostMapping({ "/{id}/cancel" })
	@ApiResponses.ResourceNotFoundError
	@ApiResponses.UnprocessableEntityError
	@Operation(summary = "Cancel a request.")
	@PreAuthorize("hasAuthority('hr-advisor')")
	public ResponseEntity<RequestReadModel> cancelRequest(@PathVariable Long id) {
		log.info("Received request to cancel request; ID: [{}]", id);

		final var updatedEntity = requestService.cancelRequest(id);

		return ResponseEntity.ok(requestModelMapper.toModel(updatedEntity, requestService.hasMatches(updatedEntity.getId())));
	}

	//
	//
	// --- /requests/.../matches endpoints
	//
	//

	@ApiResponses.Ok
	@ApiResponses.BadRequestError
	@GetMapping({ "/{id}/matches" })
	@ApiResponses.ResourceNotFoundError
	@Operation(summary = "Get all matches for a request.")
	@PreAuthorize("hasAuthority('hr-advisor') || hasPermission(#id, 'REQUEST', 'READ')")
	public ResponseEntity<CollectionModel<MatchSummaryReadModel>> getAllRequestMatches(@PathVariable Long id) {
		log.info("Received request to get all matches for request; ID: [{}]", id);

		final var request = requestService.getRequestById(id)
			.orElseThrow(asResourceNotFoundException("request", id));

		log.trace("Found request: [{}]", request);

		final var matches = requestService.getMatchesByRequestId(id).stream()
			.map(matchModelMapper::toModel)
			.collect(toCollectionModel());

		return ResponseEntity.ok(matches);
	}

	@ApiResponses.Ok
	@ApiResponses.BadRequestError
	@ApiResponses.ResourceNotFoundError
	@GetMapping({ "/{id}/matches/{matchId}" })
	@Operation(summary = "Get a specific match for a request.")
	@PreAuthorize("hasAuthority('hr-advisor') || hasPermission(#id, 'REQUEST', 'READ')")
	public ResponseEntity<Object> getRequestMatchById(@PathVariable Long id, @PathVariable Long matchId) {
		throw new UnsupportedOperationException("not yet implemented");
	}

	@ApiResponses.Ok
	@ApiResponses.BadRequestError
	@ApiResponses.ResourceNotFoundError
	@ApiResponses.UnprocessableEntityError
	@PostMapping({ "/{id}/matches/{matchId}/status-change" })
	@Operation(summary = "Update the status of a request match.")
	@PreAuthorize("hasAuthority('hr-advisor') || hasPermission(#id, 'REQUEST', 'UPDATE')")
	public ResponseEntity<Object> updateRequestMatchStatus(@PathVariable Long id, @PathVariable Long matchId, @Valid @RequestBody Object statusUpdate) {
		throw new UnsupportedOperationException("not yet implemented");
	}

	@ApiResponses.Ok
	@ApiResponses.BadRequestError
	@ApiResponses.ResourceNotFoundError
	@PutMapping({ "/{id}/matches/{matchId}" })
	@Operation(summary = "Update a match for a request.")
	@PreAuthorize("hasAuthority('hr-advisor') || hasPermission(#id, 'REQUEST', 'UPDATE')")
	public ResponseEntity<MatchSummaryReadModel> updateRequestMatch(@PathVariable Long id, @PathVariable Long matchId, @Valid @RequestBody MatchUpdateModel updateModel) {
		log.info("Received request to update match for request; Request ID: [{}], Match ID: [{}]", id, matchId);

		// Get the existing match entity
		final var matchEntity = requestService.getMatchById(matchId)
			.orElseThrow(asResourceNotFoundException("match", matchId));

		if (!matchEntity.getRequest().getId().equals(id)) {
<<<<<<< HEAD
			throw new ResourceNotFoundException("A match with id=[" + matchId + "] does not exist");
=======
			throw new ResourceNotFoundException("A match ith id=[" + matchId + "] does not exist");
>>>>>>> 1b3dc5c1
		}

		log.trace("Found match: {}", matchEntity);

		// Update match feedback if provided
		if (updateModel.matchFeedbackId() != null) {
			matchEntity.setMatchFeedback(codeService.getMatchFeedbacks(Pageable.unpaged()).stream()
				.filter(byId(updateModel.matchFeedbackId()))
				.findFirst()
				.orElseThrow(() -> new ResourceNotFoundException("Match feedback not found with ID: " + updateModel.matchFeedbackId())));
		}

		// Update comments if provided
		matchEntity.setHiringManagerComment(updateModel.hiringManagerComment());
		matchEntity.setHrAdvisorComment(updateModel.hrAdvisorComment());

		// Save the updated entity
		final var savedMatchEntity = requestService.saveMatch(matchEntity);

		log.trace("Updated match: {}", savedMatchEntity);

		final var matchSummary = matchModelMapper.toModel(savedMatchEntity);

		return ResponseEntity.ok(matchSummary);
	}

	//
	//
	// --- /requests/.../profiles endpoints
	//
	//

	@ApiResponses.Ok
	@ApiResponses.BadRequestError
	@ApiResponses.ResourceNotFoundError
	@GetMapping({ "/{id}/profiles/{profileId}" })
	@Operation(summary = "Get a specific candidate profile for a request.")
	@PreAuthorize("hasAuthority('hr-advisor') || hasPermission(#id, 'REQUEST', 'READ')")
	public ResponseEntity<ProfileReadModel> getRequestProfileById(@PathVariable Long id, @PathVariable Long profileId) {
		log.info("Received request to get profile for request; Request ID: [{}], Profile ID: [{}]", id, profileId);

		final var requestEntity = requestService.getRequestById(id)
			.orElseThrow(asResourceNotFoundException("request", id));

		log.trace("Found request: {}", requestEntity);

		final var profileEntity = profileService.getProfileById(profileId)
			.orElseThrow(asResourceNotFoundException("profile", profileId));

		log.trace("Found profile: {}", profileEntity);

		// Verify that the request and profile are linked by a match
		boolean matchExists = requestService.getMatchesByRequestId(id).stream()
			.anyMatch(match -> match.getProfile().getId().equals(profileId));

		if (!matchExists) {
			throw new ResourceNotFoundException("No match found between request with id=[" + id + 
				"] and profile with id=[" + profileId + "]");
		}

		return ResponseEntity.ok(profileModelMapper.toModel(profileEntity));
	}

	/**
	 * Replaces the "me" keyword in a list of IDs with the current authenticated user's ID.
	 */
	private List<String> resolveMeKeyword(Collection<String> hrAdvisorIds) {
		// if the "me" keyword isn't used, we don't need to do anything.
		if (!hrAdvisorIds.contains("me")) { return List.copyOf(hrAdvisorIds); }

		final var currentUserId = SecurityUtils.getCurrentUserEntraId()
			.flatMap(userService::getUserByMicrosoftEntraId)
			.map(AbstractBaseEntity::getId)
			.orElseThrow(asEntraIdUnauthorizedException());

		// replace all occurrences of "me" with the actual userid
		return hrAdvisorIds.stream()
			.map(id -> "me".equals(id) ? currentUserId.toString() : id)
			.toList();
	}

}<|MERGE_RESOLUTION|>--- conflicted
+++ resolved
@@ -310,11 +310,7 @@
 			.orElseThrow(asResourceNotFoundException("match", matchId));
 
 		if (!matchEntity.getRequest().getId().equals(id)) {
-<<<<<<< HEAD
 			throw new ResourceNotFoundException("A match with id=[" + matchId + "] does not exist");
-=======
-			throw new ResourceNotFoundException("A match ith id=[" + matchId + "] does not exist");
->>>>>>> 1b3dc5c1
 		}
 
 		log.trace("Found match: {}", matchEntity);
