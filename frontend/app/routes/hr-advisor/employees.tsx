--- conflicted
+++ resolved
@@ -59,7 +59,6 @@
     .map((s) => s.id);
 
   // Filter profiles based on allowed status codes
-<<<<<<< HEAD
   const filteredAllProfiles = profiles.filter((profile) => statusIds.includes(profile.profileStatusId));
 
   {
@@ -67,9 +66,6 @@
   }
   // Filter profiles based on hr-advisor id
   const filteredMyProfiles = profiles.filter((profile) => profile.employmentInformation.hrAdvisor === 4);
-=======
-  const filteredProfiles = profiles.filter((profile) => statusIds.includes(profile.profileStatus.id));
->>>>>>> 18793085
 
   return {
     documentTitle: t('app:index.employees'),
