--- conflicted
+++ resolved
@@ -12,13 +12,8 @@
 
 import type { Profile, ProfileStatus } from '~/.server/domain/models';
 import { getProfileService } from '~/.server/domain/services/profile-service';
-<<<<<<< HEAD
 import { getUserService } from '~/.server/domain/services/user-service';
 import { serverEnvironment } from '~/.server/environment';
-=======
-import { getProfileStatusService } from '~/.server/domain/services/profile-status-service';
-import { getUserService } from '~/.server/domain/services/user-service';
->>>>>>> 672ecaf4
 import { requireAuthentication } from '~/.server/utils/auth-utils';
 import { i18nRedirect } from '~/.server/utils/route-utils';
 import { BackLink } from '~/components/back-link';
@@ -48,10 +43,7 @@
 
 export async function action({ context, request }: Route.ActionArgs) {
   requireAuthentication(context.session, request);
-<<<<<<< HEAD
-=======
   const { t } = await getTranslation(request, handle.i18nNamespace);
->>>>>>> 672ecaf4
   const formData = await request.formData();
   const parseResult = v.safeParse(
     v.object({
@@ -71,16 +63,6 @@
     return data({ errors: v.flatten(parseResult.issues).nested }, { status: HttpStatusCodes.BAD_REQUEST });
   }
 
-<<<<<<< HEAD
-  const userResult = await getUserService().getUsers(
-    { email: parseResult.output.email },
-    context.session.authState.accessToken,
-  );
-  const user = userResult.into()?.content[0];
-  // TODO: create profile for the user and update with correct profileId
-  return i18nRedirect('routes/hr-advisor/employee-profile/index.tsx', request, {
-    params: { profileId: user?.id.toString() },
-=======
   const user = (
     await getUserService().getUsers({ email: parseResult.output.email }, context.session.authState.accessToken)
   ).into()?.content[0];
@@ -100,7 +82,6 @@
 
   return i18nRedirect('routes/hr-advisor/employee-profile/index.tsx', request, {
     params: { profileId: profile.id.toString() },
->>>>>>> 672ecaf4
   });
 }
 
@@ -273,18 +254,11 @@
           <InputSelect
             id="selectEmployees"
             name="selectEmployees"
-<<<<<<< HEAD
-            options={employeesOptions}
-            label=""
-            aria-label={t('app:hr-advisor-employees-table.filter-by')}
-            defaultValue={searchParams.get('filter') ?? 'me'}
-=======
             required={false}
             options={employeesOptions}
             label=""
             aria-label={t('app:hr-advisor-employees-table.filter-by')}
             defaultValue="all"
->>>>>>> 672ecaf4
             onChange={({ target }) => {
               setSearchParams({ filter: target.value });
               // Announce table filtering change to screen readers
