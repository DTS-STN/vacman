import type { JSX } from 'react';
import { useEffect, useMemo, useState, useCallback, startTransition } from 'react';

import type { RouteHandle } from 'react-router';
import { data, useFetcher, useSearchParams } from 'react-router';

import type { ColumnDef } from '@tanstack/react-table';
import { useTranslation } from 'react-i18next';
import * as v from 'valibot';

import type { Route } from './+types/employees';

import type { Profile, ProfileQueryParams, ProfileStatus } from '~/.server/domain/models';
import { getProfileService } from '~/.server/domain/services/profile-service';
import { getProfileStatusService } from '~/.server/domain/services/profile-status-service';
import { getUserService } from '~/.server/domain/services/user-service';
import { requireAuthentication } from '~/.server/utils/auth-utils';
import { i18nRedirect } from '~/.server/utils/route-utils';
import { BackLink } from '~/components/back-link';
import { DataTable, DataTableColumnHeader, DataTableColumnHeaderWithOptions } from '~/components/data-table';
import { ActionDataErrorSummary } from '~/components/error-summary';
import { InputField } from '~/components/input-field';
import { InputSelect } from '~/components/input-select';
import { InlineLink } from '~/components/links';
import { LoadingButton } from '~/components/loading-button';
import { PageTitle } from '~/components/page-title';
import Pagination from '~/components/pagination';
<<<<<<< HEAD
import { PROFILE_STATUS } from '~/domain/constants';
=======
import { PROFILE_STATUS_APPROVED, PROFILE_STATUS_CODE, PROFILE_STATUS_PENDING } from '~/domain/constants';
>>>>>>> 398fcfa8
import { HttpStatusCodes } from '~/errors/http-status-codes';
import { useFetcherState } from '~/hooks/use-fetcher-state';
import { getTranslation } from '~/i18n-config.server';
import { handle as parentHandle } from '~/routes/layout';
import { formatDateTimeInZone } from '~/utils/date-utils';
import { getCurrentPage, getPageItems, makePageClickHandler, nextPage, prevPage } from '~/utils/pagination-utils';
import { formString } from '~/utils/string-utils';
import { extractValidationKey } from '~/utils/validation-utils';

// Shared default selection for statuses (kept in sync between loader and client UI)
<<<<<<< HEAD
const DEFAULT_STATUS_IDS = [PROFILE_STATUS.APPROVED.id, PROFILE_STATUS.PENDING.id] as const;
const PROFILE_STATUS_CODE = [
  PROFILE_STATUS.APPROVED.code,
  PROFILE_STATUS.PENDING.code,
  PROFILE_STATUS.ARCHIVED.code,
  PROFILE_STATUS.INCOMPLETE.code,
] as const;
=======
const DEFAULT_STATUS_IDS = [PROFILE_STATUS_APPROVED.id, PROFILE_STATUS_PENDING.id] as const;
>>>>>>> 398fcfa8

export const handle = {
  i18nNamespace: [...parentHandle.i18nNamespace],
} as const satisfies RouteHandle;

export function meta({ loaderData }: Route.MetaArgs) {
  return [{ title: loaderData.documentTitle }];
}

export async function action({ context, request }: Route.ActionArgs) {
  requireAuthentication(context.session, request);
  const { t } = await getTranslation(request, handle.i18nNamespace);
  const formData = await request.formData();
  const parseResult = v.safeParse(
    v.object({
      email: v.pipe(
        v.string('app:hr-advisor-employees-table.errors.email-required'),
        v.trim(),
        v.nonEmpty('app:hr-advisor-employees-table.errors.email-required'),
        v.email('app:hr-advisor-employees-table.errors.email-invalid'),
      ),
    }),
    {
      email: formString(formData.get('email')),
    },
  );

  if (!parseResult.success) {
    return data({ errors: v.flatten(parseResult.issues).nested }, { status: HttpStatusCodes.BAD_REQUEST });
  }

  const user = (
    await getUserService().getUsers({ email: parseResult.output.email }, context.session.authState.accessToken)
  ).into()?.content[0];

  if (!user) {
    throw new Response('User not found', { status: HttpStatusCodes.NOT_FOUND });
  }

  const profile = (await getUserService().createProfileForUser(user.id, context.session.authState.accessToken)).into();
  if (!profile) {
    return {
      errors: {
        email: t('app:hr-advisor-employees-table.errors.profile-already-exists'),
      },
    };
  }

  return i18nRedirect('routes/hr-advisor/employee-profile/index.tsx', request, {
    params: { profileId: profile.id.toString() },
  });
}

export async function loader({ context, request }: Route.LoaderArgs) {
  requireAuthentication(context.session, request);

  const { lang, t } = await getTranslation(request, handle.i18nNamespace);

  // Filter profiles based on hr-advisor selection. Options 'My Employees' or 'All employees'
  const url = new URL(request.url);
  const filter = url.searchParams.get('filter');
  // Server-side pagination params with sensible defaults
  const pageParam = url.searchParams.get('page');
  const sizeParam = url.searchParams.get('size');
  // statusIds as repeated params: ?statusIds=1&statusIds=2
  const statusIdsParams = url.searchParams.getAll('statusIds');
<<<<<<< HEAD
=======
  // sort as a single param: sort=property,(asc|desc)
  const sortParam = url.searchParams.get('sort');
>>>>>>> 398fcfa8
  // URL 'page' is treated as 1-based for the backend; default to 1 if missing/invalid
  const pageOneBased = Math.max(1, Number.parseInt(pageParam ?? '1', 10) || 1);
  // Keep page size modest for wire efficiency, cap to prevent abuse
  const size = Math.min(50, Math.max(1, Number.parseInt(sizeParam ?? '10', 10) || 10));
<<<<<<< HEAD

  // Compute desired statusIds, defaulting to Approved + Pending Approval
  const defaultStatusIds = [...DEFAULT_STATUS_IDS];
  const rawStatusValues = statusIdsParams;
  const statusIdsFromQuery = rawStatusValues.map((s) => Number.parseInt(s.trim(), 10)).filter((n) => Number.isFinite(n));
  const desiredStatusIds = statusIdsFromQuery.length
    ? Array.from(new Set(statusIdsFromQuery)).sort((a, b) => a - b)
    : defaultStatusIds;
=======

  // Compute desired statusIds, defaulting to Approved + Pending Approval
  const defaultStatusIds = [...DEFAULT_STATUS_IDS];
  const rawStatusValues = statusIdsParams;
  const statusIdsFromQuery = rawStatusValues.map((s) => Number.parseInt(s.trim(), 10)).filter((n) => Number.isFinite(n));
  const desiredStatusIds = statusIdsFromQuery.length
    ? Array.from(new Set(statusIdsFromQuery)).sort((a, b) => a - b)
    : defaultStatusIds;

  const profileParams: ProfileQueryParams = {
    hrAdvisorId: filter === 'me' ? filter : undefined, // 'me' is used in the API to filter for the current HR advisor
    statusIds: desiredStatusIds,
    // Backend expects 1-based page index
    page: pageOneBased,
    size: size,
    sort: sortParam ?? undefined,
  };
>>>>>>> 398fcfa8

  const profileParams: ProfileQueryParams = {
    hrAdvisorId: filter === 'me' ? filter : undefined, // 'me' is used in the API to filter for the current HR advisor
    statusIds: desiredStatusIds,
    // Backend expects 1-based page index
    page: pageOneBased,
    size: size,
  };

  const [profilesResult, statuses] = await Promise.all([
    getProfileService().getProfiles(profileParams, context.session.authState.accessToken),
    getProfileStatusService().listAllLocalized(lang),
  ]);

  if (profilesResult.isErr()) {
    throw profilesResult.unwrapErr();
  }

  const profiles = profilesResult.unwrap();

  const { serverEnvironment } = await import('~/.server/environment');

  return {
    documentTitle: t('app:index.employees'),
    profiles: profiles.content,
    page: profiles.page,
    statuses,
    baseTimeZone: serverEnvironment.BASE_TIMEZONE,
    lang,
  };
}

export default function EmployeeDashboard({ loaderData, actionData, params }: Route.ComponentProps) {
  const { t } = useTranslation(handle.i18nNamespace);
  const fetcher = useFetcher<typeof action>();
  const fetcherState = useFetcherState(fetcher);
  const isSubmitting = fetcherState.submitting;

  // Keep URL 'page' 1-based; DataTable remains 0-based internally
  const [searchParams, setSearchParams] = useSearchParams({ filter: 'all', page: '1', size: '10' });
  const [browserTZ, setBrowserTZ] = useState<string | null>(null);
  const [srAnnouncement, setSrAnnouncement] = useState('');

  useEffect(() => {
    setBrowserTZ(Intl.DateTimeFormat().resolvedOptions().timeZone);
  }, []);

  const formatDateYMD = useMemo(
    () => (iso?: string) =>
      iso ? formatDateTimeInZone(iso, browserTZ ?? loaderData.baseTimeZone, 'yyyy-MM-dd') : '0000-00-00',
    [browserTZ, loaderData.baseTimeZone],
  );

  const employeesOptions = [
    {
      value: 'me',
      children: t('app:hr-advisor-employees-table.my-employees'),
    },
    {
      value: 'all',
      children: t('app:hr-advisor-employees-table.all-employees'),
    },
  ];

  // Pagination helpers
  const totalPages = loaderData.page.totalPages;
  const currentPage = getCurrentPage(searchParams, 'page', totalPages);
  const pageItems = getPageItems(totalPages, currentPage, { threshold: 9, delta: 2 });

<<<<<<< HEAD
=======
  // Sorting helpers
  // Strongly type the allowed column ids and backend properties
  type ColumnId = 'name' | 'email' | 'dateUpdated';
  type SortProp = 'user.lastName' | 'user.businessEmailAddress' | 'lastModifiedDate';

  // Map column ids to API sort properties
  const COLUMN_TO_PROPERTY = useMemo(
    () =>
      ({
        name: 'user.lastName',
        email: 'user.businessEmailAddress',
        dateUpdated: 'lastModifiedDate',
      }) as const satisfies Record<ColumnId, SortProp>,
    [],
  );

  // Inverse map: API sort properties to column ids
  const PROPERTY_TO_COLUMN = useMemo(
    () =>
      ({
        'user.lastName': 'name',
        'user.businessEmailAddress': 'email',
        'lastModifiedDate': 'dateUpdated',
      }) as const satisfies Record<SortProp, ColumnId>,
    [],
  );

  // Runtime guard: validate backend sort property using the mapping as source of truth
  const isColumnId = useCallback(
    (id: string): id is ColumnId => {
      return Object.prototype.hasOwnProperty.call(COLUMN_TO_PROPERTY, id);
    },
    [COLUMN_TO_PROPERTY],
  );

  const isSortProp = useCallback(
    (v: string): v is SortProp => {
      return Object.prototype.hasOwnProperty.call(PROPERTY_TO_COLUMN, v);
    },
    [PROPERTY_TO_COLUMN],
  );

  // Derive single current sort from URL search params
  const parseSortParam = useCallback(
    (value: string | null): { id: ColumnId; desc: boolean } | null => {
      if (!value) return null;
      const [propRaw, dirRaw] = value.split(',');
      const propKey = (propRaw ?? '').trim();
      if (!isSortProp(propKey)) return null;
      const colId = PROPERTY_TO_COLUMN[propKey];
      const dir = (dirRaw ?? 'asc').trim().toLowerCase();
      const desc = dir === 'desc';
      return { id: colId, desc };
    },
    [PROPERTY_TO_COLUMN, isSortProp],
  );

  const serializeSortParam = useCallback(
    (s: { id: string; desc: boolean } | null | undefined): string | null => {
      if (!s?.id || !isColumnId(s.id)) return null;
      const prop = COLUMN_TO_PROPERTY[s.id];
      return `${prop},${s.desc ? 'desc' : 'asc'}`;
    },
    [COLUMN_TO_PROPERTY, isColumnId],
  );

  const currentSort = useMemo((): { id: ColumnId; desc: boolean } | null => {
    return parseSortParam(searchParams.get('sort'));
  }, [searchParams, parseSortParam]);

  // Map column ids to localized header titles for announcements
  const columnIdToTitle = useMemo(
    () =>
      ({
        name: t('app:hr-advisor-employees-table.employee'),
        email: t('app:hr-advisor-employees-table.email'),
        dateUpdated: t('app:hr-advisor-employees-table.updated'),
      }) as const satisfies Record<ColumnId, string>,
    [t],
  );

  const announceSortChange = useCallback(
    (next: { id: ColumnId; desc: boolean } | null | undefined) => {
      if (next?.id) {
        const colTitle = columnIdToTitle[next.id];
        setSrAnnouncement(
          next.desc
            ? t('gcweb:data-table.sorting.sorted-descending', { column: colTitle })
            : t('gcweb:data-table.sorting.sorted-ascending', { column: colTitle }),
        );
      } else {
        const prev = currentSort;
        const colTitle = prev ? columnIdToTitle[prev.id] : undefined;
        setSrAnnouncement(
          colTitle ? t('gcweb:data-table.sorting.not-sorted', { column: colTitle }) : t('gcweb:data-table.sorting.cleared'),
        );
      }
    },
    [columnIdToTitle, currentSort, t],
  );

  // When sorting changes in the table UI, push it into URL and announce the change (single sort only)
  const handleSortingChange = useCallback(
    (next: { id: string; desc: boolean } | null | undefined) => {
      // Normalize input to our typed ColumnId or clear
      const normalized: { id: ColumnId; desc: boolean } | null =
        next?.id && isColumnId(next.id) ? { id: next.id, desc: next.desc } : null;
      const paramsNext = new URLSearchParams(searchParams);
      // Clear and set single sort param
      paramsNext.delete('sort');
      const encoded = serializeSortParam(normalized);
      if (encoded) paramsNext.set('sort', encoded);
      announceSortChange(normalized);
      startTransition(() => setSearchParams(paramsNext));
    },
    [searchParams, serializeSortParam, announceSortChange, setSearchParams, isColumnId],
  );

>>>>>>> 398fcfa8
  // Map loader statuses (id + codes) to help translate between codes shown in UI and ids for query
  const statusCodeById = useMemo(() => {
    const map = new Map<number, string>();
    loaderData.statuses.forEach((s) => map.set(s.id, s.code));
    return map;
  }, [loaderData.statuses]);

  const statusIdByCode = useMemo(() => {
    const map = new Map<string, number>();
    loaderData.statuses.forEach((s) => map.set(s.code, s.id));
    return map;
  }, [loaderData.statuses]);

  // Selected statusIds from URL (repeated). Defaults are already applied in loader
  const selectedStatusIds = useMemo(() => {
    const parts = searchParams.getAll('statusIds');
    if (parts.length === 0) return [...DEFAULT_STATUS_IDS];
    return Array.from(new Set(parts.map((s) => Number.parseInt(s.trim(), 10)).filter((n) => Number.isFinite(n)))).sort(
      (a, b) => a - b,
    );
  }, [searchParams]);

  // Selected status codes for the DataTable header control
  const selectedStatusCodes = useMemo(
    () => selectedStatusIds.map((id: number) => statusCodeById.get(id)).filter((code): code is string => code !== undefined),
    [selectedStatusIds, statusCodeById],
  );

  // Navigation helpers
  const handlePageClick = (target: number) => makePageClickHandler(searchParams, setSearchParams, target);

  const columns: ColumnDef<Profile>[] = [
    {
      id: 'name',
      accessorKey: 'profileUser.firstName',
      accessorFn: (row) => `${row.profileUser.lastName}, ${row.profileUser.firstName}`,
      header: ({ column }) => <DataTableColumnHeader column={column} title={t('app:hr-advisor-employees-table.employee')} />,
      cell: (info) => <p>{info.getValue() as string}</p>,
    },
    {
      id: 'email',
      accessorKey: 'profileUser.businessEmailAddress',
      header: ({ column }) => <DataTableColumnHeader column={column} title={t('app:hr-advisor-employees-table.email')} />,
      cell: (info) => {
        const email = info.row.original.profileUser.businessEmailAddress;
        return (
          <a
            href={`mailto:${email}`}
            className="text-sky-800 underline decoration-slate-400 decoration-2 hover:text-blue-700 focus:text-blue-700"
          >
            {email}
          </a>
        );
      },
    },
    {
      id: 'dateUpdated',
      accessorKey: 'dateUpdated',
      header: ({ column }) => <DataTableColumnHeader column={column} title={t('app:hr-advisor-employees-table.updated')} />,
      cell: (info) => {
        const lastModifiedDate = info.row.original.lastModifiedDate;
        const userUpdated = info.row.original.lastModifiedBy ?? 'Unknown User';
        const dateUpdated = formatDateYMD(lastModifiedDate);
        return <p className="text-neutral-600">{`${dateUpdated}: ${userUpdated}`}</p>;
      },
    },
    {
      accessorKey: 'status',
      accessorFn: (row) => row.profileStatus?.code,
      header: ({ column }) => (
        <DataTableColumnHeaderWithOptions
          column={column}
          title={t('app:hr-advisor-employees-table.status')}
          options={Object.values(PROFILE_STATUS_CODE)}
          selected={selectedStatusCodes}
          onSelectionChange={(selectedCodes) => {
            // Map selected codes to IDs present in loaderData.statuses
            const ids = selectedCodes.map((code) => statusIdByCode.get(code)).filter((n): n is number => typeof n === 'number');
            const filter = searchParams.get('filter') ?? 'all';
            const size = searchParams.get('size') ?? '10';
            const params = new URLSearchParams({ filter, page: '1', size });
<<<<<<< HEAD
=======
            // Preserve existing single sort
            const sort = searchParams.get('sort');
            if (sort) params.set('sort', sort);
>>>>>>> 398fcfa8
            Array.from(new Set(ids))
              .sort((a, b) => a - b)
              .forEach((id) => params.append('statusIds', String(id)));
            setSearchParams(params);
            setSrAnnouncement(t('app:hr-advisor-employees-table.updated'));
          }}
        />
      ),
      cell: (info) => {
        const status = info.row.original.profileStatus;
        return status && statusTag(status, loaderData.lang);
      },
      filterFn: (row, columnId, filterValue: string[]) => {
        const status = row.getValue(columnId) as string;
        return filterValue.length === 0 || filterValue.includes(status);
      },
      enableColumnFilter: true,
    },
    {
      header: t('app:hr-advisor-employees-table.action'),
      id: 'action',
      cell: (info) => {
        const profileId = info.row.original.id.toString();
        const profileUserName = `${info.row.original.profileUser.firstName} ${info.row.original.profileUser.lastName}`;
        return (
          <InlineLink
            className="text-sky-800 underline decoration-slate-400 decoration-2 hover:text-blue-700 focus:text-blue-700"
            file="routes/hr-advisor/employee-profile/index.tsx"
            params={{ profileId }}
            search={`filter=${searchParams.get('filter')}`}
            aria-label={t('app:hr-advisor-employees-table.view-link', {
              profileUserName,
            })}
          >
            {t('app:hr-advisor-employees-table.view')}
          </InlineLink>
        );
      },
    },
  ];

  return (
    <div className="mb-8">
      <PageTitle className="after:w-14">{t('app:index.employees')}</PageTitle>
      <BackLink
        aria-label={t('app:hr-advisor-employees-table.back-to-dashboard')}
        file="routes/hr-advisor/index.tsx"
        params={params}
      >
        {t('app:hr-advisor-employees-table.back-to-dashboard')}
      </BackLink>

      <ActionDataErrorSummary actionData={fetcher.data}>
        <h2 className="font-lato mt-8 text-lg font-semibold">{t('app:hr-advisor-employees-table.create-profile')}</h2>
        <section className="mb-8 flex flex-col justify-between gap-8 sm:flex-row">
          <fetcher.Form method="post" noValidate className="grid place-content-between items-end gap-2 sm:grid-cols-2">
            <InputField
              label={t('app:hr-advisor-employees-table.employee-work-email')}
              name="email"
              errorMessage={t(extractValidationKey(fetcher.data?.errors?.email))}
              required
              className="w-full"
            />
            <LoadingButton variant="primary" className="w-1/2" disabled={isSubmitting} loading={isSubmitting}>
              {t('app:hr-advisor-employees-table.create-profile')}
            </LoadingButton>
          </fetcher.Form>

          <InputSelect
            id="selectEmployees"
            name="selectEmployees"
            required={false}
            options={employeesOptions}
            label=""
            aria-label={t('app:hr-advisor-employees-table.filter-by')}
            defaultValue={searchParams.get('filter') ?? 'all'}
            onChange={({ target }) => {
              const size = searchParams.get('size') ?? '10';
              const existingStatusIds = searchParams.getAll('statusIds');
              // Reset to page 1 (1-based) on filter change and preserve existing statusIds selection
              const params = new URLSearchParams({ filter: target.value, page: '1', size });
<<<<<<< HEAD
=======
              // Preserve existing single sort
              const sort = searchParams.get('sort');
              if (sort) params.set('sort', sort);
>>>>>>> 398fcfa8
              existingStatusIds.forEach((id) => params.append('statusIds', id));
              setSearchParams(params);
              // Announce table filtering change to screen readers
              const message =
                target.value === 'me'
                  ? t('app:hr-advisor-employees-table.table-updated-my-employees')
                  : t('app:hr-advisor-employees-table.table-updated-all-employees');
              setSrAnnouncement(message);
            }}
            className="w-full"
          />
        </section>
      </ActionDataErrorSummary>

      {/* ARIA live region for screen reader announcements */}
      <div aria-live="polite" role="status" className="sr-only">
        {srAnnouncement}
      </div>

<<<<<<< HEAD
      <DataTable columns={columns} data={loaderData.profiles} showPagination={false} />
=======
      <DataTable
        columns={columns}
        data={loaderData.profiles}
        showPagination={false}
        sorting={currentSort ? [currentSort] : []}
        onSortingChange={(state) => handleSortingChange(state[0])}
        disableClientSorting
      />
>>>>>>> 398fcfa8

      {totalPages > 1 && (
        <Pagination className="my-4" aria-label={t('gcweb:data-table.pagination.label', { defaultValue: 'Pagination' })}>
          <p className="sr-only">
            {t('gcweb:data-table.pagination.page-info', {
              index: currentPage,
              count: totalPages,
            })}
          </p>
          <Pagination.Content>
            {/* Previous */}
            <Pagination.Item>
              <Pagination.Previous disabled={currentPage <= 1} onClick={handlePageClick(prevPage(currentPage))} />
            </Pagination.Item>

            {/* Page numbers */}
            {pageItems.map((item, idx) => {
              if (item === 'ellipsis') {
                return (
                  <Pagination.Item key={`ellipsis-${idx}`}>
                    <Pagination.Ellipsis />
                  </Pagination.Item>
                );
              }
              const p = item as number;
              const isActive = p === currentPage;
              return (
                <Pagination.Item key={p}>
                  <Pagination.Link
                    isActive={isActive}
                    aria-label={
                      isActive
                        ? t('gcweb:data-table.pagination.page-button-current', { index: p })
                        : t('gcweb:data-table.pagination.page-button-go-to', { index: p })
                    }
                    onClick={handlePageClick(p)}
                  >
                    {p}
                  </Pagination.Link>
                </Pagination.Item>
              );
            })}

            {/* Next */}
            <Pagination.Item>
              <Pagination.Next
                disabled={currentPage >= totalPages}
                onClick={handlePageClick(nextPage(currentPage, totalPages))}
              />
            </Pagination.Item>
          </Pagination.Content>
        </Pagination>
      )}
    </div>
  );
}

function statusTag(status: ProfileStatus, lang: Language): JSX.Element {
  const styleMap: Record<string, string> = {
    APPROVED: 'bg-sky-100 text-sky-700',
    PENDING: 'bg-amber-100 text-yellow-900',
    DEFAULT: 'bg-transparent',
  };
  const style = styleMap[status.code] ?? styleMap.DEFAULT;
  return (
    <div className={`${style} flex w-fit items-center gap-2 rounded-md px-3 py-1 text-sm font-semibold`}>
      <p>{lang === 'en' ? status.nameEn : status.nameFr}</p>
    </div>
  );
}<|MERGE_RESOLUTION|>--- conflicted
+++ resolved
@@ -25,11 +25,7 @@
 import { LoadingButton } from '~/components/loading-button';
 import { PageTitle } from '~/components/page-title';
 import Pagination from '~/components/pagination';
-<<<<<<< HEAD
 import { PROFILE_STATUS } from '~/domain/constants';
-=======
-import { PROFILE_STATUS_APPROVED, PROFILE_STATUS_CODE, PROFILE_STATUS_PENDING } from '~/domain/constants';
->>>>>>> 398fcfa8
 import { HttpStatusCodes } from '~/errors/http-status-codes';
 import { useFetcherState } from '~/hooks/use-fetcher-state';
 import { getTranslation } from '~/i18n-config.server';
@@ -40,7 +36,6 @@
 import { extractValidationKey } from '~/utils/validation-utils';
 
 // Shared default selection for statuses (kept in sync between loader and client UI)
-<<<<<<< HEAD
 const DEFAULT_STATUS_IDS = [PROFILE_STATUS.APPROVED.id, PROFILE_STATUS.PENDING.id] as const;
 const PROFILE_STATUS_CODE = [
   PROFILE_STATUS.APPROVED.code,
@@ -48,9 +43,6 @@
   PROFILE_STATUS.ARCHIVED.code,
   PROFILE_STATUS.INCOMPLETE.code,
 ] as const;
-=======
-const DEFAULT_STATUS_IDS = [PROFILE_STATUS_APPROVED.id, PROFILE_STATUS_PENDING.id] as const;
->>>>>>> 398fcfa8
 
 export const handle = {
   i18nNamespace: [...parentHandle.i18nNamespace],
@@ -117,16 +109,12 @@
   const sizeParam = url.searchParams.get('size');
   // statusIds as repeated params: ?statusIds=1&statusIds=2
   const statusIdsParams = url.searchParams.getAll('statusIds');
-<<<<<<< HEAD
-=======
   // sort as a single param: sort=property,(asc|desc)
   const sortParam = url.searchParams.get('sort');
->>>>>>> 398fcfa8
   // URL 'page' is treated as 1-based for the backend; default to 1 if missing/invalid
   const pageOneBased = Math.max(1, Number.parseInt(pageParam ?? '1', 10) || 1);
   // Keep page size modest for wire efficiency, cap to prevent abuse
   const size = Math.min(50, Math.max(1, Number.parseInt(sizeParam ?? '10', 10) || 10));
-<<<<<<< HEAD
 
   // Compute desired statusIds, defaulting to Approved + Pending Approval
   const defaultStatusIds = [...DEFAULT_STATUS_IDS];
@@ -135,15 +123,6 @@
   const desiredStatusIds = statusIdsFromQuery.length
     ? Array.from(new Set(statusIdsFromQuery)).sort((a, b) => a - b)
     : defaultStatusIds;
-=======
-
-  // Compute desired statusIds, defaulting to Approved + Pending Approval
-  const defaultStatusIds = [...DEFAULT_STATUS_IDS];
-  const rawStatusValues = statusIdsParams;
-  const statusIdsFromQuery = rawStatusValues.map((s) => Number.parseInt(s.trim(), 10)).filter((n) => Number.isFinite(n));
-  const desiredStatusIds = statusIdsFromQuery.length
-    ? Array.from(new Set(statusIdsFromQuery)).sort((a, b) => a - b)
-    : defaultStatusIds;
 
   const profileParams: ProfileQueryParams = {
     hrAdvisorId: filter === 'me' ? filter : undefined, // 'me' is used in the API to filter for the current HR advisor
@@ -152,15 +131,6 @@
     page: pageOneBased,
     size: size,
     sort: sortParam ?? undefined,
-  };
->>>>>>> 398fcfa8
-
-  const profileParams: ProfileQueryParams = {
-    hrAdvisorId: filter === 'me' ? filter : undefined, // 'me' is used in the API to filter for the current HR advisor
-    statusIds: desiredStatusIds,
-    // Backend expects 1-based page index
-    page: pageOneBased,
-    size: size,
   };
 
   const [profilesResult, statuses] = await Promise.all([
@@ -186,7 +156,7 @@
   };
 }
 
-export default function EmployeeDashboard({ loaderData, actionData, params }: Route.ComponentProps) {
+export default function EmployeeDashboard({ loaderData, params }: Route.ComponentProps) {
   const { t } = useTranslation(handle.i18nNamespace);
   const fetcher = useFetcher<typeof action>();
   const fetcherState = useFetcherState(fetcher);
@@ -223,8 +193,6 @@
   const currentPage = getCurrentPage(searchParams, 'page', totalPages);
   const pageItems = getPageItems(totalPages, currentPage, { threshold: 9, delta: 2 });
 
-<<<<<<< HEAD
-=======
   // Sorting helpers
   // Strongly type the allowed column ids and backend properties
   type ColumnId = 'name' | 'email' | 'dateUpdated';
@@ -343,7 +311,6 @@
     [searchParams, serializeSortParam, announceSortChange, setSearchParams, isColumnId],
   );
 
->>>>>>> 398fcfa8
   // Map loader statuses (id + codes) to help translate between codes shown in UI and ids for query
   const statusCodeById = useMemo(() => {
     const map = new Map<number, string>();
@@ -425,12 +392,9 @@
             const filter = searchParams.get('filter') ?? 'all';
             const size = searchParams.get('size') ?? '10';
             const params = new URLSearchParams({ filter, page: '1', size });
-<<<<<<< HEAD
-=======
             // Preserve existing single sort
             const sort = searchParams.get('sort');
             if (sort) params.set('sort', sort);
->>>>>>> 398fcfa8
             Array.from(new Set(ids))
               .sort((a, b) => a - b)
               .forEach((id) => params.append('statusIds', String(id)));
@@ -512,12 +476,9 @@
               const existingStatusIds = searchParams.getAll('statusIds');
               // Reset to page 1 (1-based) on filter change and preserve existing statusIds selection
               const params = new URLSearchParams({ filter: target.value, page: '1', size });
-<<<<<<< HEAD
-=======
               // Preserve existing single sort
               const sort = searchParams.get('sort');
               if (sort) params.set('sort', sort);
->>>>>>> 398fcfa8
               existingStatusIds.forEach((id) => params.append('statusIds', id));
               setSearchParams(params);
               // Announce table filtering change to screen readers
@@ -537,9 +498,6 @@
         {srAnnouncement}
       </div>
 
-<<<<<<< HEAD
-      <DataTable columns={columns} data={loaderData.profiles} showPagination={false} />
-=======
       <DataTable
         columns={columns}
         data={loaderData.profiles}
@@ -548,7 +506,6 @@
         onSortingChange={(state) => handleSortingChange(state[0])}
         disableClientSorting
       />
->>>>>>> 398fcfa8
 
       {totalPages > 1 && (
         <Pagination className="my-4" aria-label={t('gcweb:data-table.pagination.label', { defaultValue: 'Pagination' })}>
