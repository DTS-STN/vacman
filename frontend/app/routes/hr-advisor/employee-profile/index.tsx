import { useEffect, useRef, useState } from 'react';

import type { RouteHandle } from 'react-router';
import { useFetcher } from 'react-router';

import { useTranslation } from 'react-i18next';

import type { Route } from '../employee-profile/+types/index';

import type { LocalizedCity, Profile } from '~/.server/domain/models';
import { getBranchService } from '~/.server/domain/services/branch-service';
import { getCityService } from '~/.server/domain/services/city-service';
import { getClassificationService } from '~/.server/domain/services/classification-service';
import { getDirectorateService } from '~/.server/domain/services/directorate-service';
import { getLanguageReferralTypeService } from '~/.server/domain/services/language-referral-type-service';
import { getProfileService } from '~/.server/domain/services/profile-service';
import { getProfileStatusService } from '~/.server/domain/services/profile-status-service';
import { getUserService } from '~/.server/domain/services/user-service';
import { serverEnvironment } from '~/.server/environment';
import { requireAuthentication } from '~/.server/utils/auth-utils';
import { getHrAdvisors } from '~/.server/utils/profile-utils';
import { AlertMessage } from '~/components/alert-message';
import { DescriptionList, DescriptionListItem } from '~/components/description-list';
import { InlineLink } from '~/components/links';
import { LoadingButton } from '~/components/loading-button';
import { PageTitle } from '~/components/page-title';
import { ProfileCard } from '~/components/profile-card';
import { StatusTag } from '~/components/status-tag';
import { EMPLOYEE_WFA_STATUS, PROFILE_STATUS } from '~/domain/constants';
import { HttpStatusCodes } from '~/errors/http-status-codes';
import { useFetcherState } from '~/hooks/use-fetcher-state';
import { getTranslation } from '~/i18n-config.server';
import { handle as parentHandle } from '~/routes/layout';
import { formatDateTimeForTimezone } from '~/utils/date-utils';

export const handle = {
  i18nNamespace: [...parentHandle.i18nNamespace],
} as const satisfies RouteHandle;

export function meta({ loaderData }: Route.MetaArgs) {
  return [{ title: loaderData.documentTitle }];
}

export async function action({ context, request, params }: Route.ActionArgs) {
  requireAuthentication(context.session, request);

  const profileResult = await getProfileService().getProfileById(
    Number(params.profileId),
    context.session.authState.accessToken,
  );

  if (profileResult.isErr()) {
    throw new Response('Profile not found', { status: HttpStatusCodes.NOT_FOUND });
  }

  const profileData: Profile = profileResult.unwrap();

  // approve the profile
  const submitResult = await getProfileService().updateProfileStatus(
    profileData.profileUser.id,
    PROFILE_STATUS.APPROVED,
    context.session.authState.accessToken,
  );
  if (submitResult.isErr()) {
    throw submitResult.unwrapErr();
  }

  return {
    status: 'submitted',
    profileStatus: submitResult.unwrap(),
  };
}

export async function loader({ context, request, params }: Route.LoaderArgs) {
  requireAuthentication(context.session, request);

  const { lang, t } = await getTranslation(request, handle.i18nNamespace);

  // Fetch both the profile user and the profile data
  const [profileResult, allLocalizedLanguageReferralTypes, allClassifications, allLocalizedCities] = await Promise.all([
    getProfileService().getProfileById(Number(params.profileId), context.session.authState.accessToken),
    getLanguageReferralTypeService().listAllLocalized(lang),
    getClassificationService().listAllLocalized(lang),
    getCityService().listAllLocalized(lang),
  ]);

  if (profileResult.isErr()) {
    throw new Response('Profile not found', { status: HttpStatusCodes.NOT_FOUND });
  }

  const profileData: Profile = profileResult.unwrap();

  // Fetch the profile user data to get current businessEmail and other user info
  const profileUserResult = await getUserService().getUserById(
    profileData.profileUser.id,
    context.session.authState.accessToken,
  );
  const profileUser = profileUserResult.into();

  const profileUpdatedByUserResult = profileData.profileUser.lastModifiedBy
    ? await getUserService().getUserById(profileData.profileUser.id, context.session.authState.accessToken)
    : undefined;
  const profileUpdatedByUser = profileUpdatedByUserResult?.into();
  const profileUpdatedByUserName = profileUpdatedByUser && `${profileUpdatedByUser.firstName} ${profileUpdatedByUser.lastName}`;
  const profileStatus = profileData.profileStatus
    ? (await getProfileStatusService().findLocalizedById(profileData.profileStatus.id, lang)).unwrap()
    : undefined;
  const workUnitResult =
    profileData.substantiveWorkUnit !== undefined
      ? await getDirectorateService().findLocalizedById(profileData.substantiveWorkUnit.id, lang)
      : undefined;
  const branchResult =
    profileData.substantiveWorkUnit !== undefined
      ? await getBranchService().findLocalizedById(profileData.substantiveWorkUnit.id, lang)
      : undefined;
  const substantivePositionResult =
    profileData.substantiveClassification !== undefined
      ? await getClassificationService().findLocalizedById(profileData.substantiveClassification.id, lang)
      : undefined;
  const cityResult =
    profileData.substantiveCity !== undefined
      ? await getCityService().findLocalizedById(profileData.substantiveCity.id, lang)
      : undefined;

  // convert the IDs to display names
  const substantivePosition = substantivePositionResult?.into()?.name;
  const branchOrServiceCanadaRegion = workUnitResult?.into()?.parent?.name ?? branchResult?.into()?.name;
  const directorate = workUnitResult?.into()?.name;
  const city = cityResult?.into();
  const hrAdvisors = await getHrAdvisors(context.session.authState.accessToken);
  const hrAdvisor = hrAdvisors.find((u) => u.id === profileData.hrAdvisorId);
  const languageReferralTypes = profileData.preferredLanguages
    ?.map((lang) => allLocalizedLanguageReferralTypes.find((l) => l.id === lang.id))
    .filter(Boolean);
  const classifications = profileData.preferredClassifications
    ?.map((classification) => allClassifications.find((c) => c.id === classification.id))
    .filter(Boolean);

  // Display Canada wide or province wide or list of cities on referral preferences section

  const allProvinceIds = Array.from(new Set(allLocalizedCities.map((city) => city.provinceTerritory.id)));

  const preferredCityIds = new Set(profileData.preferredCities?.map((city) => city.id) ?? []);
  const provinceToCitiesMap = new Map<number, LocalizedCity[]>();

  // Group all cities by province
  for (const city of allLocalizedCities) {
    const provinceId = city.provinceTerritory.id;
    if (!provinceToCitiesMap.has(provinceId)) {
      provinceToCitiesMap.set(provinceId, []);
    }
    provinceToCitiesMap.get(provinceId)?.push(city);
  }

  // Determine which provinces are fully selected
  const fullySelectedProvinces: string[] = [];
  const partiallySelectedCities: { province: string; city: string }[] = [];

  for (const [, cities] of provinceToCitiesMap.entries()) {
    const selectedCities = cities.filter((city) => preferredCityIds.has(city.id));
    if (selectedCities.length === cities.length) {
      // All cities in this province are selected
      const provinceName = cities[0]?.provinceTerritory.name;
      if (provinceName) {
        fullySelectedProvinces.push(provinceName);
      }
    } else if (selectedCities.length > 0) {
      // Some cities in this province are selected
      for (const city of selectedCities) {
        partiallySelectedCities.push({
          province: city.provinceTerritory.name,
          city: city.name,
        });
      }
    }
  }

  let locationScope: 'anywhere-in-country' | 'anywhere-in-provinces' | 'specific-cities' | 'not-provided';
  let provinceNames: string[] = [];

  if (preferredCityIds.size === 0) {
    locationScope = 'not-provided';
  } else if (fullySelectedProvinces.length === allProvinceIds.length) {
    locationScope = 'anywhere-in-country';
  } else if (fullySelectedProvinces.length > 0 && partiallySelectedCities.length === 0) {
    locationScope = 'anywhere-in-provinces';
    provinceNames = fullySelectedProvinces;
  } else {
    locationScope = 'specific-cities';
    provinceNames = fullySelectedProvinces;
  }

  return {
    documentTitle: t('app:employee-profile.page-title'),
    name: `${profileData.profileUser.firstName} ${profileData.profileUser.lastName}`,
    email: profileUser?.businessEmailAddress ?? profileData.profileUser.businessEmailAddress,
    profileStatus,
    personalInformation: {
      personalRecordIdentifier: profileData.profileUser.personalRecordIdentifier,
      preferredLanguage:
        lang === 'en' ? profileData.languageOfCorrespondence?.nameEn : profileData.languageOfCorrespondence?.nameFr,
      workEmail: profileUser?.businessEmailAddress ?? profileData.profileUser.businessEmailAddress,
      personalEmail: profileData.personalEmailAddress,
      workPhone: profileUser?.businessPhoneNumber ?? profileData.profileUser.businessPhoneNumber,
      personalPhone: profileData.personalPhoneNumber,
    },
    employmentInformation: {
      substantivePosition: substantivePosition,
      branchOrServiceCanadaRegion: branchOrServiceCanadaRegion,
      directorate: directorate,
      province: city?.provinceTerritory.name,
      city: city?.name,
      wfaStatus: lang === 'en' ? profileData.wfaStatus?.nameEn : profileData.wfaStatus?.nameFr,
      wfaStatusCode: profileData.wfaStatus?.code,
      wfaEffectiveDate: profileData.wfaStartDate,
      wfaEndDate: profileData.wfaEndDate,
      hrAdvisor: hrAdvisor && hrAdvisor.firstName + ' ' + hrAdvisor.lastName,
    },
    referralPreferences: {
      preferredLanguages: languageReferralTypes?.map((l) => l?.name),
      preferredClassifications: classifications?.map((c) => c?.name),
      preferredCities: partiallySelectedCities,
      locationScope,
      provinceNames,
      isAvailableForReferral: profileData.isAvailableForReferral,
      isInterestedInAlternation: profileData.isInterestedInAlternation,
    },
    lastUpdatedBy: profileUpdatedByUserName ?? 'Unknown User',
    lastModifiedDate: profileData.lastModifiedDate ?? undefined,
    baseTimeZone: serverEnvironment.BASE_TIMEZONE,
    lang,
    backLinkFilter: new URL(request.url).searchParams.get('filter') ?? 'me',
  };
}

export default function EditProfile({ loaderData, params }: Route.ComponentProps) {
  const { t } = useTranslation(handle.i18nNamespace);
  const fetcher = useFetcher<typeof action>();
  const fetcherState = useFetcherState(fetcher);
  const isSubmitting = fetcherState.submitting;

  type CityPreference = {
    province: string;
    city: string;
  };
<<<<<<< HEAD
=======

  type GroupedCities = Record<string, string[]>;

  // Use fetcher.data instead of actionData since we're using fetcher.Form
  const formActionData = fetcher.data ?? actionData;
>>>>>>> 88ed07f4

  type GroupedCities = Record<string, string[]>;

  const alertRef = useRef<HTMLDivElement>(null);
  if (fetcher.data && alertRef.current) {
    alertRef.current.scrollIntoView({ behavior: 'smooth', block: 'center' });
    alertRef.current.focus();
  }

  const [browserTZ, setBrowserTZ] = useState(() =>
    loaderData.lastModifiedDate
      ? formatDateTimeForTimezone(loaderData.lastModifiedDate, loaderData.baseTimeZone, loaderData.lang)
      : '0000-00-00 00:00',
  );

  useEffect(() => {
    if (!loaderData.lastModifiedDate) return;

    const browserTZ = Intl.DateTimeFormat().resolvedOptions().timeZone;
    if (browserTZ) {
      setBrowserTZ(formatDateTimeForTimezone(loaderData.lastModifiedDate, browserTZ, loaderData.lang));
    }
  }, [loaderData.lastModifiedDate, loaderData.lang]);

  return (
    <div className="space-y-8">
      <div className="space-y-4 py-8 text-white">
        {loaderData.profileStatus && (
          <StatusTag status={{ code: loaderData.profileStatus.code, name: loaderData.profileStatus.name }} />
        )}
        <PageTitle className="after:w-14" containerClassName="my-6">
          {loaderData.name}
        </PageTitle>
        {loaderData.email && <p className="mt-1">{loaderData.email}</p>}
        <p className="font-normal text-[#9FA3AD]">
          {t('app:profile.last-updated', { date: browserTZ, name: loaderData.lastUpdatedBy })}
        </p>
        <div
          role="presentation"
          className="absolute top-25 left-0 -z-10 h-70 w-full scale-x-[-1] bg-[rgba(9,28,45,1)] bg-[url('/VacMan-design-element-06.svg')] bg-size-[450px] bg-left-bottom bg-no-repeat sm:h-60"
        />
      </div>
      <div className="justify-between md:grid md:grid-cols-2">
        <div className="max-w-prose">
          <InlineLink
            className="mt-6 block"
            file="routes/hr-advisor/employees.tsx"
            params={params}
            search={`filter=${loaderData.backLinkFilter}`}
            id="back-button"
          >
            {`< ${t('app:employee-profile.back')}`}
          </InlineLink>
          <p className="mt-12">{t('app:employee-profile.about-para-1')}</p>
        </div>
      </div>

      {fetcher.data && (
        <AlertMessage
          ref={alertRef}
          type={'success'}
          message={t('app:profile.hr-approved')}
          role="alert"
          ariaLive="assertive"
        />
      )}

      <div className="mt-8 max-w-prose space-y-10">
        <ProfileCard
          title={t('app:profile.personal-information.title')}
          linkLabel={t('app:profile.personal-information.link-label')}
          file="routes/hr-advisor/employee-profile/personal-information.tsx"
          params={params}
        >
          <DescriptionList>
            <DescriptionListItem term={t('app:personal-information.personal-record-identifier')}>
              {loaderData.personalInformation.personalRecordIdentifier ?? t('app:profile.not-provided')}
            </DescriptionListItem>
            <DescriptionListItem term={t('app:personal-information.language-of-correspondence')}>
              {loaderData.personalInformation.preferredLanguage ?? t('app:profile.not-provided')}
            </DescriptionListItem>
            <DescriptionListItem term={t('app:personal-information.work-email')}>
              {loaderData.personalInformation.workEmail}
            </DescriptionListItem>
            <DescriptionListItem term={t('app:personal-information.personal-email')}>
              {loaderData.personalInformation.personalEmail ?? t('app:profile.not-provided')}
            </DescriptionListItem>
            <DescriptionListItem term={t('app:personal-information.work-phone')}>
              {loaderData.personalInformation.workPhone ?? t('app:profile.not-provided')}
            </DescriptionListItem>
            <DescriptionListItem term={t('app:personal-information.personal-phone')}>
              {loaderData.personalInformation.personalPhone ?? t('app:profile.not-provided')}
            </DescriptionListItem>
          </DescriptionList>
        </ProfileCard>
        <ProfileCard
          title={t('app:profile.employment.title')}
          linkLabel={t('app:profile.employment.link-label')}
          file="routes/hr-advisor/employee-profile/employment-information.tsx"
          params={params}
        >
          <>
            <h3 className="font-lato text-xl font-bold">{t('app:employment-information.substantive-position-heading')}</h3>
            <DescriptionList>
              <DescriptionListItem term={t('app:employment-information.substantive-position-group-and-level')}>
                {loaderData.employmentInformation.substantivePosition ?? t('app:profile.not-provided')}
              </DescriptionListItem>
              <DescriptionListItem term={t('app:employment-information.branch-or-service-canada-region')}>
                {loaderData.employmentInformation.branchOrServiceCanadaRegion ?? t('app:profile.not-provided')}
              </DescriptionListItem>
              <DescriptionListItem term={t('app:employment-information.directorate')}>
                {loaderData.employmentInformation.directorate ?? t('app:profile.not-provided')}
              </DescriptionListItem>
              <DescriptionListItem term={t('app:employment-information.provinces')}>
                {loaderData.employmentInformation.province ?? t('app:profile.not-provided')}
              </DescriptionListItem>
              <DescriptionListItem term={t('app:employment-information.city')}>
                {loaderData.employmentInformation.city ?? t('app:profile.not-provided')}
              </DescriptionListItem>
            </DescriptionList>
            <h3 className="font-lato text-xl font-bold">{t('app:employment-information.wfa-detils-heading')}</h3>
            <DescriptionList>
              <DescriptionListItem term={t('app:employment-information.wfa-status')}>
                {loaderData.employmentInformation.wfaStatus ?? t('app:profile.not-provided')}
              </DescriptionListItem>
              <DescriptionListItem term={t('app:employment-information.wfa-effective-date')}>
                {loaderData.employmentInformation.wfaEffectiveDate ?? t('app:profile.not-provided')}
              </DescriptionListItem>
              {(loaderData.employmentInformation.wfaStatusCode === EMPLOYEE_WFA_STATUS.opting ||
                loaderData.employmentInformation.wfaStatusCode === EMPLOYEE_WFA_STATUS.exOpting ||
                loaderData.employmentInformation.wfaStatusCode === EMPLOYEE_WFA_STATUS.surplusOptingOptionA ||
                loaderData.employmentInformation.wfaStatusCode === EMPLOYEE_WFA_STATUS.exSurplusCPA) && (
                <DescriptionListItem term={t('app:employment-information.wfa-end-date')}>
                  {loaderData.employmentInformation.wfaEndDate ?? t('app:profile.not-provided')}
                </DescriptionListItem>
              )}
              <DescriptionListItem term={t('app:employment-information.hr-advisor')}>
                {loaderData.employmentInformation.hrAdvisor ?? t('app:profile.not-provided')}
              </DescriptionListItem>
            </DescriptionList>
          </>
        </ProfileCard>
        <ProfileCard
          title={t('app:profile.referral.title')}
          linkLabel={t('app:profile.referral.link-label')}
          file="routes/hr-advisor/employee-profile/referral-preferences.tsx"
          params={params}
          required
        >
          <DescriptionList>
            <DescriptionListItem term={t('app:referral-preferences.language-referral-type')}>
              {loaderData.referralPreferences.preferredLanguages === undefined
                ? t('app:profile.not-provided')
                : loaderData.referralPreferences.preferredLanguages.length > 0 &&
                  loaderData.referralPreferences.preferredLanguages.join(', ')}
            </DescriptionListItem>
            <DescriptionListItem term={t('app:referral-preferences.classification')}>
              {loaderData.referralPreferences.preferredClassifications === undefined
                ? t('app:profile.not-provided')
                : loaderData.referralPreferences.preferredClassifications.length > 0 &&
                  loaderData.referralPreferences.preferredClassifications.join(', ')}
            </DescriptionListItem>
            <DescriptionListItem term={t('app:referral-preferences.work-location')}>
              {loaderData.referralPreferences.locationScope === 'not-provided' && <p>{t('app:profile.not-provided')}</p>}

              {loaderData.referralPreferences.locationScope === 'anywhere-in-country' && <p>{t('app:anywhere-in-canada')}</p>}

              {loaderData.referralPreferences.locationScope === 'anywhere-in-provinces' && (
                <p>
                  {t('app:anywhere-in-provinces', {
                    provinceNames: loaderData.referralPreferences.provinceNames.join(', '),
                  })}
                </p>
              )}

              {loaderData.referralPreferences.locationScope === 'specific-cities' &&
                loaderData.referralPreferences.preferredCities.length > 0 && (
                  <>
                    {loaderData.referralPreferences.provinceNames.length > 0 && (
                      <p>
                        {t('app:anywhere-in-provinces', {
                          provinceNames: loaderData.referralPreferences.provinceNames.join(', '),
                        })}
                      </p>
                    )}
                    <div>
                      {/* Group cities by province */}
                      {Object.entries(
                        (loaderData.referralPreferences.preferredCities as CityPreference[]).reduce(
                          (acc: GroupedCities, city: CityPreference) => {
                            const provinceName = city.province;
                            acc[provinceName] ??= [];
                            acc[provinceName].push(city.city);
                            return acc;
                          },
                          {} as GroupedCities,
                        ),
                      ).map(([province, cities]) => (
                        <div key={province}>
                          <strong>{province}:</strong> {cities.join(', ')}
                        </div>
                      ))}
                    </div>
                  </>
                )}
            </DescriptionListItem>
            <DescriptionListItem term={t('app:referral-preferences.referral-availibility')}>
              {loaderData.referralPreferences.isAvailableForReferral === undefined
                ? t('app:profile.not-provided')
                : loaderData.referralPreferences.isAvailableForReferral
                  ? t('gcweb:input-option.yes')
                  : t('gcweb:input-option.no')}
            </DescriptionListItem>
            <DescriptionListItem term={t('app:referral-preferences.alternate-opportunity')}>
              {loaderData.referralPreferences.isInterestedInAlternation === undefined
                ? t('app:profile.not-provided')
                : loaderData.referralPreferences.isInterestedInAlternation
                  ? t('gcweb:input-option.yes')
                  : t('gcweb:input-option.no')}
            </DescriptionListItem>
          </DescriptionList>
        </ProfileCard>
      </div>
      <fetcher.Form className="mt-6 flex place-content-start space-x-5 md:mt-auto" method="post" noValidate>
        <LoadingButton name="action" variant="primary" id="submit" disabled={isSubmitting} loading={isSubmitting}>
          {t('app:form.approve')}
        </LoadingButton>
      </fetcher.Form>
    </div>
  );
}<|MERGE_RESOLUTION|>--- conflicted
+++ resolved
@@ -243,14 +243,6 @@
     province: string;
     city: string;
   };
-<<<<<<< HEAD
-=======
-
-  type GroupedCities = Record<string, string[]>;
-
-  // Use fetcher.data instead of actionData since we're using fetcher.Form
-  const formActionData = fetcher.data ?? actionData;
->>>>>>> 88ed07f4
 
   type GroupedCities = Record<string, string[]>;
 
