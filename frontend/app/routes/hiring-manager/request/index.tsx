import { useEffect, useRef, useState } from 'react';

import type { RouteHandle } from 'react-router';
import { useFetcher, useLocation, useNavigate, useSearchParams } from 'react-router';

import { useTranslation } from 'react-i18next';

import type { Route } from './+types/index';

import { getCityService } from '~/.server/domain/services/city-service';
import { getDirectorateService } from '~/.server/domain/services/directorate-service';
import { getEmploymentEquityService } from '~/.server/domain/services/employment-equity-service';
import { getEmploymentTenureService } from '~/.server/domain/services/employment-tenure-service';
import { getLanguageForCorrespondenceService } from '~/.server/domain/services/language-for-correspondence-service';
import { getNonAdvertisedAppointmentService } from '~/.server/domain/services/non-advertised-appointment-service';
import { getRequestService } from '~/.server/domain/services/request-service';
import { getRequestStatusService } from '~/.server/domain/services/request-status-service';
import { getSelectionProcessTypeService } from '~/.server/domain/services/selection-process-type-service';
import { getWorkScheduleService } from '~/.server/domain/services/work-schedule-service';
import { requireAuthentication } from '~/.server/utils/auth-utils';
import { countCompletedItems } from '~/.server/utils/profile-utils';
import { i18nRedirect } from '~/.server/utils/route-utils';
import { AlertMessage } from '~/components/alert-message';
import { BackLink } from '~/components/back-link';
import { Button } from '~/components/button';
import { ButtonLink } from '~/components/button-link';
import { ContextualAlert } from '~/components/contextual-alert';
import { DescriptionList, DescriptionListItem } from '~/components/description-list';
import {
  Dialog,
  DialogClose,
  DialogContent,
  DialogDescription,
  DialogFooter,
  DialogHeader,
  DialogTitle,
} from '~/components/dialog';
import { LoadingButton } from '~/components/loading-button';
import { PageTitle } from '~/components/page-title';
import { ProfileCard } from '~/components/profile-card';
import { Progress } from '~/components/progress';
import { RequestStatusTag } from '~/components/status-tag';
import {
  EMPLOYMENT_TENURE,
  LANGUAGE_REQUIREMENT_CODES,
  REQUEST_EVENT_TYPE,
  REQUEST_STATUS_CODE,
  SELECTION_PROCESS_TYPE,
} from '~/domain/constants';
import { HttpStatusCodes } from '~/errors/http-status-codes';
import { useFetcherState } from '~/hooks/use-fetcher-state';
import { getTranslation } from '~/i18n-config.server';
import { handle as parentHandle } from '~/routes/layout';
import { formatISODate } from '~/utils/date-utils';
import { cn } from '~/utils/tailwind-utils';

export const handle = {
  i18nNamespace: [...parentHandle.i18nNamespace],
} as const satisfies RouteHandle;

export function meta({ loaderData }: Route.MetaArgs) {
  return [{ title: loaderData.documentTitle }];
}

export async function action({ context, params, request }: Route.ActionArgs) {
  requireAuthentication(context.session, request);

  const requestData = (
    await getRequestService().getRequestById(Number(params.requestId), context.session.authState.accessToken)
  ).into();

  if (!requestData) {
    throw new Response('Request not found', { status: HttpStatusCodes.NOT_FOUND });
  }

  const formData = await request.formData();
  const formAction = formData.get('_action');

  if (formAction === 'cancel') {
    const cancelRequest = await getRequestService().deleteRequestById(
      Number(params.requestId),
      context.session.authState.accessToken,
    );

    if (cancelRequest.isErr()) {
      const error = cancelRequest.unwrapErr();
      return {
        status: 'error',
        errorMessage: error.message,
        errorCode: error.errorCode,
      };
    }

    return i18nRedirect('routes/hiring-manager/requests.tsx', request);
  }

  // For process information from Request Model
  const requiredProcessFields = {
    selectionProcessNumber: requestData.selectionProcessNumber,
    workforceMgmtApprovalRecvd: requestData.workforceMgmtApprovalRecvd,
    priorityEntitlement: requestData.priorityEntitlement,
    ...(requestData.priorityEntitlement
      ? {
          priorityEntitlementRationale: requestData.priorityEntitlementRationale,
        }
      : {}),
    ...(requestData.selectionProcessType?.id === SELECTION_PROCESS_TYPE.externalNonAdvertised
      ? {
          hasPerformedSameDuties: requestData.hasPerformedSameDuties,
          appointmentNonAdvertised: requestData.appointmentNonAdvertised,
        }
      : {}),
    ...(requestData.employmentTenure?.code === EMPLOYMENT_TENURE.term
      ? {
          projectedStartDate: requestData.projectedStartDate,
          projectedEndDate: requestData.projectedEndDate,
        }
      : {}),
    ...(requestData.equityNeeded === true
      ? {
          employmentEquities: requestData.employmentEquities,
        }
      : {}),
  };

  const languageProficiencyRequired =
    requestData.languageRequirement?.code === LANGUAGE_REQUIREMENT_CODES.bilingualImperative ||
    requestData.languageRequirement?.code === LANGUAGE_REQUIREMENT_CODES.bilingualNonImperative;

  // For position information from Request Model
  const requiredPositionFields = {
    positionNumber: requestData.positionNumber,
    classification: requestData.classification,
    englishTitle: requestData.englishTitle,
    frenchTitle: requestData.frenchTitle,
    cities: requestData.cities,
    languageRequirement: requestData.languageRequirement,
    ...(languageProficiencyRequired
      ? {
          englishLanguageProfile: requestData.englishLanguageProfile,
          frenchLanguageProfile: requestData.frenchLanguageProfile,
        }
      : {}),
    securityClearance: requestData.securityClearance,
  };

  // For Statement of Merit Criteria and Conditions of Employment from Request Model
  const requiredStatementOfMeritCriteriaFields = {
    englishStatementOfMerit: requestData.englishStatementOfMerit,
    frenchStatementOfMerit: requestData.frenchStatementOfMerit,
  };

  // For Submission details from Request Model
  const submissionFields = {
    submitter: requestData.submitter,
    hiringManager: requestData.hiringManager,
    subDelegatedManager: requestData.subDelegatedManager,
    workUnit: requestData.workUnit,
    languageOfCorrespondence: requestData.languageOfCorrespondence,
    additionalComment: requestData.additionalComment,
  };

  // Check if all sections are complete
  const processInfoComplete = countCompletedItems(requiredProcessFields) === Object.keys(requiredProcessFields).length;
  const positionInfoComplete = countCompletedItems(requiredPositionFields) === Object.keys(requiredPositionFields).length;
  const statementOfMeritCriteriaInfoComplete =
    countCompletedItems(requiredStatementOfMeritCriteriaFields) === Object.keys(requiredStatementOfMeritCriteriaFields).length;
  const submissionInfoComplete = countCompletedItems(submissionFields) === Object.keys(submissionFields).length;

  // If any section is incomplete, return incomplete state
  if (!processInfoComplete || !positionInfoComplete || !statementOfMeritCriteriaInfoComplete || !submissionInfoComplete) {
    return {
      processInfoComplete,
      positionInfoComplete,
      statementOfMeritCriteriaInfoComplete,
      submissionInfoComplete,
    };
  }

  const submitResult = await getRequestService().updateRequestStatus(
    Number(params.requestId),
    REQUEST_EVENT_TYPE.submitted,
    context.session.authState.accessToken,
  );

  if (submitResult.isErr()) {
    const error = submitResult.unwrapErr();
    return {
      status: 'error',
      errorMessage: error.message,
      errorCode: error.errorCode,
    };
  }

  return {
    status: 'submitted',
    requestStatus: submitResult.unwrap(),
  };
}

export async function loader({ context, request, params }: Route.LoaderArgs) {
  requireAuthentication(context.session, request);

  const requestData = (
    await getRequestService().getRequestById(Number(params.requestId), context.session.authState.accessToken)
  ).into();

  if (!requestData) {
    throw new Response('Request not found', { status: HttpStatusCodes.NOT_FOUND });
  }

  const { lang, t } = await getTranslation(request, handle.i18nNamespace);

  const url = new URL(request.url);
  const hasRequestChanged = url.searchParams.get('edited') === 'true';

  const [
    allLocalizedCities,
    allLocalizedProcessTypes,
    allLocalizedAppointmentNonAdvertised,
    allLocalizedTenures,
    allLocalizedWorkSchedules,
    allLocalizedEmploymentEquities,
    allLocalizedDirectorates,
    allLocalizedPreferredLanguage,
    allRequestStatus,
  ] = await Promise.all([
    getCityService().listAllLocalized(lang),
    getSelectionProcessTypeService().listAllLocalized(lang),
    getNonAdvertisedAppointmentService().listAllLocalized(lang),
    getEmploymentTenureService().listAllLocalized(lang),
    getWorkScheduleService().listAllLocalized(lang),
    getEmploymentEquityService().listAllLocalized(lang),
    getDirectorateService().listAllLocalized(lang),
    getLanguageForCorrespondenceService().listAllLocalized(lang),
    getRequestStatusService().listAll(),
  ]);

  // Process information from Request type
  const processInformationData = {
    processInformationNumber: requestData.selectionProcessNumber,
    selectionProcessNumber: requestData.selectionProcessNumber,
    workforceMgmtApprovalRecvd: requestData.workforceMgmtApprovalRecvd,
    priorityEntitlement: requestData.priorityEntitlement,
    priorityEntitlementRationale: requestData.priorityEntitlementRationale,
    selectionProcessType: requestData.selectionProcessType,
    hasPerformedSameDuties: requestData.hasPerformedSameDuties,
    appointmentNonAdvertised: requestData.appointmentNonAdvertised,
    employmentTenure: requestData.employmentTenure,
    projectedStartDate: requestData.projectedStartDate,
    projectedEndDate: requestData.projectedEndDate,
    workSchedule: requestData.workSchedule,
    equityNeeded: requestData.equityNeeded,
    employmentEquities: requestData.employmentEquities,
  };

  const requiredProcessInformation = {
    processInformationNumber: processInformationData.processInformationNumber,
    selectionProcessNumber: processInformationData.selectionProcessNumber,
    workforceMgmtApprovalRecvd: processInformationData.workforceMgmtApprovalRecvd,
    priorityEntitlement: processInformationData.priorityEntitlement,
    ...(requestData.priorityEntitlement
      ? {
          priorityEntitlementRationale: processInformationData.priorityEntitlementRationale,
        }
      : {}),
    ...(requestData.selectionProcessType?.id === SELECTION_PROCESS_TYPE.externalNonAdvertised
      ? {
          hasPerformedSameDuties: processInformationData.hasPerformedSameDuties,
          appointmentNonAdvertised: processInformationData.appointmentNonAdvertised,
        }
      : {}),
    ...(requestData.employmentTenure?.code === EMPLOYMENT_TENURE.term
      ? {
          projectedStartDate: processInformationData.projectedStartDate,
          projectedEndDate: processInformationData.projectedEndDate,
        }
      : {}),
    ...(requestData.equityNeeded === true
      ? {
          employmentEquities: processInformationData.employmentEquities,
        }
      : {}),
  };
  const processInformationCompleted = countCompletedItems(requiredProcessInformation);
  const processInformationTotalFields = Object.keys(requiredProcessInformation).length;

  // Position information from Request type
  const positionInformationData = {
    positionNumber: requestData.positionNumber,
    classification: requestData.classification,
    englishTitle: requestData.englishTitle,
    frenchTitle: requestData.frenchTitle,
    cities: requestData.cities,
    languageRequirement: requestData.languageRequirement,
    englishLanguageProfile: requestData.englishLanguageProfile,
    frenchLanguageProfile: requestData.frenchLanguageProfile,
    securityClearance: requestData.securityClearance,
  };

  const languageProficiencyRequired =
    requestData.languageRequirement?.code === LANGUAGE_REQUIREMENT_CODES.bilingualImperative ||
    requestData.languageRequirement?.code === LANGUAGE_REQUIREMENT_CODES.bilingualNonImperative;

  const requiredPositionInformation = {
    positionNumber: positionInformationData.positionNumber,
    classification: positionInformationData.classification,
    englishTitle: positionInformationData.englishTitle,
    frenchTitle: positionInformationData.frenchTitle,
    cities: positionInformationData.cities,
    languageRequirement: positionInformationData.languageRequirement,
    securityClearance: positionInformationData.securityClearance,
    ...(languageProficiencyRequired
      ? {
          englishLanguageProfile: positionInformationData.englishLanguageProfile,
          frenchLanguageProfile: positionInformationData.frenchLanguageProfile,
        }
      : {}),
  };
  const positionInformationCompleted = countCompletedItems(requiredPositionInformation);
  const positionInformationTotalFields = Object.keys(requiredPositionInformation).length;

  // Statement of Merit and Conditions Information from Request type
  const statementOfMeritCriteriaInformationData = {
    englishStatementOfMerit: requestData.englishStatementOfMerit,
    frenchStatementOfMerit: requestData.frenchStatementOfMerit,
  };

  const requiredStatementOfMeritCriteriaInformation = statementOfMeritCriteriaInformationData;
  const statementOfMeritCriteriaInformationCompleted = countCompletedItems(requiredStatementOfMeritCriteriaInformation);
  const statementOfMeritCriteriaInformationTotalFields = Object.keys(requiredStatementOfMeritCriteriaInformation).length;

  // Submission Information from Request type
  const submissionInformationData = {
    submitter: requestData.submitter,
    hiringManager: requestData.hiringManager,
    subDelegatedManager: requestData.subDelegatedManager,
    workUnit: requestData.workUnit,
    languageOfCorrespondence: requestData.languageOfCorrespondence,
    additionalComment: requestData.additionalComment,
  };

  const requiredSubmissionInformation = submissionInformationData;
  const submissionInformationCompleted = countCompletedItems(requiredSubmissionInformation);
  const submissionInformationTotalFields = Object.keys(requiredSubmissionInformation).length;

  // Determine completeness
  const isCompleteProcessInformation = processInformationCompleted === processInformationTotalFields;
  const isCompletePositionInformation = positionInformationCompleted === positionInformationTotalFields;
  const isCompleteStatementOfMeritCriteriaInformaion =
    statementOfMeritCriteriaInformationCompleted === statementOfMeritCriteriaInformationTotalFields;
  const isCompleteSubmissionInformation = submissionInformationCompleted === submissionInformationTotalFields;

  const profileCompleted =
    processInformationCompleted +
    positionInformationCompleted +
    statementOfMeritCriteriaInformationCompleted +
    submissionInformationCompleted;
  const profileTotalFields =
    processInformationTotalFields +
    positionInformationTotalFields +
    statementOfMeritCriteriaInformationTotalFields +
    submissionInformationTotalFields;
  const amountCompleted = (profileCompleted / profileTotalFields) * 100;
  const cities = requestData.cities?.map((city) => allLocalizedCities.find((c) => c.id === city.id)).filter(Boolean);
  const employmentEquities = requestData.employmentEquities
    ?.map((eq) => allLocalizedEmploymentEquities.find((e) => e.code === eq.code))
    .filter(Boolean);

  return {
    documentTitle: t('app:hiring-manager-referral-requests.page-title'),
    amountCompleted: amountCompleted,
    isRequestComplete:
      isCompleteProcessInformation &&
      isCompletePositionInformation &&
      isCompleteStatementOfMeritCriteriaInformaion &&
      isCompleteSubmissionInformation,
    isCompleteProcessInformation,
    isProcessNew: processInformationCompleted === 0,
    selectionProcessNumber: requestData.selectionProcessNumber,
    workforceMgmtApprovalRecvd: requestData.workforceMgmtApprovalRecvd,
    priorityEntitlement: requestData.priorityEntitlement,
    priorityEntitlementRationale: requestData.priorityEntitlementRationale,
    selectionProcessType: allLocalizedProcessTypes.find((s) => s.code === requestData.selectionProcessType?.code),
    hasPerformedSameDuties: requestData.hasPerformedSameDuties,
    appointmentNonAdvertised: allLocalizedAppointmentNonAdvertised.find(
      (a) => a.code === requestData.appointmentNonAdvertised?.code,
    ),
    employmentTenure: allLocalizedTenures.find((t) => t.code === requestData.employmentTenure?.code),
    projectedStartDate: requestData.projectedStartDate,
    projectedEndDate: requestData.projectedEndDate,
    workSchedule: allLocalizedWorkSchedules.find((w) => w.code === requestData.workSchedule?.code),
    equityNeeded: requestData.equityNeeded,
    employmentEquities: employmentEquities?.map((eq) => eq?.name).join(', '),
    isCompletePositionInformation,
    isPositionNew: positionInformationCompleted === 0,
    positionNumber: requestData.positionNumber,
    classification: requestData.classification,
    englishTitle: requestData.englishTitle,
    frenchTitle: requestData.frenchTitle,
    cities: cities?.map((city) => city?.provinceTerritory.name + ' - ' + city?.name),
    languageRequirement: requestData.languageRequirement,
    englishLanguageProfile: requestData.englishLanguageProfile,
    frenchLanguageProfile: requestData.frenchLanguageProfile,
    securityClearance: requestData.securityClearance,
    isCompleteStatementOfMeritCriteriaInformaion,
    isStatementOfMeritCriteriaNew: statementOfMeritCriteriaInformationCompleted === 0,
    englishStatementOfMerit: requestData.englishStatementOfMerit,
    frenchStatementOfMerit: requestData.frenchStatementOfMerit,
    isCompleteSubmissionInformation,
    isSubmissionNew: submissionInformationCompleted === 0,
    submitter: requestData.submitter,
    hiringManager: requestData.hiringManager,
    subDelegatedManager: requestData.subDelegatedManager,
    directorate: allLocalizedDirectorates.find((c) => c.code === requestData.workUnit?.code),
    languageOfCorrespondence: allLocalizedPreferredLanguage.find((p) => p.code === requestData.languageOfCorrespondence?.code),
    additionalComment: requestData.additionalComment,
    status: allRequestStatus.find((s) => s.code === requestData.status?.code),
    hrAdvisor: requestData.hrAdvisor,
    priorityClearanceNumber: requestData.priorityClearanceNumber,
    pscClearanceNumber: requestData.pscClearanceNumber,
    requestNumber: requestData.requestNumber,
    requestDate: requestData.createdDate,
    hasRequestChanged,
    lang,
  };
}

export default function EditRequest({ loaderData, params }: Route.ComponentProps) {
  const { t } = useTranslation(handle.i18nNamespace);
  const fetcher = useFetcher<typeof action>();
  const fetcherState = useFetcherState(fetcher);
  const isSubmitting = fetcherState.submitting;

  const alertRef = useRef<HTMLDivElement>(null);

  if (fetcher.data && alertRef.current) {
    alertRef.current.scrollIntoView({ behavior: 'smooth', block: 'center' });
    alertRef.current.focus();
  }

  const [searchParams] = useSearchParams();
  const location = useLocation();
  const navigate = useNavigate();

  const [hasRequestChanged, setHasRequestChanged] = useState(loaderData.hasRequestChanged);
  const [showDialog, setShowDialog] = useState(false);

  const isSubmitted =
    loaderData.status?.code === REQUEST_STATUS_CODE.SUBMIT || loaderData.status?.code === REQUEST_STATUS_CODE.HR_REVIEW;

  // Clean the URL after reading the param
  useEffect(() => {
    if (searchParams.get('edited') === 'true') {
      setHasRequestChanged(true);
      const newUrl = location.pathname;
      void navigate(newUrl, { replace: true });
    }
  }, [searchParams, location.pathname, navigate]);

  return (
    <div className="space-y-8">
      <div className="space-y-4 py-8 text-white">
        {loaderData.status && (
          <RequestStatusTag status={loaderData.status} lang={loaderData.lang} rounded view="hiring-manager" />
        )}

        <PageTitle>{t('app:hiring-manager-referral-requests.page-title')}</PageTitle>

        {isSubmitted && (
          <div>
            <DescriptionList className="flex">
              <DescriptionListItem
                className="mr-10 w-min whitespace-nowrap"
                ddClassName="mt-1 text-white sm:col-span-2 sm:mt-0"
                term={t('app:hiring-manager-referral-requests.request-id')}
              >
                {loaderData.requestNumber ?? t('app:hiring-manager-referral-requests.not-provided')}
              </DescriptionListItem>

              <DescriptionListItem
                className="mx-10 w-min whitespace-nowrap"
                ddClassName="mt-1 text-white sm:col-span-2 sm:mt-0"
                term={t('app:hiring-manager-referral-requests.request-date')}
              >
                {loaderData.requestDate
                  ? formatISODate(loaderData.requestDate)
                  : t('app:hiring-manager-referral-requests.not-provided')}
              </DescriptionListItem>

              <DescriptionListItem
                className="mx-10 w-min whitespace-nowrap"
                ddClassName="mt-1 text-white sm:col-span-2 sm:mt-0"
                term={t('app:hiring-manager-referral-requests.hiring-manager')}
              >
                {loaderData.hiringManager ? (
                  <>
                    {`${loaderData.hiringManager.firstName} ${loaderData.hiringManager.lastName}`}
                    <br />
                    {loaderData.hiringManager.businessEmailAddress}
                  </>
                ) : (
                  t('app:hiring-manager-referral-requests.not-provided')
                )}
              </DescriptionListItem>

              <DescriptionListItem
                className="ml-10 w-min whitespace-nowrap"
                ddClassName="mt-1 text-white sm:col-span-2 sm:mt-0"
                term={t('app:hiring-manager-referral-requests.hr-advisor')}
              >
                {loaderData.hrAdvisor
                  ? `${loaderData.hrAdvisor.firstName} ${loaderData.hrAdvisor.lastName}`
                  : t('app:hiring-manager-referral-requests.not-assigned')}
              </DescriptionListItem>
            </DescriptionList>
          </div>
        )}

        <div
          role="presentation"
          className={cn(
            isSubmitted ? 'h-70' : 'h-50',
            "absolute top-25 left-0 -z-10 w-full scale-x-[-1] bg-[rgba(9,28,45,1)] bg-[url('/VacMan-design-element-06.svg')] bg-size-[450px] bg-left-bottom bg-no-repeat",
          )}
        />
      </div>

      {!isSubmitted && (
        <ContextualAlert type={'info'} role="status" ariaLive="polite" textSmall={false}>
          <div className="text-black-800 pl-1 text-base">
            <p>{t('app:hiring-manager-referral-requests.page-info-1')}</p>
            <p className="mt-2">{t('app:hiring-manager-referral-requests.page-info-2')}</p>
            <p className="mt-2">{t('app:hiring-manager-referral-requests.page-info-3')}</p>
            <p className="mt-2">{t('app:hiring-manager-referral-requests.page-info-4')}</p>
          </div>
        </ContextualAlert>
      )}

      {isSubmitted && (
        <BackLink
          id="back-to-requests"
          aria-label={t('app:hiring-manager-referral-requests.back')}
          className="mt-6"
          file="routes/hiring-manager/requests.tsx"
          disabled={isSubmitting}
        >
          {t('app:hiring-manager-referral-requests.back')}
        </BackLink>
      )}

      <h2 className="font-lato mt-4 text-xl font-bold">{t('app:hiring-manager-referral-requests.request-details')}</h2>

      {fetcher.data && (
        <AlertMessage
          ref={alertRef}
          type={loaderData.isRequestComplete ? 'success' : 'error'}
          message={
            loaderData.isRequestComplete
              ? t('app:hiring-manager-referral-requests.request-submitted')
              : t('app:hiring-manager-referral-requests.request-incomplete')
          }
          role="alert"
          ariaLive="assertive"
        />
      )}

      {hasRequestChanged && (
        <AlertMessage
          ref={alertRef}
          type="info"
          message={t('app:profile.profile-pending-approval')}
          role="status"
          ariaLive="polite"
        />
      )}

<<<<<<< HEAD
      <div className="mt-20 w-full">
        <ContextualAlert type={'info'} role="status" ariaLive="polite" textSmall={false}>
          <div className="text-black-800 pl-1 text-base">
            <p>{t('app:hiring-manager-referral-requests.notice-line-1')}</p>
            <ul className="my-3 list-disc pl-7">
              <li className="mtx-2">{t('app:hiring-manager-referral-requests.notice-line-2')}</li>
              <li className="mtx-2">{t('app:hiring-manager-referral-requests.notice-line-3')}</li>
              <li className="mtx-2">{t('app:hiring-manager-referral-requests.notice-line-4')}</li>
              <li className="mtx-2">{t('app:hiring-manager-referral-requests.notice-line-5')}</li>
            </ul>
            <p className="mt-2">{t('app:hiring-manager-referral-requests.notice-line-6')}</p>
            <p className="mt-2">{t('app:hiring-manager-referral-requests.notice-line-7')}</p>
          </div>
        </ContextualAlert>

        <h2 className="font-lato mt-4 text-xl font-bold">{t('app:hiring-manager-referral-requests.request-details')}</h2>

=======
      <div className="w-full">
>>>>>>> 2eaf379a
        <div className="text-black-800 mt-4 max-w-prose text-base">
          {t('app:hiring-manager-referral-requests.page-description')}
        </div>

        {loaderData.status?.code !== REQUEST_STATUS_CODE.SUBMIT && (
          <div className="mt-4">
            <Progress
              className="color-[#2572B4] mt-8 mb-8"
              label={t('app:hiring-manager-referral-requests.request-completion-progress')}
              value={loaderData.amountCompleted}
            />
          </div>
        )}

        <div className="grid grid-cols-1 gap-4 md:grid-cols-2">
          <div className="mt-8 max-w-prose space-y-10">
            <ProfileCard
              title={t('app:hiring-manager-referral-requests.process-information')}
              linkLabel={t('app:hiring-manager-referral-requests.edit-process-information')}
              file="routes/hiring-manager/request/process-information.tsx"
              isComplete={loaderData.isCompleteProcessInformation}
              isNew={loaderData.isProcessNew}
              params={params}
              errorState={fetcher.data?.processInfoComplete === false}
              required
              showStatus
            >
              {loaderData.isProcessNew ? (
                <>{t('app:hiring-manager-referral-requests.process-intro')}</>
              ) : (
                <DescriptionList>
                  <DescriptionListItem term={t('app:process-information.selection-process-number')}>
                    {loaderData.selectionProcessNumber ?? t('app:hiring-manager-referral-requests.not-provided')}
                  </DescriptionListItem>

                  <DescriptionListItem term={t('app:process-information.approval-received')}>
                    {loaderData.workforceMgmtApprovalRecvd
                      ? t('app:process-information.yes')
                      : t('app:hiring-manager-referral-requests.not-provided')}
                  </DescriptionListItem>

                  <DescriptionListItem term={t('app:process-information.priority-entitlement')}>
                    {loaderData.priorityEntitlement === true
                      ? t('app:process-information.yes')
                      : loaderData.priorityEntitlement === false
                        ? t('app:process-information.no')
                        : t('app:hiring-manager-referral-requests.not-provided')}
                  </DescriptionListItem>

                  {loaderData.priorityEntitlement === true && (
                    <DescriptionListItem term={t('app:process-information.priority-entitlement-rationale')}>
                      {loaderData.priorityEntitlementRationale ?? t('app:hiring-manager-referral-requests.not-provided')}
                    </DescriptionListItem>
                  )}

                  <DescriptionListItem term={t('app:process-information.selection-process-type')}>
                    {loaderData.selectionProcessType?.name ?? t('app:hiring-manager-referral-requests.not-provided')}
                  </DescriptionListItem>

                  {loaderData.selectionProcessType?.id === SELECTION_PROCESS_TYPE.externalNonAdvertised && (
                    <>
                      <DescriptionListItem term={t('app:process-information.performed-duties')}>
                        {loaderData.hasPerformedSameDuties === true
                          ? t('app:process-information.yes')
                          : loaderData.hasPerformedSameDuties === false
                            ? t('app:process-information.no')
                            : t('app:hiring-manager-referral-requests.not-provided')}
                      </DescriptionListItem>

                      <DescriptionListItem term={t('app:process-information.non-advertised-appointment')}>
                        {loaderData.appointmentNonAdvertised?.name ?? t('app:hiring-manager-referral-requests.not-provided')}
                      </DescriptionListItem>
                    </>
                  )}

                  <DescriptionListItem term={t('app:process-information.employment-tenure')}>
                    {loaderData.employmentTenure?.name ?? t('app:hiring-manager-referral-requests.not-provided')}
                  </DescriptionListItem>

                  {loaderData.employmentTenure?.code === EMPLOYMENT_TENURE.term && (
                    <>
                      <DescriptionListItem term={t('app:process-information.projected-start-date')}>
                        {loaderData.projectedStartDate ?? t('app:hiring-manager-referral-requests.not-provided')}
                      </DescriptionListItem>

                      <DescriptionListItem term={t('app:process-information.projected-end-date')}>
                        {loaderData.projectedEndDate ?? t('app:hiring-manager-referral-requests.not-provided')}
                      </DescriptionListItem>
                    </>
                  )}

                  <DescriptionListItem term={t('app:process-information.work-schedule')}>
                    {loaderData.workSchedule?.name ?? t('app:hiring-manager-referral-requests.not-provided')}
                  </DescriptionListItem>

                  <DescriptionListItem term={t('app:process-information.employment-equity-identified')}>
                    {loaderData.equityNeeded === true
                      ? t('app:process-information.yes')
                      : loaderData.equityNeeded === false
                        ? t('app:process-information.no')
                        : t('app:hiring-manager-referral-requests.not-provided')}
                  </DescriptionListItem>

                  {loaderData.equityNeeded === true && (
                    <DescriptionListItem term={t('app:process-information.preferred-employment-equities')}>
                      {loaderData.employmentEquities ?? t('app:hiring-manager-referral-requests.not-provided')}
                    </DescriptionListItem>
                  )}
                </DescriptionList>
              )}
            </ProfileCard>

            <ProfileCard
              title={t('app:hiring-manager-referral-requests.position-information')}
              linkLabel={t('app:hiring-manager-referral-requests.edit-position-information')}
              file="routes/hiring-manager/request/position-information.tsx"
              isComplete={loaderData.isCompletePositionInformation}
              isNew={loaderData.isPositionNew}
              params={params}
              required
              errorState={fetcher.data?.positionInfoComplete === false}
              showStatus
            >
              {loaderData.isPositionNew ? (
                <>{t('app:hiring-manager-referral-requests.position-intro')}</>
              ) : (
                <DescriptionList>
                  <DescriptionListItem term={t('app:position-information.position-number')}>
                    {loaderData.positionNumber ?? t('app:hiring-manager-referral-requests.not-provided')}
                  </DescriptionListItem>

                  <DescriptionListItem term={t('app:position-information.group-and-level')}>
                    {loaderData.classification?.code ?? t('app:hiring-manager-referral-requests.not-provided')}
                  </DescriptionListItem>

                  <DescriptionListItem term={t('app:position-information.title-en')}>
                    {loaderData.englishTitle ?? t('app:hiring-manager-referral-requests.not-provided')}
                  </DescriptionListItem>

                  <DescriptionListItem term={t('app:position-information.title-fr')}>
                    {loaderData.frenchTitle ?? t('app:hiring-manager-referral-requests.not-provided')}
                  </DescriptionListItem>

                  <DescriptionListItem term={t('app:position-information.locations')}>
                    {loaderData.cities === undefined
                      ? t('app:hiring-manager-referral-requests.not-provided')
                      : loaderData.cities.length > 0 && loaderData.cities.join(', ')}
                  </DescriptionListItem>

                  <DescriptionListItem term={t('app:position-information.language-profile')}>
                    {loaderData.languageRequirement?.code ?? t('app:hiring-manager-referral-requests.not-provided')}
                  </DescriptionListItem>

                  {(loaderData.languageRequirement?.code === LANGUAGE_REQUIREMENT_CODES.bilingualImperative ||
                    loaderData.languageRequirement?.code === LANGUAGE_REQUIREMENT_CODES.bilingualNonImperative) && (
                    <>
                      <DescriptionListItem term={t('app:position-information.english')}>
                        {loaderData.englishLanguageProfile ?? t('app:hiring-manager-referral-requests.not-provided')}
                      </DescriptionListItem>

                      <DescriptionListItem term={t('app:position-information.french')}>
                        {loaderData.frenchLanguageProfile ?? t('app:hiring-manager-referral-requests.not-provided')}
                      </DescriptionListItem>
                    </>
                  )}

                  <DescriptionListItem term={t('app:position-information.security-requirement')}>
                    {loaderData.securityClearance?.code ?? t('app:hiring-manager-referral-requests.not-provided')}
                  </DescriptionListItem>
                </DescriptionList>
              )}
            </ProfileCard>

            <ProfileCard
              title={t('app:hiring-manager-referral-requests.somc-conditions')}
              linkLabel={t('app:hiring-manager-referral-requests.edit-somc-conditions')}
              file="routes/hiring-manager/request/somc-conditions.tsx"
              isComplete={loaderData.isCompleteStatementOfMeritCriteriaInformaion}
              isNew={loaderData.isStatementOfMeritCriteriaNew}
              params={params}
              required
              errorState={fetcher.data?.statementOfMeritCriteriaInfoComplete === false}
              showStatus
            >
              {loaderData.isStatementOfMeritCriteriaNew ? (
                <>{t('app:hiring-manager-referral-requests.somc-intro')}</>
              ) : (
                <DescriptionList>
                  <DescriptionListItem term={t('app:somc-conditions.english-somc-label')}>
                    {loaderData.englishStatementOfMerit ?? t('app:hiring-manager-referral-requests.not-provided')}
                  </DescriptionListItem>

                  <DescriptionListItem term={t('app:somc-conditions.french-somc-label')}>
                    {loaderData.frenchStatementOfMerit ?? t('app:hiring-manager-referral-requests.not-provided')}
                  </DescriptionListItem>
                </DescriptionList>
              )}
            </ProfileCard>

            <ProfileCard
              title={t('app:hiring-manager-referral-requests.submission-details')}
              linkLabel={t('app:hiring-manager-referral-requests.edit-submission-details')}
              file="routes/hiring-manager/request/submission-details.tsx"
              isComplete={loaderData.isCompleteSubmissionInformation}
              isNew={loaderData.isSubmissionNew}
              params={params}
              required
              errorState={fetcher.data?.submissionInfoComplete === false}
              showStatus
            >
              {loaderData.isSubmissionNew ? (
                <>{t('app:hiring-manager-referral-requests.submission-intro')}</>
              ) : (
                <DescriptionList>
                  <DescriptionListItem term={t('app:submission-details.submiter-title')}>
                    {loaderData.submitter ? (
                      <>
                        {loaderData.submitter.firstName} {loaderData.submitter.lastName}
                        <br />
                        {loaderData.submitter.businessEmailAddress}
                      </>
                    ) : (
                      t('app:hiring-manager-referral-requests.not-provided')
                    )}
                  </DescriptionListItem>

                  <DescriptionListItem term={t('app:submission-details.hiring-manager-title')}>
                    {loaderData.hiringManager ? (
                      <>
                        {loaderData.hiringManager.firstName} {loaderData.hiringManager.lastName}
                        <br />
                        {loaderData.hiringManager.businessEmailAddress}
                      </>
                    ) : (
                      t('app:hiring-manager-referral-requests.not-provided')
                    )}
                  </DescriptionListItem>

                  <DescriptionListItem term={t('app:submission-details.sub-delegate-title')}>
                    {loaderData.subDelegatedManager ? (
                      <>
                        {loaderData.subDelegatedManager.firstName} {loaderData.subDelegatedManager.lastName}
                        <br />
                        {loaderData.subDelegatedManager.businessEmailAddress}
                      </>
                    ) : (
                      t('app:hiring-manager-referral-requests.not-provided')
                    )}
                  </DescriptionListItem>

                  <DescriptionListItem term={t('app:submission-details.branch-or-service-canada-region')}>
                    {loaderData.directorate?.parent?.name ?? t('app:hiring-manager-referral-requests.not-provided')}
                  </DescriptionListItem>

                  <DescriptionListItem term={t('app:submission-details.directorate')}>
                    {loaderData.directorate?.name ?? t('app:hiring-manager-referral-requests.not-provided')}
                  </DescriptionListItem>

                  <DescriptionListItem term={t('app:submission-details.preferred-language-of-correspondence')}>
                    {loaderData.languageOfCorrespondence?.name ?? t('app:hiring-manager-referral-requests.not-provided')}
                  </DescriptionListItem>

                  <DescriptionListItem term={t('app:submission-details.additional-comments')}>
                    {loaderData.additionalComment ?? t('app:hiring-manager-referral-requests.not-provided')}
                  </DescriptionListItem>
                </DescriptionList>
              )}
            </ProfileCard>
          </div>

          {!isSubmitted && (
            <div className="mt-8 max-w-prose">
              <div className="flex justify-center">
                <fetcher.Form className="mt-6 md:mt-auto" method="post" noValidate>
                  <Button
                    type="button"
                    className="w-full"
                    variant="alternative"
                    id="cancel"
                    onClick={() => setShowDialog(true)}
                  >
                    {t('app:form.cancel')}
                  </Button>

                  <ButtonLink
                    className="mt-4 w-full"
                    variant="alternative"
                    file="routes/hiring-manager/index.tsx"
                    id="save"
                    disabled={isSubmitting}
                  >
                    {t('app:form.save-and-exit')}
                  </ButtonLink>

                  <LoadingButton
                    className="mt-4 w-full"
                    name="action"
                    variant="primary"
                    id="submit"
                    disabled={isSubmitting}
                    loading={isSubmitting}
                  >
                    {t('app:form.submit')}
                  </LoadingButton>
                </fetcher.Form>
              </div>
            </div>
          )}
        </div>
      </div>
      <Dialog open={showDialog} onOpenChange={setShowDialog}>
        <DialogContent aria-describedby="cancel-dialog-description" role="alertdialog">
          <DialogHeader>
            <DialogTitle id="cancel-dialog-title">{t('app:hiring-manager-referral-requests.request-cancel.title')}</DialogTitle>
          </DialogHeader>
          <DialogDescription id="cancel-dialog-description">
            {t('app:hiring-manager-referral-requests.request-cancel.content')}
          </DialogDescription>
          <DialogFooter>
            <DialogClose asChild>
              <Button id="confirm-modal-back" variant="alternative" disabled={isSubmitting}>
                {t('app:hiring-manager-referral-requests.request-cancel.keep')}
              </Button>
            </DialogClose>
            <fetcher.Form method="post" noValidate>
              <Button id="cancel-request" variant="primary" name="_action" value="cancel" disabled={isSubmitting}>
                {t('app:hiring-manager-referral-requests.request-cancel.cancel')}
              </Button>
            </fetcher.Form>
          </DialogFooter>
        </DialogContent>
      </Dialog>
    </div>
  );
}<|MERGE_RESOLUTION|>--- conflicted
+++ resolved
@@ -529,10 +529,15 @@
       {!isSubmitted && (
         <ContextualAlert type={'info'} role="status" ariaLive="polite" textSmall={false}>
           <div className="text-black-800 pl-1 text-base">
-            <p>{t('app:hiring-manager-referral-requests.page-info-1')}</p>
-            <p className="mt-2">{t('app:hiring-manager-referral-requests.page-info-2')}</p>
-            <p className="mt-2">{t('app:hiring-manager-referral-requests.page-info-3')}</p>
-            <p className="mt-2">{t('app:hiring-manager-referral-requests.page-info-4')}</p>
+            <p>{t('app:hiring-manager-referral-requests.notice-line-1')}</p>
+            <ul className="my-3 list-disc pl-7">
+              <li className="mtx-2">{t('app:hiring-manager-referral-requests.notice-line-2')}</li>
+              <li className="mtx-2">{t('app:hiring-manager-referral-requests.notice-line-3')}</li>
+              <li className="mtx-2">{t('app:hiring-manager-referral-requests.notice-line-4')}</li>
+              <li className="mtx-2">{t('app:hiring-manager-referral-requests.notice-line-5')}</li>
+            </ul>
+            <p className="mt-2">{t('app:hiring-manager-referral-requests.notice-line-6')}</p>
+            <p className="mt-2">{t('app:hiring-manager-referral-requests.notice-line-7')}</p>
           </div>
         </ContextualAlert>
       )}
@@ -575,27 +580,7 @@
         />
       )}
 
-<<<<<<< HEAD
-      <div className="mt-20 w-full">
-        <ContextualAlert type={'info'} role="status" ariaLive="polite" textSmall={false}>
-          <div className="text-black-800 pl-1 text-base">
-            <p>{t('app:hiring-manager-referral-requests.notice-line-1')}</p>
-            <ul className="my-3 list-disc pl-7">
-              <li className="mtx-2">{t('app:hiring-manager-referral-requests.notice-line-2')}</li>
-              <li className="mtx-2">{t('app:hiring-manager-referral-requests.notice-line-3')}</li>
-              <li className="mtx-2">{t('app:hiring-manager-referral-requests.notice-line-4')}</li>
-              <li className="mtx-2">{t('app:hiring-manager-referral-requests.notice-line-5')}</li>
-            </ul>
-            <p className="mt-2">{t('app:hiring-manager-referral-requests.notice-line-6')}</p>
-            <p className="mt-2">{t('app:hiring-manager-referral-requests.notice-line-7')}</p>
-          </div>
-        </ContextualAlert>
-
-        <h2 className="font-lato mt-4 text-xl font-bold">{t('app:hiring-manager-referral-requests.request-details')}</h2>
-
-=======
       <div className="w-full">
->>>>>>> 2eaf379a
         <div className="text-black-800 mt-4 max-w-prose text-base">
           {t('app:hiring-manager-referral-requests.page-description')}
         </div>
