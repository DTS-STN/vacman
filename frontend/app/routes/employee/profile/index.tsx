--- conflicted
+++ resolved
@@ -55,15 +55,7 @@
   return {
     documentTitle: t('app:index.about'),
     name: authenticatedSession.authState.idTokenClaims.name,
-<<<<<<< HEAD
-    email: user?.businessEmail ?? '',
-    completed: 6,
-    total: 12,
-    personalInformation: {
-      completed: 2,
-      workEmail: user?.businessEmail ?? '',
-=======
-    email: authenticatedSession.authState.idTokenClaims.email,
+    email: user?.businessEmail ?? 'firstname.lastname@email.ca',
     amountCompleted: amountCompleted,
     //TODO: Replace with actual values
     personalInformation: {
@@ -71,13 +63,12 @@
       total: 6, //TODO: Replace with a function to count total items by checking length
       personalRecordIdentifier: undefined as string | undefined,
       preferredLanguage: undefined as string | undefined,
-      workEmail: 'firstname.lastname@email.ca',
+      workEmail: user?.businessEmail ?? 'firstname.lastname@email.ca',
       personalEmail: undefined as string | undefined,
       workPhone: undefined as string | undefined,
       personalPhone: undefined as string | undefined,
       education: undefined as string | undefined,
       additionalInformation: undefined as string | undefined,
->>>>>>> 8be02257
     },
     employmentInformation: {
       completed: 0, //TODO: Replace with a function to count completed items by checking undefined values
