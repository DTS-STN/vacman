import { useEffect, useRef, useState } from 'react';

import type { RouteHandle } from 'react-router';
import { useFetcher, useLocation, useNavigate, useSearchParams } from 'react-router';

import { useTranslation } from 'react-i18next';

import type { Route } from '../profile/+types/index';

import { getCityService } from '~/.server/domain/services/city-service';
import { getClassificationService } from '~/.server/domain/services/classification-service';
import { getDirectorateService } from '~/.server/domain/services/directorate-service';
import { getLanguageReferralTypeService } from '~/.server/domain/services/language-referral-type-service';
import { getProfileService } from '~/.server/domain/services/profile-service';
import { getProfileStatusService } from '~/.server/domain/services/profile-status-service';
import { serverEnvironment } from '~/.server/environment';
import { requireAuthentication } from '~/.server/utils/auth-utils';
import { requirePrivacyConsentForOwnProfile } from '~/.server/utils/privacy-consent-utils';
import {
  countCompletedItems,
  countReferralPreferencesCompleted,
  getHrAdvisors,
  omitObjectProperties,
} from '~/.server/utils/profile-utils';
import { AlertMessage } from '~/components/alert-message';
import { ButtonLink } from '~/components/button-link';
import { DescriptionList, DescriptionListItem } from '~/components/description-list';
import { LoadingButton } from '~/components/loading-button';
import { PageTitle } from '~/components/page-title';
import { ProfileCard } from '~/components/profile-card';
import { Progress } from '~/components/progress';
import { StatusTag } from '~/components/status-tag';
import { EMPLOYEE_WFA_STATUS, PROFILE_STATUS_CODE, PROFILE_STATUS_PENDING } from '~/domain/constants';
import { useFetcherState } from '~/hooks/use-fetcher-state';
import { getTranslation } from '~/i18n-config.server';
import { handle as parentHandle } from '~/routes/layout';
import { formatDateTimeForTimezone } from '~/utils/date-utils';

export const handle = {
  i18nNamespace: [...parentHandle.i18nNamespace],
} as const satisfies RouteHandle;

export function meta({ loaderData }: Route.MetaArgs) {
  return [{ title: loaderData.documentTitle }];
}

export async function action({ context, request }: Route.ActionArgs) {
  requireAuthentication(context.session, request);

  const profileParams = { active: true };
  const profileData = await getProfileService().findCurrentUserProfile(profileParams, context.session.authState.accessToken);

  const currentUser = profileData.profileUser;

  // For personal information, check required fields directly on profile and profile user
  const requiredPersonalFields = {
    businessEmailAddress: currentUser.businessEmailAddress,
    languageOfCorrespondence: profileData.languageOfCorrespondence,
    personalRecordIdentifier: currentUser.personalRecordIdentifier,
    personalEmailAddress: profileData.personalEmailAddress,
    personalPhoneNumber: profileData.personalPhoneNumber,
  };

  // For employment information, check required fields directly on profile
  const requiredEmploymentFields = {
    substantiveClassification: profileData.substantiveClassification,
    substantiveWorkUnit: profileData.substantiveWorkUnit,
    substantiveCity: profileData.substantiveCity,
    wfaStatus: profileData.wfaStatus,
    wfaStartDate: profileData.wfaStartDate,
    hrAdvisorId: profileData.hrAdvisorId,
  };

  // For referral preferences, use the correct property names from Profile type
  const referralPreferencesFields = {
    preferredLanguages: profileData.preferredLanguages,
    preferredClassifications: profileData.preferredClassifications,
    preferredCities: profileData.preferredCities,
    isAvailableForReferral: profileData.isAvailableForReferral,
    isInterestedInAlternation: profileData.isInterestedInAlternation,
  };

  // Check if all sections are complete
  const personalInfoComplete = countCompletedItems(requiredPersonalFields) === Object.keys(requiredPersonalFields).length;
  const employmentInfoComplete = countCompletedItems(requiredEmploymentFields) === Object.keys(requiredEmploymentFields).length;
  const referralComplete =
    countReferralPreferencesCompleted(referralPreferencesFields) === Object.keys(referralPreferencesFields).length;

  // If any section is incomplete, return incomplete state
  if (!personalInfoComplete || !employmentInfoComplete || !referralComplete) {
    return {
      personalInfoComplete,
      employmentInfoComplete,
      referralComplete,
    };
  }

  // If all complete, submit for review
  const submitResult = await getProfileService().updateProfileStatus(
    profileData.id,
    PROFILE_STATUS_PENDING,
    context.session.authState.accessToken,
  );
  if (submitResult.isErr()) {
    const error = submitResult.unwrapErr();
    return {
      status: 'error',
      errorMessage: error.message,
      errorCode: error.errorCode,
    };
  }

  return {
    status: 'submitted',
    profileStatus: submitResult.unwrap(),
  };
}

export async function loader({ context, request, params }: Route.LoaderArgs) {
  requireAuthentication(context.session, request);
  await requirePrivacyConsentForOwnProfile(context.session, request);

  const profileParams = { active: true };
  const profileData = await getProfileService().findCurrentUserProfile(profileParams, context.session.authState.accessToken);

  const { lang, t } = await getTranslation(request, handle.i18nNamespace);

  const url = new URL(request.url);
  const hasEmploymentChanged: boolean = url.searchParams.get('editedEmp') === 'true';
  const hasReferralPreferenceChanged: boolean = url.searchParams.get('editedRef') === 'true';

  // Use the profile user data directly instead of fetching it separately
  const currentUser = profileData.profileUser;

  // Fetch reference data
  const [allLocalizedLanguageReferralTypes, allClassifications, allLocalizedCities] = await Promise.all([
    getLanguageReferralTypeService().listAllLocalized(lang),
    getClassificationService().listAllLocalized(lang),
    getCityService().listAllLocalized(lang),
  ]);

  // Use profileUser for updated by information as well
  const profileUpdatedByUserName = `${currentUser.firstName ?? 'Unknown'} ${currentUser.lastName ?? 'User'}`;
  const profileStatus = profileData.profileStatus
    ? (await getProfileStatusService().findLocalizedById(profileData.profileStatus.id, lang)).unwrap()
    : { code: PROFILE_STATUS_CODE.incomplete, name: 'Incomplete' };
  const workUnitResult =
    profileData.substantiveWorkUnit !== undefined
      ? await getDirectorateService().findLocalizedById(profileData.substantiveWorkUnit.id, lang)
      : undefined;
  const substantivePositionResult =
    profileData.substantiveClassification !== undefined
      ? await getClassificationService().findLocalizedById(profileData.substantiveClassification.id, lang)
      : undefined;
  const cityResult =
    profileData.substantiveCity !== undefined
      ? await getCityService().findLocalizedById(profileData.substantiveCity.id, lang)
      : undefined;

  // convert the IDs to display names
  const substantivePosition = substantivePositionResult?.into()?.name;
  const branchOrServiceCanadaRegion = workUnitResult?.into()?.parent?.name;
  const directorate = workUnitResult?.into()?.name;
  const city = cityResult?.into();
  const hrAdvisors = await getHrAdvisors(context.session.authState.accessToken);
  const hrAdvisor = hrAdvisors.find((u) => u.id === profileData.hrAdvisorId);
  const languageReferralTypes = profileData.preferredLanguages
    ?.map((lang) => allLocalizedLanguageReferralTypes.find((l) => l.id === lang.id))
    .filter(Boolean);
  const classifications = profileData.preferredClassifications
    ?.map((classification) => allClassifications.find((c) => c.id === classification.id))
    .filter(Boolean);
  const cities = profileData.preferredCities?.map((city) => allLocalizedCities.find((c) => c.id === city.id)).filter(Boolean);

  // Check each section if the required fields are complete
  const personalInformationData = {
    businessEmailAddress: currentUser.businessEmailAddress,
    languageOfCorrespondence: profileData.languageOfCorrespondence,
    personalRecordIdentifier: currentUser.personalRecordIdentifier,
    personalEmailAddress: profileData.personalEmailAddress,
    personalPhoneNumber: profileData.personalPhoneNumber,
  };
  const requiredPersonalInformation = personalInformationData;
  const personalInformationCompleted = countCompletedItems(requiredPersonalInformation);
  const personalInformationTotalFields = Object.keys(requiredPersonalInformation).length;

  // Employment information from Profile type
  const employmentInformationData = {
    substantiveClassification: profileData.substantiveClassification,
    substantiveCity: profileData.substantiveCity,
    substantiveWorkUnit: profileData.substantiveWorkUnit,
    wfaStatus: profileData.wfaStatus,
    wfaStartDate: profileData.wfaStartDate,
    wfaEndDate: profileData.wfaEndDate,
  };

  const requiredEmploymentInformation = omitObjectProperties(employmentInformationData, ['wfaEndDate']);

  const employmentInformationCompleted = countCompletedItems(requiredEmploymentInformation);
  const employmentInformationTotalFields = Object.keys(requiredEmploymentInformation).length;

  // Referral preferences from Profile type
  // Create an object with all required fields, ensuring they exist even if undefined
  const referralPreferencesFields = {
    preferredLanguages: profileData.preferredLanguages,
    preferredClassifications: profileData.preferredClassifications,
    preferredCities: profileData.preferredCities,
    isAvailableForReferral: profileData.isAvailableForReferral,
    isInterestedInAlternation: profileData.isInterestedInAlternation,
  };

  const referralPreferencesCompleted = countReferralPreferencesCompleted(referralPreferencesFields);
  const referralPreferencesTotalFields = Object.keys(referralPreferencesFields).length;

  const isCompletePersonalInformation = personalInformationCompleted === personalInformationTotalFields;
  const isCompleteEmploymentInformation = employmentInformationCompleted === employmentInformationTotalFields;
  const isCompleteReferralPreferences = referralPreferencesCompleted === referralPreferencesTotalFields;

  const profileCompleted = personalInformationCompleted + employmentInformationCompleted + referralPreferencesCompleted;
  const profileTotalFields = personalInformationTotalFields + employmentInformationTotalFields + referralPreferencesTotalFields;
  const amountCompleted = (profileCompleted / profileTotalFields) * 100;

  return {
    documentTitle: t('app:profile.page-title'),
    name: `${currentUser.firstName ?? ''} ${currentUser.lastName ?? ''}`.trim() || 'Unknown User',
    email: currentUser.businessEmailAddress,
    amountCompleted: amountCompleted,
    isProfileComplete: isCompletePersonalInformation && isCompleteEmploymentInformation && isCompleteReferralPreferences,
    profileStatus,
    personalInformation: {
      isComplete: isCompletePersonalInformation,
      isNew: countCompletedItems(personalInformationData) === 1, // only work email is available
      personalRecordIdentifier: currentUser.personalRecordIdentifier,
      preferredLanguage:
        lang === 'en' ? profileData.languageOfCorrespondence?.nameEn : profileData.languageOfCorrespondence?.nameFr,
      workEmail: currentUser.businessEmailAddress,
      personalEmail: profileData.personalEmailAddress,
      workPhone: currentUser.businessPhoneNumber,
      personalPhone: profileData.personalPhoneNumber,
      additionalInformation: profileData.additionalComment,
    },
    employmentInformation: {
      isComplete: isCompleteEmploymentInformation,
      isNew: countCompletedItems(employmentInformationData) === 0,
      substantivePosition: substantivePosition,
      branchOrServiceCanadaRegion: branchOrServiceCanadaRegion,
      directorate: directorate,
      province: city?.provinceTerritory.name,
      city: city?.name,
      wfaStatus: lang === 'en' ? profileData.wfaStatus?.nameEn : profileData.wfaStatus?.nameFr,
      wfaStatusCode: profileData.wfaStatus?.code,
      wfaEffectiveDate: profileData.wfaStartDate,
      wfaEndDate: profileData.wfaEndDate,
      hrAdvisor: hrAdvisor && hrAdvisor.firstName + ' ' + hrAdvisor.lastName,
    },
    referralPreferences: {
      isComplete: isCompleteReferralPreferences,
      isNew: countReferralPreferencesCompleted(referralPreferencesFields) === 0,
      preferredLanguages: languageReferralTypes?.map((l) => l?.name),
      preferredClassifications: classifications?.map((c) => c?.name),
      preferredCities: cities?.map((city) => ({
        province: city?.provinceTerritory.name,
        city: city?.name,
      })),
      isAvailableForReferral: profileData.isAvailableForReferral,
      isInterestedInAlternation: profileData.isInterestedInAlternation,
    },
    lastModifiedDate: profileData.lastModifiedDate ?? undefined,
    lastUpdatedBy: profileUpdatedByUserName,
    hasEmploymentChanged,
    hasReferralPreferenceChanged,
    baseTimeZone: serverEnvironment.BASE_TIMEZONE,
    lang,
  };
}

export default function EditProfile({ loaderData, params }: Route.ComponentProps) {
  const { t } = useTranslation(handle.i18nNamespace);
  const fetcher = useFetcher<typeof action>();
  const fetcherState = useFetcherState(fetcher);
  const isSubmitting = fetcherState.submitting;

<<<<<<< HEAD
=======
  type CityPreference = {
    province: string;
    city: string;
  };

  type GroupedCities = Record<string, string[]>;

  // Use fetcher.data instead of actionData since we're using fetcher.Form
  const formActionData = fetcher.data ?? actionData;

>>>>>>> 672ecaf4
  const alertRef = useRef<HTMLDivElement>(null);
  if (fetcher.data && alertRef.current) {
    alertRef.current.scrollIntoView({ behavior: 'smooth', block: 'center' });
    alertRef.current.focus();
  }

  const [searchParams] = useSearchParams();
  const location = useLocation();
  const navigate = useNavigate();

  const [hasEmploymentChanged, setHasEmploymentChanged] = useState<boolean>(loaderData.hasEmploymentChanged);
  const [hasReferralPreferenceChanged, setHasReferralPreferenceChanged] = useState<boolean>(
    loaderData.hasReferralPreferenceChanged,
  );
  const [browserTZ, setBrowserTZ] = useState(() =>
    loaderData.lastModifiedDate
      ? formatDateTimeForTimezone(loaderData.lastModifiedDate, loaderData.baseTimeZone, loaderData.lang)
      : '0000-00-00 00:00',
  );

  useEffect(() => {
    if (!loaderData.lastModifiedDate) return;

    const browserTZ = Intl.DateTimeFormat().resolvedOptions().timeZone;
    if (browserTZ) {
      setBrowserTZ(formatDateTimeForTimezone(loaderData.lastModifiedDate, browserTZ, loaderData.lang));
    }
  }, [loaderData.lastModifiedDate, loaderData.lang]);

  // Clean the URL after reading the param
  useEffect(() => {
    const newUrl = location.pathname;
    if (searchParams.get('editedEmp') === 'true') setHasEmploymentChanged(true);
    if (searchParams.get('editedRef') === 'true') setHasReferralPreferenceChanged(true);
    void navigate(newUrl, { replace: true });
  }, [searchParams, location.pathname, navigate]);

  return (
    <div className="space-y-8">
      <div className="space-y-4 py-8 text-white">
        <StatusTag
          status={{
            code: loaderData.profileStatus.code,
            name:
              loaderData.profileStatus.code === PROFILE_STATUS_CODE.pending
                ? t('app:profile.pending-status-employee')
                : loaderData.profileStatus.name,
          }}
        />
        <PageTitle className="after:w-14" containerClassName="my-6">
          {loaderData.name}
        </PageTitle>
        {loaderData.email && <p className="mt-1">{loaderData.email}</p>}
        <p className="font-normal text-[#9FA3AD]">
          {t('app:profile.last-updated', { date: browserTZ, name: loaderData.lastUpdatedBy })}
        </p>
        <div
          role="presentation"
          className="absolute top-25 left-0 -z-10 h-70 w-full scale-x-[-1] bg-[rgba(9,28,45,1)] bg-[url('/VacMan-design-element-06.svg')] bg-size-[450px] bg-left-bottom bg-no-repeat sm:h-60"
        />
      </div>
      <div className="justify-between md:grid md:grid-cols-2">
        <div className="max-w-prose">
          <p className="mt-12">
            {loaderData.profileStatus.code === PROFILE_STATUS_CODE.pending
              ? t('app:profile.about-para-1-pending')
              : t('app:profile.about-para-1')}
          </p>
        </div>
        <fetcher.Form className="mt-6 flex place-content-end space-x-5 md:mt-auto" method="post" noValidate>
          <ButtonLink variant="alternative" file="routes/employee/index.tsx" id="save" disabled={isSubmitting}>
            {t('app:form.save-and-exit')}
          </ButtonLink>
          {loaderData.profileStatus.code === PROFILE_STATUS_CODE.incomplete && (
            <LoadingButton name="action" variant="primary" id="submit" disabled={isSubmitting} loading={isSubmitting}>
              {t('app:form.submit')}
            </LoadingButton>
          )}
        </fetcher.Form>
      </div>

      {fetcher.data && (
        <AlertMessage
          ref={alertRef}
          type={loaderData.isProfileComplete ? 'success' : 'error'}
          message={loaderData.isProfileComplete ? t('app:profile.profile-submitted') : t('app:profile.profile-incomplete')}
          role="alert"
          ariaLive="assertive"
        />
      )}

      {(hasEmploymentChanged || hasReferralPreferenceChanged) && (
        <AlertMessage
          ref={alertRef}
          type="info"
          message={t('app:profile.profile-pending-approval')}
          role="status"
          ariaLive="polite"
        />
      )}

      {loaderData.profileStatus.code === PROFILE_STATUS_CODE.incomplete && (
        <Progress
          className="mt-8 mb-8"
          label={t('app:profile.profile-completion-progress')}
          value={loaderData.amountCompleted}
        />
      )}
      <div className="mt-8 max-w-prose space-y-10">
        <ProfileCard
          title={t('app:profile.personal-information.title')}
          linkLabel={t('app:profile.personal-information.link-label')}
          file="routes/employee/profile/personal-information.tsx"
          isComplete={loaderData.personalInformation.isComplete}
          isNew={loaderData.personalInformation.isNew}
          params={params}
          errorState={fetcher.data?.personalInfoComplete === false}
          required
          showStatus={loaderData.profileStatus.code === PROFILE_STATUS_CODE.incomplete}
        >
          {loaderData.personalInformation.isNew ? (
            <>
              {t('app:profile.personal-information.detail')}
              <DescriptionList>
                <DescriptionListItem term={t('app:personal-information.work-email')}>
                  {loaderData.personalInformation.workEmail}
                </DescriptionListItem>
              </DescriptionList>
            </>
          ) : (
            <DescriptionList>
              <DescriptionListItem term={t('app:personal-information.personal-record-identifier')}>
                {loaderData.personalInformation.personalRecordIdentifier ?? t('app:profile.not-provided')}
              </DescriptionListItem>
              <DescriptionListItem term={t('app:personal-information.language-of-correspondence')}>
                {loaderData.personalInformation.preferredLanguage ?? t('app:profile.not-provided')}
              </DescriptionListItem>
              <DescriptionListItem term={t('app:personal-information.work-email')}>
                {loaderData.personalInformation.workEmail}
              </DescriptionListItem>
              <DescriptionListItem term={t('app:personal-information.personal-email')}>
                {loaderData.personalInformation.personalEmail ?? t('app:profile.not-provided')}
              </DescriptionListItem>
              <DescriptionListItem term={t('app:personal-information.work-phone')}>
                {loaderData.personalInformation.workPhone ?? t('app:profile.not-provided')}
              </DescriptionListItem>
              <DescriptionListItem term={t('app:personal-information.personal-phone')}>
                {loaderData.personalInformation.personalPhone ?? t('app:profile.not-provided')}
              </DescriptionListItem>
              <DescriptionListItem term={t('app:personal-information.additional-information')}>
                {loaderData.personalInformation.additionalInformation ?? t('app:profile.not-provided')}
              </DescriptionListItem>
            </DescriptionList>
          )}
        </ProfileCard>
        <ProfileCard
          title={t('app:profile.employment.title')}
          linkLabel={t('app:profile.employment.link-label')}
          file="routes/employee/profile/employment-information.tsx"
          isComplete={loaderData.employmentInformation.isComplete}
          isNew={loaderData.employmentInformation.isNew}
          params={params}
          required
          errorState={fetcher.data?.employmentInfoComplete === false}
          showStatus={loaderData.profileStatus.code === PROFILE_STATUS_CODE.incomplete}
          updated={hasEmploymentChanged}
        >
          {loaderData.employmentInformation.isNew ? (
            <>{t('app:profile.employment.detail')}</>
          ) : (
            <>
              <h3 className="font-lato text-xl font-bold">{t('app:employment-information.substantive-position-heading')}</h3>
              <DescriptionList>
                <DescriptionListItem term={t('app:employment-information.substantive-position-group-and-level')}>
                  {loaderData.employmentInformation.substantivePosition ?? t('app:profile.not-provided')}
                </DescriptionListItem>
                <DescriptionListItem term={t('app:employment-information.branch-or-service-canada-region')}>
                  {loaderData.employmentInformation.branchOrServiceCanadaRegion ?? t('app:profile.not-provided')}
                </DescriptionListItem>
                <DescriptionListItem term={t('app:employment-information.directorate')}>
                  {loaderData.employmentInformation.directorate ?? t('app:profile.not-provided')}
                </DescriptionListItem>
                <DescriptionListItem term={t('app:employment-information.provinces')}>
                  {loaderData.employmentInformation.province ?? t('app:profile.not-provided')}
                </DescriptionListItem>
                <DescriptionListItem term={t('app:employment-information.city')}>
                  {loaderData.employmentInformation.city ?? t('app:profile.not-provided')}
                </DescriptionListItem>
              </DescriptionList>
              <h3 className="font-lato text-xl font-bold">{t('app:employment-information.wfa-detils-heading')}</h3>
              <DescriptionList>
                <DescriptionListItem term={t('app:employment-information.wfa-status')}>
                  {loaderData.employmentInformation.wfaStatus ?? t('app:profile.not-provided')}
                </DescriptionListItem>
                <DescriptionListItem term={t('app:employment-information.wfa-effective-date')}>
                  {loaderData.employmentInformation.wfaEffectiveDate ?? t('app:profile.not-provided')}
                </DescriptionListItem>
                {(loaderData.employmentInformation.wfaStatusCode === EMPLOYEE_WFA_STATUS.opting ||
                  loaderData.employmentInformation.wfaStatusCode === EMPLOYEE_WFA_STATUS.exOpting ||
                  loaderData.employmentInformation.wfaStatusCode === EMPLOYEE_WFA_STATUS.surplusOptingOptionA ||
                  loaderData.employmentInformation.wfaStatusCode === EMPLOYEE_WFA_STATUS.exSurplusCPA) && (
                  <DescriptionListItem term={t('app:employment-information.wfa-end-date')}>
                    {loaderData.employmentInformation.wfaEndDate ?? t('app:profile.not-provided')}
                  </DescriptionListItem>
                )}
                <DescriptionListItem term={t('app:employment-information.hr-advisor')}>
                  {loaderData.employmentInformation.hrAdvisor ?? t('app:profile.not-provided')}
                </DescriptionListItem>
              </DescriptionList>
            </>
          )}
        </ProfileCard>
        <ProfileCard
          title={t('app:profile.referral.title')}
          linkLabel={t('app:profile.referral.link-label')}
          file="routes/employee/profile/referral-preferences.tsx"
          isComplete={loaderData.referralPreferences.isComplete}
          isNew={loaderData.referralPreferences.isNew}
          params={params}
          required
          errorState={fetcher.data?.referralComplete === false}
          showStatus={loaderData.profileStatus.code === PROFILE_STATUS_CODE.incomplete}
          updated={hasReferralPreferenceChanged}
        >
          {loaderData.referralPreferences.isNew ? (
            <>{t('app:profile.referral.detail')}</>
          ) : (
            <DescriptionList>
              <DescriptionListItem term={t('app:referral-preferences.language-referral-type')}>
                {loaderData.referralPreferences.preferredLanguages === undefined
                  ? t('app:profile.not-provided')
                  : loaderData.referralPreferences.preferredLanguages.length > 0 &&
                    loaderData.referralPreferences.preferredLanguages.join(', ')}
              </DescriptionListItem>
              <DescriptionListItem term={t('app:referral-preferences.classification')}>
                {loaderData.referralPreferences.preferredClassifications === undefined
                  ? t('app:profile.not-provided')
                  : loaderData.referralPreferences.preferredClassifications.length > 0 &&
                    loaderData.referralPreferences.preferredClassifications.join(', ')}
              </DescriptionListItem>
              <DescriptionListItem term={t('app:referral-preferences.work-location')}>
                {loaderData.referralPreferences.preferredCities === undefined
                  ? t('app:profile.not-provided')
                  : loaderData.referralPreferences.preferredCities.length > 0 && (
                      <div>
                        {/* Group cities by province */}
                        {Object.entries(
                          (loaderData.referralPreferences.preferredCities as CityPreference[]).reduce(
                            (acc: GroupedCities, city: CityPreference) => {
                              const provinceName = city.province;
                              acc[provinceName] ??= [];
                              acc[provinceName].push(city.city);
                              return acc;
                            },
                            {} as GroupedCities,
                          ),
                        ).map(([province, cities]) => (
                          <div key={province}>
                            <strong>{province}:</strong> {cities.join(', ')}
                          </div>
                        ))}
                      </div>
                    )}
              </DescriptionListItem>
              <DescriptionListItem term={t('app:referral-preferences.referral-availibility')}>
                {loaderData.referralPreferences.isAvailableForReferral === undefined
                  ? t('app:profile.not-provided')
                  : loaderData.referralPreferences.isAvailableForReferral
                    ? t('gcweb:input-option.yes')
                    : t('gcweb:input-option.no')}
              </DescriptionListItem>
              <DescriptionListItem term={t('app:referral-preferences.alternate-opportunity')}>
                {loaderData.referralPreferences.isInterestedInAlternation === undefined
                  ? t('app:profile.not-provided')
                  : loaderData.referralPreferences.isInterestedInAlternation
                    ? t('gcweb:input-option.yes')
                    : t('gcweb:input-option.no')}
              </DescriptionListItem>
            </DescriptionList>
          )}
        </ProfileCard>
      </div>
    </div>
  );
}<|MERGE_RESOLUTION|>--- conflicted
+++ resolved
@@ -280,8 +280,6 @@
   const fetcherState = useFetcherState(fetcher);
   const isSubmitting = fetcherState.submitting;
 
-<<<<<<< HEAD
-=======
   type CityPreference = {
     province: string;
     city: string;
@@ -289,10 +287,6 @@
 
   type GroupedCities = Record<string, string[]>;
 
-  // Use fetcher.data instead of actionData since we're using fetcher.Form
-  const formActionData = fetcher.data ?? actionData;
-
->>>>>>> 672ecaf4
   const alertRef = useRef<HTMLDivElement>(null);
   if (fetcher.data && alertRef.current) {
     alertRef.current.scrollIntoView({ behavior: 'smooth', block: 'center' });
