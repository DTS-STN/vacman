import { useEffect, useRef, useState } from 'react';

import type { RouteHandle } from 'react-router';
import { useActionData, useFetcher, useLocation, useNavigate, useSearchParams } from 'react-router';

import { useTranslation } from 'react-i18next';

import type { Route } from '../profile/+types/index';

import { getCityService } from '~/.server/domain/services/city-service';
import { getClassificationService } from '~/.server/domain/services/classification-service';
import { getDirectorateService } from '~/.server/domain/services/directorate-service';
import { getLanguageReferralTypeService } from '~/.server/domain/services/language-referral-type-service';
import { getProfileService } from '~/.server/domain/services/profile-service';
import { getProfileStatusService } from '~/.server/domain/services/profile-status-service';
import { serverEnvironment } from '~/.server/environment';
import { requireAuthentication } from '~/.server/utils/auth-utils';
import { requirePrivacyConsentForOwnProfile } from '~/.server/utils/privacy-consent-utils';
import {
  countCompletedItems,
  countReferralPreferencesCompleted,
  getHrAdvisors,
  omitObjectProperties,
} from '~/.server/utils/profile-utils';
import { AlertMessage } from '~/components/alert-message';
import { ButtonLink } from '~/components/button-link';
import { DescriptionList, DescriptionListItem } from '~/components/description-list';
import { LoadingButton } from '~/components/loading-button';
import { PageTitle } from '~/components/page-title';
import { ProfileCard } from '~/components/profile-card';
import { Progress } from '~/components/progress';
import { StatusTag } from '~/components/status-tag';
<<<<<<< HEAD
import { PageTitle } from '~/components/page-title';
import { PROFILE_STATUS_CODE, EMPLOYEE_WFA_STATUS, PROFILE_STATUS_PENDING } from '~/domain/constants';
=======
import { EMPLOYEE_WFA_STATUS, PROFILE_STATUS_CODE, PROFILE_STATUS_PENDING } from '~/domain/constants';
>>>>>>> 4d6acb27
import { useFetcherState } from '~/hooks/use-fetcher-state';
import { getTranslation } from '~/i18n-config.server';
import { handle as parentHandle } from '~/routes/layout';
import { formatDateTimeForTimezone } from '~/utils/date-utils';

export const handle = {
  i18nNamespace: [...parentHandle.i18nNamespace],
} as const satisfies RouteHandle;

export function meta({ loaderData }: Route.MetaArgs) {
  return [{ title: loaderData.documentTitle }];
}

export async function action({ context, request }: Route.ActionArgs) {
  requireAuthentication(context.session, request);

  const profileParams = { active: true };
  const profileData = await getProfileService().findCurrentUserProfile(profileParams, context.session.authState.accessToken);

  const currentUser = profileData.profileUser;

  // For personal information, check required fields directly on profile and profile user
  const requiredPersonalFields = {
    businessEmailAddress: currentUser.businessEmailAddress,
    languageOfCorrespondence: profileData.languageOfCorrespondence,
    personalRecordIdentifier: currentUser.personalRecordIdentifier,
    personalEmailAddress: profileData.personalEmailAddress,
    personalPhoneNumber: profileData.personalPhoneNumber,
  };

  // For employment information, check required fields directly on profile
  const requiredEmploymentFields = {
    substantiveClassification: profileData.substantiveClassification,
    substantiveWorkUnit: profileData.substantiveWorkUnit,
    substantiveCity: profileData.substantiveCity,
    wfaStatus: profileData.wfaStatus,
    wfaStartDate: profileData.wfaStartDate,
    hrAdvisorId: profileData.hrAdvisorId,
  };

  // For referral preferences, use the correct property names from Profile type
  const referralPreferencesFields = {
    preferredLanguages: profileData.preferredLanguages,
    preferredClassifications: profileData.preferredClassifications,
    preferredCities: profileData.preferredCities,
    isAvailableForReferral: profileData.isAvailableForReferral,
    isInterestedInAlternation: profileData.isInterestedInAlternation,
  };

  // Check if all sections are complete
  const personalInfoComplete = countCompletedItems(requiredPersonalFields) === Object.keys(requiredPersonalFields).length;
  const employmentInfoComplete = countCompletedItems(requiredEmploymentFields) === Object.keys(requiredEmploymentFields).length;
  const referralComplete =
    countReferralPreferencesCompleted(referralPreferencesFields) === Object.keys(referralPreferencesFields).length;

  // If any section is incomplete, return incomplete state
  if (!personalInfoComplete || !employmentInfoComplete || !referralComplete) {
    return {
      personalInfoComplete,
      employmentInfoComplete,
      referralComplete,
    };
  }

  // If all complete, submit for review
  const submitResult = await getProfileService().updateProfileStatus(
    profileData.id,
    PROFILE_STATUS_PENDING,
    context.session.authState.accessToken,
  );
  if (submitResult.isErr()) {
    const error = submitResult.unwrapErr();
    return {
      status: 'error',
      errorMessage: error.message,
      errorCode: error.errorCode,
    };
  }

  return {
    status: 'submitted',
    profileStatus: submitResult.unwrap(),
  };
}

export async function loader({ context, request, params }: Route.LoaderArgs) {
  requireAuthentication(context.session, request);
  await requirePrivacyConsentForOwnProfile(context.session, request);

  const profileParams = { active: true };
  const profileData = await getProfileService().findCurrentUserProfile(profileParams, context.session.authState.accessToken);

  const { lang, t } = await getTranslation(request, handle.i18nNamespace);

  const url = new URL(request.url);
  const hasEmploymentChanged = url.searchParams.get('editedEmp') === 'true';
  const hasReferralPreferenceChanged = url.searchParams.get('editedRef') === 'true';

  // Use the profile user data directly instead of fetching it separately
  const currentUser = profileData.profileUser;

  // Fetch reference data
  const [allLocalizedLanguageReferralTypes, allClassifications, allLocalizedCities] = await Promise.all([
    getLanguageReferralTypeService().listAllLocalized(lang),
    getClassificationService().listAllLocalized(lang),
    getCityService().listAllLocalized(lang),
  ]);

  // Use profileUser for updated by information as well
  const profileUpdatedByUserName = `${currentUser.firstName ?? 'Unknown'} ${currentUser.lastName ?? 'User'}`;
  const profileStatus = profileData.profileStatus
    ? (await getProfileStatusService().findLocalizedById(profileData.profileStatus.id, lang)).unwrap()
    : { code: PROFILE_STATUS_CODE.incomplete, name: 'Incomplete' };
  const workUnitResult =
    profileData.substantiveWorkUnit !== undefined
      ? await getDirectorateService().findLocalizedById(profileData.substantiveWorkUnit.id, lang)
      : undefined;
  const substantivePositionResult =
    profileData.substantiveClassification !== undefined
      ? await getClassificationService().findLocalizedById(profileData.substantiveClassification.id, lang)
      : undefined;
  const cityResult =
    profileData.substantiveCity !== undefined
      ? await getCityService().findLocalizedById(profileData.substantiveCity.id, lang)
      : undefined;

  // convert the IDs to display names
  const substantivePosition = substantivePositionResult?.into()?.name;
  const branchOrServiceCanadaRegion = workUnitResult?.into()?.parent?.name;
  const directorate = workUnitResult?.into()?.name;
  const city = cityResult?.into();
  const hrAdvisors = await getHrAdvisors(context.session.authState.accessToken);
  const hrAdvisor = hrAdvisors.find((u) => u.id === profileData.hrAdvisorId);
  const languageReferralTypes = profileData.preferredLanguages
    ?.map((lang) => allLocalizedLanguageReferralTypes.find((l) => l.id === lang.id))
    .filter(Boolean);
  const classifications = profileData.preferredClassifications
    ?.map((classification) => allClassifications.find((c) => c.id === classification.id))
    .filter(Boolean);
  const cities = profileData.preferredCities?.map((city) => allLocalizedCities.find((c) => c.id === city.id)).filter(Boolean);

  // Check each section if the required fields are complete
  const personalInformationData = {
    businessEmailAddress: currentUser.businessEmailAddress,
    languageOfCorrespondence: profileData.languageOfCorrespondence,
    personalRecordIdentifier: currentUser.personalRecordIdentifier,
    personalEmailAddress: profileData.personalEmailAddress,
    personalPhoneNumber: profileData.personalPhoneNumber,
  };
  const requiredPersonalInformation = personalInformationData;
  const personalInformationCompleted = countCompletedItems(requiredPersonalInformation);
  const personalInformationTotalFields = Object.keys(requiredPersonalInformation).length;

  // Employment information from Profile type
  const employmentInformationData = {
    substantiveClassification: profileData.substantiveClassification,
    substantiveCity: profileData.substantiveCity,
    substantiveWorkUnit: profileData.substantiveWorkUnit,
    wfaStatus: profileData.wfaStatus,
    wfaStartDate: profileData.wfaStartDate,
    wfaEndDate: profileData.wfaEndDate,
  };

  const requiredEmploymentInformation = omitObjectProperties(employmentInformationData, ['wfaEndDate']);

  const employmentInformationCompleted = countCompletedItems(requiredEmploymentInformation);
  const employmentInformationTotalFields = Object.keys(requiredEmploymentInformation).length;

  // Referral preferences from Profile type
  // Create an object with all required fields, ensuring they exist even if undefined
  const referralPreferencesFields = {
    preferredLanguages: profileData.preferredLanguages,
    preferredClassifications: profileData.preferredClassifications,
    preferredCities: profileData.preferredCities,
    isAvailableForReferral: profileData.isAvailableForReferral,
    isInterestedInAlternation: profileData.isInterestedInAlternation,
  };

  const referralPreferencesCompleted = countReferralPreferencesCompleted(referralPreferencesFields);
  const referralPreferencesTotalFields = Object.keys(referralPreferencesFields).length;

  const isCompletePersonalInformation = personalInformationCompleted === personalInformationTotalFields;
  const isCompleteEmploymentInformation = employmentInformationCompleted === employmentInformationTotalFields;
  const isCompleteReferralPreferences = referralPreferencesCompleted === referralPreferencesTotalFields;

  const profileCompleted = personalInformationCompleted + employmentInformationCompleted + referralPreferencesCompleted;
  const profileTotalFields = personalInformationTotalFields + employmentInformationTotalFields + referralPreferencesTotalFields;
  const amountCompleted = (profileCompleted / profileTotalFields) * 100;

  return {
    documentTitle: t('app:profile.page-title'),
    name: `${currentUser.firstName ?? ''} ${currentUser.lastName ?? ''}`.trim() || 'Unknown User',
    email: currentUser.businessEmailAddress,
    amountCompleted: amountCompleted,
    isProfileComplete: isCompletePersonalInformation && isCompleteEmploymentInformation && isCompleteReferralPreferences,
    profileStatus,
    personalInformation: {
      isComplete: isCompletePersonalInformation,
      isNew: countCompletedItems(personalInformationData) === 1, // only work email is available
      personalRecordIdentifier: currentUser.personalRecordIdentifier,
      preferredLanguage:
        lang === 'en' ? profileData.languageOfCorrespondence?.nameEn : profileData.languageOfCorrespondence?.nameFr,
      workEmail: currentUser.businessEmailAddress,
      personalEmail: profileData.personalEmailAddress,
      workPhone: currentUser.businessPhoneNumber,
      personalPhone: profileData.personalPhoneNumber,
      additionalInformation: profileData.additionalComment,
    },
    employmentInformation: {
      isComplete: isCompleteEmploymentInformation,
      isNew: countCompletedItems(employmentInformationData) === 0,
      substantivePosition: substantivePosition,
      branchOrServiceCanadaRegion: branchOrServiceCanadaRegion,
      directorate: directorate,
      province: city?.provinceTerritory.name,
      city: city?.name,
      wfaStatus: lang === 'en' ? profileData.wfaStatus?.nameEn : profileData.wfaStatus?.nameFr,
      wfaStatusCode: profileData.wfaStatus?.code,
      wfaEffectiveDate: profileData.wfaStartDate,
      wfaEndDate: profileData.wfaEndDate,
      hrAdvisor: hrAdvisor && hrAdvisor.firstName + ' ' + hrAdvisor.lastName,
    },
    referralPreferences: {
      isComplete: isCompleteReferralPreferences,
      isNew: countReferralPreferencesCompleted(referralPreferencesFields) === 0,
      preferredLanguages: languageReferralTypes?.map((l) => l?.name),
      preferredClassifications: classifications?.map((c) => c?.name),
      preferredCities: cities?.map((city) => city?.provinceTerritory.name + ' - ' + city?.name),
      isAvailableForReferral: profileData.isAvailableForReferral,
      isInterestedInAlternation: profileData.isInterestedInAlternation,
    },
    lastModifiedDate: profileData.lastModifiedDate ?? undefined,
    lastUpdatedBy: profileUpdatedByUserName,
    hasEmploymentChanged,
    hasReferralPreferenceChanged,
    baseTimeZone: serverEnvironment.BASE_TIMEZONE,
    lang,
  };
}

export default function EditProfile({ loaderData, params }: Route.ComponentProps) {
  const { t } = useTranslation(handle.i18nNamespace);
  const actionData = useActionData();
  const fetcher = useFetcher();
  const fetcherState = useFetcherState(fetcher);
  const isSubmitting = fetcherState.submitting;

  // Use fetcher.data instead of actionData since we're using fetcher.Form
  const formActionData = fetcher.data ?? actionData;

  const alertRef = useRef<HTMLDivElement>(null);

  if (formActionData && alertRef.current) {
    alertRef.current.scrollIntoView({ behavior: 'smooth', block: 'center' });
    alertRef.current.focus();
  }

  const [searchParams] = useSearchParams();
  const location = useLocation();
  const navigate = useNavigate();

  const [hasEmploymentChanged, setHasEmploymentChanged] = useState(loaderData.hasEmploymentChanged);
  const [hasReferralPreferenceChanged, setHasReferralPreferenceChanged] = useState(loaderData.hasReferralPreferenceChanged);
  const [browserTZ, setBrowserTZ] = useState(() =>
    loaderData.lastModifiedDate
      ? formatDateTimeForTimezone(loaderData.lastModifiedDate, loaderData.baseTimeZone, loaderData.lang)
      : '0000-00-00 00:00',
  );

  useEffect(() => {
    if (!loaderData.lastModifiedDate) return;

    const browserTZ = Intl.DateTimeFormat().resolvedOptions().timeZone;
    if (browserTZ) {
      setBrowserTZ(formatDateTimeForTimezone(loaderData.lastModifiedDate, browserTZ, loaderData.lang));
    }
  }, [loaderData.lastModifiedDate, loaderData.lang]);

  // Clean the URL after reading the param
  useEffect(() => {
    if (searchParams.get('editedEmp') === 'true') {
      setHasEmploymentChanged(true);
      const newUrl = location.pathname;
      void navigate(newUrl, { replace: true });
    }
  }, [searchParams, location.pathname, navigate]);

  useEffect(() => {
    if (searchParams.get('editedRef') === 'true') {
      setHasReferralPreferenceChanged(true);
      const newUrl = location.pathname;
      void navigate(newUrl, { replace: true });
    }
  }, [searchParams, location.pathname, navigate]);

  return (
    <div className="space-y-8">
      <div className="space-y-4 py-8 text-white">
        <StatusTag
          status={{
            code: loaderData.profileStatus.code,
            name:
              loaderData.profileStatus.code === PROFILE_STATUS_CODE.pending
                ? t('app:profile.pending-status-employee')
                : loaderData.profileStatus.name,
          }}
        />
<<<<<<< HEAD

        <PageTitle>{loaderData.name}</PageTitle>

=======
        <PageTitle className="after:w-14" containerClassName="my-6">
          {loaderData.name}
        </PageTitle>
>>>>>>> 4d6acb27
        {loaderData.email && <p className="mt-1">{loaderData.email}</p>}
        <p className="font-normal text-[#9FA3AD]">
          {t('app:profile.last-updated', { date: browserTZ, name: loaderData.lastUpdatedBy })}
        </p>
        <div
          role="presentation"
          className="absolute top-25 left-0 -z-10 h-70 w-full scale-x-[-1] bg-[rgba(9,28,45,1)] bg-[url('/VacMan-design-element-06.svg')] bg-size-[450px] bg-left-bottom bg-no-repeat sm:h-60"
        />
      </div>
      <div className="justify-between md:grid md:grid-cols-2">
        <div className="max-w-prose">
          <p className="mt-12">
            {loaderData.profileStatus.code === PROFILE_STATUS_CODE.pending
              ? t('app:profile.about-para-1-pending')
              : t('app:profile.about-para-1')}
          </p>
        </div>
        <fetcher.Form className="mt-6 flex place-content-end space-x-5 md:mt-auto" method="post" noValidate>
          <ButtonLink variant="alternative" file="routes/employee/index.tsx" id="save" disabled={isSubmitting}>
            {t('app:form.save-and-exit')}
          </ButtonLink>
          {loaderData.profileStatus.code === PROFILE_STATUS_CODE.incomplete && (
            <LoadingButton name="action" variant="primary" id="submit" disabled={isSubmitting} loading={isSubmitting}>
              {t('app:form.submit')}
            </LoadingButton>
          )}
        </fetcher.Form>
      </div>

      {formActionData && (
        <AlertMessage
          ref={alertRef}
          type={loaderData.isProfileComplete ? 'success' : 'error'}
          message={loaderData.isProfileComplete ? t('app:profile.profile-submitted') : t('app:profile.profile-incomplete')}
          role="alert"
          ariaLive="assertive"
        />
      )}

      {(hasEmploymentChanged || hasReferralPreferenceChanged) && (
        <AlertMessage
          ref={alertRef}
          type="info"
          message={t('app:profile.profile-pending-approval')}
          role="status"
          ariaLive="polite"
        />
      )}

      {loaderData.profileStatus.code === PROFILE_STATUS_CODE.incomplete && (
        <Progress
          className="mt-8 mb-8"
          label={t('app:profile.profile-completion-progress')}
          value={loaderData.amountCompleted}
        />
      )}
      <div className="mt-8 max-w-prose space-y-10">
        <ProfileCard
          title={t('app:profile.personal-information.title')}
          linkLabel={t('app:profile.personal-information.link-label')}
          file="routes/employee/profile/personal-information.tsx"
          isComplete={loaderData.personalInformation.isComplete}
          isNew={loaderData.personalInformation.isNew}
          params={params}
          errorState={formActionData?.personalInfoComplete === false}
          required
          showStatus={loaderData.profileStatus.code === PROFILE_STATUS_CODE.incomplete}
        >
          {loaderData.personalInformation.isNew ? (
            <>
              {t('app:profile.personal-information.detail')}
              <DescriptionList>
                <DescriptionListItem term={t('app:personal-information.work-email')}>
                  {loaderData.personalInformation.workEmail}
                </DescriptionListItem>
              </DescriptionList>
            </>
          ) : (
            <DescriptionList>
              <DescriptionListItem term={t('app:personal-information.personal-record-identifier')}>
                {loaderData.personalInformation.personalRecordIdentifier ?? t('app:profile.not-provided')}
              </DescriptionListItem>
              <DescriptionListItem term={t('app:personal-information.language-of-correspondence')}>
                {loaderData.personalInformation.preferredLanguage ?? t('app:profile.not-provided')}
              </DescriptionListItem>
              <DescriptionListItem term={t('app:personal-information.work-email')}>
                {loaderData.personalInformation.workEmail}
              </DescriptionListItem>
              <DescriptionListItem term={t('app:personal-information.personal-email')}>
                {loaderData.personalInformation.personalEmail ?? t('app:profile.not-provided')}
              </DescriptionListItem>
              <DescriptionListItem term={t('app:personal-information.work-phone')}>
                {loaderData.personalInformation.workPhone ?? t('app:profile.not-provided')}
              </DescriptionListItem>
              <DescriptionListItem term={t('app:personal-information.personal-phone')}>
                {loaderData.personalInformation.personalPhone ?? t('app:profile.not-provided')}
              </DescriptionListItem>
              <DescriptionListItem term={t('app:personal-information.additional-information')}>
                {loaderData.personalInformation.additionalInformation ?? t('app:profile.not-provided')}
              </DescriptionListItem>
            </DescriptionList>
          )}
        </ProfileCard>
        <ProfileCard
          title={t('app:profile.employment.title')}
          linkLabel={t('app:profile.employment.link-label')}
          file="routes/employee/profile/employment-information.tsx"
          isComplete={loaderData.employmentInformation.isComplete}
          isNew={loaderData.employmentInformation.isNew}
          params={params}
          required
          errorState={formActionData?.employmentInfoComplete === false}
          showStatus={loaderData.profileStatus.code === PROFILE_STATUS_CODE.incomplete}
          updated={hasEmploymentChanged}
        >
          {loaderData.employmentInformation.isNew ? (
            <>{t('app:profile.employment.detail')}</>
          ) : (
            <>
              <h3 className="font-lato text-xl font-bold">{t('app:employment-information.substantive-position-heading')}</h3>
              <DescriptionList>
                <DescriptionListItem term={t('app:employment-information.substantive-position-group-and-level')}>
                  {loaderData.employmentInformation.substantivePosition ?? t('app:profile.not-provided')}
                </DescriptionListItem>
                <DescriptionListItem term={t('app:employment-information.branch-or-service-canada-region')}>
                  {loaderData.employmentInformation.branchOrServiceCanadaRegion ?? t('app:profile.not-provided')}
                </DescriptionListItem>
                <DescriptionListItem term={t('app:employment-information.directorate')}>
                  {loaderData.employmentInformation.directorate ?? t('app:profile.not-provided')}
                </DescriptionListItem>
                <DescriptionListItem term={t('app:employment-information.provinces')}>
                  {loaderData.employmentInformation.province ?? t('app:profile.not-provided')}
                </DescriptionListItem>
                <DescriptionListItem term={t('app:employment-information.city')}>
                  {loaderData.employmentInformation.city ?? t('app:profile.not-provided')}
                </DescriptionListItem>
              </DescriptionList>
              <h3 className="font-lato text-xl font-bold">{t('app:employment-information.wfa-detils-heading')}</h3>
              <DescriptionList>
                <DescriptionListItem term={t('app:employment-information.wfa-status')}>
                  {loaderData.employmentInformation.wfaStatus ?? t('app:profile.not-provided')}
                </DescriptionListItem>
                <DescriptionListItem term={t('app:employment-information.wfa-effective-date')}>
                  {loaderData.employmentInformation.wfaEffectiveDate ?? t('app:profile.not-provided')}
                </DescriptionListItem>
                {(loaderData.employmentInformation.wfaStatusCode === EMPLOYEE_WFA_STATUS.opting ||
                  loaderData.employmentInformation.wfaStatusCode === EMPLOYEE_WFA_STATUS.exOpting ||
                  loaderData.employmentInformation.wfaStatusCode === EMPLOYEE_WFA_STATUS.surplusOptingOptionA ||
                  loaderData.employmentInformation.wfaStatusCode === EMPLOYEE_WFA_STATUS.exSurplusCPA) && (
                  <DescriptionListItem term={t('app:employment-information.wfa-end-date')}>
                    {loaderData.employmentInformation.wfaEndDate ?? t('app:profile.not-provided')}
                  </DescriptionListItem>
                )}
                <DescriptionListItem term={t('app:employment-information.hr-advisor')}>
                  {loaderData.employmentInformation.hrAdvisor ?? t('app:profile.not-provided')}
                </DescriptionListItem>
              </DescriptionList>
            </>
          )}
        </ProfileCard>
        <ProfileCard
          title={t('app:profile.referral.title')}
          linkLabel={t('app:profile.referral.link-label')}
          file="routes/employee/profile/referral-preferences.tsx"
          isComplete={loaderData.referralPreferences.isComplete}
          isNew={loaderData.referralPreferences.isNew}
          params={params}
          required
          errorState={formActionData?.referralComplete === false}
          showStatus={loaderData.profileStatus.code === PROFILE_STATUS_CODE.incomplete}
          updated={hasReferralPreferenceChanged}
        >
          {loaderData.referralPreferences.isNew ? (
            <>{t('app:profile.referral.detail')}</>
          ) : (
            <DescriptionList>
              <DescriptionListItem term={t('app:referral-preferences.language-referral-type')}>
                {loaderData.referralPreferences.preferredLanguages === undefined
                  ? t('app:profile.not-provided')
                  : loaderData.referralPreferences.preferredLanguages.length > 0 &&
                    loaderData.referralPreferences.preferredLanguages.join(', ')}
              </DescriptionListItem>
              <DescriptionListItem term={t('app:referral-preferences.classification')}>
                {loaderData.referralPreferences.preferredClassifications === undefined
                  ? t('app:profile.not-provided')
                  : loaderData.referralPreferences.preferredClassifications.length > 0 &&
                    loaderData.referralPreferences.preferredClassifications.join(', ')}
              </DescriptionListItem>
              <DescriptionListItem term={t('app:referral-preferences.work-location')}>
                {loaderData.referralPreferences.preferredCities === undefined
                  ? t('app:profile.not-provided')
                  : loaderData.referralPreferences.preferredCities.length > 0 &&
                    loaderData.referralPreferences.preferredCities.join(', ')}
              </DescriptionListItem>
              <DescriptionListItem term={t('app:referral-preferences.referral-availibility')}>
                {loaderData.referralPreferences.isAvailableForReferral === undefined
                  ? t('app:profile.not-provided')
                  : loaderData.referralPreferences.isAvailableForReferral
                    ? t('gcweb:input-option.yes')
                    : t('gcweb:input-option.no')}
              </DescriptionListItem>
              <DescriptionListItem term={t('app:referral-preferences.alternate-opportunity')}>
                {loaderData.referralPreferences.isInterestedInAlternation === undefined
                  ? t('app:profile.not-provided')
                  : loaderData.referralPreferences.isInterestedInAlternation
                    ? t('gcweb:input-option.yes')
                    : t('gcweb:input-option.no')}
              </DescriptionListItem>
            </DescriptionList>
          )}
        </ProfileCard>
      </div>
    </div>
  );
}<|MERGE_RESOLUTION|>--- conflicted
+++ resolved
@@ -30,12 +30,7 @@
 import { ProfileCard } from '~/components/profile-card';
 import { Progress } from '~/components/progress';
 import { StatusTag } from '~/components/status-tag';
-<<<<<<< HEAD
-import { PageTitle } from '~/components/page-title';
-import { PROFILE_STATUS_CODE, EMPLOYEE_WFA_STATUS, PROFILE_STATUS_PENDING } from '~/domain/constants';
-=======
 import { EMPLOYEE_WFA_STATUS, PROFILE_STATUS_CODE, PROFILE_STATUS_PENDING } from '~/domain/constants';
->>>>>>> 4d6acb27
 import { useFetcherState } from '~/hooks/use-fetcher-state';
 import { getTranslation } from '~/i18n-config.server';
 import { handle as parentHandle } from '~/routes/layout';
@@ -343,15 +338,9 @@
                 : loaderData.profileStatus.name,
           }}
         />
-<<<<<<< HEAD
-
-        <PageTitle>{loaderData.name}</PageTitle>
-
-=======
         <PageTitle className="after:w-14" containerClassName="my-6">
           {loaderData.name}
         </PageTitle>
->>>>>>> 4d6acb27
         {loaderData.email && <p className="mt-1">{loaderData.email}</p>}
         <p className="font-normal text-[#9FA3AD]">
           {t('app:profile.last-updated', { date: browserTZ, name: loaderData.lastUpdatedBy })}
