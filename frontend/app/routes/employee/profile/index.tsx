import { useEffect, useRef, useState } from 'react';

import type { RouteHandle } from 'react-router';
import { Form, useActionData, useLocation, useNavigate, useNavigation, useSearchParams } from 'react-router';

import { useTranslation } from 'react-i18next';

import type { Route } from '../profile/+types/index';

import type { Profile } from '~/.server/domain/models';
import { getCityService } from '~/.server/domain/services/city-service';
import { getClassificationService } from '~/.server/domain/services/classification-service';
import { getDirectorateService } from '~/.server/domain/services/directorate-service';
import { getEmploymentTenureService } from '~/.server/domain/services/employment-tenure-service';
import { getLanguageForCorrespondenceService } from '~/.server/domain/services/language-for-correspondence-service';
import { getLanguageReferralTypeService } from '~/.server/domain/services/language-referral-type-service';
import { getProfileService } from '~/.server/domain/services/profile-service';
import { getProfileStatusService } from '~/.server/domain/services/profile-status-service';
import { getUserService } from '~/.server/domain/services/user-service';
import { getWFAStatuses } from '~/.server/domain/services/wfa-status-service';
import { requireAuthentication } from '~/.server/utils/auth-utils';
import { requirePrivacyConsentForOwnProfile } from '~/.server/utils/privacy-consent-utils';
import { countCompletedItems, omitObjectProperties } from '~/.server/utils/profile-utils';
import { AlertMessage } from '~/components/alert-message';
import { Button } from '~/components/button';
import { ButtonLink } from '~/components/button-link';
import { DescriptionList, DescriptionListItem } from '~/components/description-list';
import { ProfileCard } from '~/components/profile-card';
import { Progress } from '~/components/progress';
import { StatusTag } from '~/components/status-tag';
import { PROFILE_STATUS_CODE, EMPLOYEE_WFA_STATUS } from '~/domain/constants';
import { getTranslation } from '~/i18n-config.server';
import { handle as parentHandle } from '~/routes/layout';
import { formatDateTime } from '~/utils/date-utils';

export const handle = {
  i18nNamespace: [...parentHandle.i18nNamespace],
} as const satisfies RouteHandle;

export function meta({ data }: Route.MetaArgs) {
  return [{ title: data?.documentTitle }];
}

export async function action({ context, request }: Route.ActionArgs) {
  const currentUrl = new URL(request.url);
  requireAuthentication(context.session, currentUrl);

  // Get the current user's ID from the authenticated session
  const authenticatedSession = context.session;
  const currentUserId = authenticatedSession.authState.idTokenClaims.oid;

  const profileResult = await getProfileService().getCurrentUserProfile(authenticatedSession.authState.accessToken);
  if (profileResult.isNone()) {
    return { status: 'profile-not-found' };
  }

  const profileData: Profile = profileResult.unwrap();
  const allWfaStatus = await getWFAStatuses().listAll();

  const requiredPersonalInformation = omitObjectProperties(profileData.personalInformation, [
    'workPhone',
    'additionalInformation',
  ]);
  const validWFAStatusesForOptionalDate = [EMPLOYEE_WFA_STATUS.affected] as const;
  const selectedValidWfaStatusesForOptionalDate = allWfaStatus
    .filter((c) => validWFAStatusesForOptionalDate.toString().includes(c.code))
    .map((status) => ({
      id: status.id,
      code: status.code,
      nameEn: status.nameEn,
      nameFr: status.nameFr,
    }));
  const isWfaDateOptional = selectedValidWfaStatusesForOptionalDate.some(
    (status) => status.id === profileData.employmentInformation.wfaStatus,
  );
  const requiredEmploymentInformation = isWfaDateOptional
    ? omitObjectProperties(profileData.employmentInformation, ['wfaEndDate', 'wfaEffectiveDate']) // If status is "Affected", omit the effective date
    : omitObjectProperties(profileData.employmentInformation, ['wfaEndDate']);

  // Check if all sections are complete
  const personalInfoComplete =
    countCompletedItems(requiredPersonalInformation) === Object.keys(requiredPersonalInformation).length;
  const employmentInfoComplete =
    countCompletedItems(requiredEmploymentInformation) === Object.keys(requiredEmploymentInformation).length;
  const referralComplete =
    countCompletedItems(profileData.referralPreferences) === Object.keys(profileData.referralPreferences).length;

  // If any section is incomplete, return incomplete state
  if (!personalInfoComplete || !employmentInfoComplete || !referralComplete) {
    return {
      personalInfoComplete,
      employmentInfoComplete,
      referralComplete,
      profileStatusId: 3, // Incomplete status
    };
  }

  // If all complete, submit for review
  const submitResult = await getProfileService().submitProfileForReview(currentUserId);
  if (submitResult.isErr()) {
    throw submitResult.unwrap();
  }

  return {
    status: 'submitted',
    profileStatus: submitResult.unwrap().profileStatusId,
  };
}

export async function loader({ context, request, params }: Route.LoaderArgs) {
  const currentUrl = new URL(request.url);
  requireAuthentication(context.session, currentUrl);

  const profileResult = await getProfileService().getCurrentUserProfile(context.session.authState.accessToken);

  if (profileResult.isNone()) {
    throw new Response('Profile not found', { status: 404 });
  }

  const profileData: Profile = profileResult.unwrap();

  await requirePrivacyConsentForOwnProfile(context.session, profileData.profileId.toString(), currentUrl);

  const { lang, t } = await getTranslation(request, handle.i18nNamespace);

  const url = new URL(request.url);
  const hasEmploymentChanged = url.searchParams.get('edited') === 'true';

  // Fetch both the profile user and the profile data
  const [
    currentUser,
    allLocalizedLanguageReferralTypes,
    allClassifications,
    allLocalizedCities,
    allLocalizedEmploymentTenures,
    allWfaStatus,
  ] = await Promise.all([
    getUserService().getUserById(profileData.userId),
    getLanguageReferralTypeService().listAllLocalized(lang),
    getClassificationService().listAllLocalized(lang),
    getCityService().listAllLocalized(lang),
    getEmploymentTenureService().listAllLocalized(lang),
    getWFAStatuses().listAll(),
  ]);

<<<<<<< HEAD
  if (profileResult.isNone()) {
    throw new Response('Profile not found', { status: 404 });
  }

  const profileData: Profile = profileResult.unwrap();

  const profileUpdatedByUser = profileData.userUpdated
    ? await getUserService().getUserById(profileData.userId, context.session.authState.accessToken)
    : undefined;
=======
  const profileUpdatedByUser = profileData.userUpdated ? await getUserService().getUserById(profileData.userId) : undefined;
>>>>>>> 87a3ed31
  const profileUpdatedByUserName = profileUpdatedByUser && `${profileUpdatedByUser.firstName} ${profileUpdatedByUser.lastName}`;
  const profileStatus = (await getProfileStatusService().findLocalizedById(profileData.profileStatusId, lang)).unwrap();

  const preferredLanguageResult =
    profileData.personalInformation.preferredLanguageId &&
    (await getLanguageForCorrespondenceService().findLocalizedById(profileData.personalInformation.preferredLanguageId, lang));
  const workUnitResult =
    profileData.employmentInformation.directorate &&
    (await getDirectorateService().findLocalizedById(profileData.employmentInformation.directorate, lang));
  const substantivePositionResult =
    profileData.employmentInformation.substantivePosition &&
    (await getClassificationService().findLocalizedById(profileData.employmentInformation.substantivePosition, lang));
  const cityResult =
    profileData.employmentInformation.cityId &&
    (await getCityService().findLocalizedById(profileData.employmentInformation.cityId, lang));
  const wfaStatusResult =
    profileData.employmentInformation.wfaStatus &&
    (await getWFAStatuses().findLocalizedById(profileData.employmentInformation.wfaStatus, lang));

  // convert the IDs to display names
  const preferredLanguage =
    preferredLanguageResult && preferredLanguageResult.isSome() ? preferredLanguageResult.unwrap().name : undefined;
  const substantivePosition =
    substantivePositionResult && substantivePositionResult.isSome() ? substantivePositionResult.unwrap().name : undefined;
  const branchOrServiceCanadaRegion =
    workUnitResult && workUnitResult.isSome() ? workUnitResult.unwrap().parent?.name : undefined;
  const directorate = workUnitResult && workUnitResult.isSome() ? workUnitResult.unwrap().name : undefined;
  const city = cityResult && cityResult.isSome() ? cityResult.unwrap() : undefined;
  const wfaStatus = wfaStatusResult ? (wfaStatusResult.isSome() ? wfaStatusResult.unwrap() : undefined) : undefined;
  const hrAdvisor =
    profileData.employmentInformation.hrAdvisor &&
    (await getUserService().getUserById(profileData.employmentInformation.hrAdvisor, context.session.authState.accessToken));
  const languageReferralTypes = profileData.referralPreferences.languageReferralTypeIds
    ?.map((langId) => allLocalizedLanguageReferralTypes.find((l) => l.id === langId))
    .filter(Boolean);
  const classifications = profileData.referralPreferences.classificationIds
    ?.map((classificationId) => allClassifications.find((c) => c.id === classificationId))
    .filter(Boolean);
  const cities = profileData.referralPreferences.workLocationCitiesIds
    ?.map((cityId) => allLocalizedCities.find((c) => c.id === cityId))
    .filter(Boolean);
  const employmentTenures = profileData.referralPreferences.employmentTenureIds
    ?.map((employmentTenureId) => allLocalizedEmploymentTenures.find((c) => c.id === employmentTenureId))
    .filter(Boolean);

  // Check each section if the required feilds are complete
  const requiredPersonalInformation = omitObjectProperties(profileData.personalInformation, [
    'workPhone',
    'additionalInformation',
  ]);
  const personalInformationCompleted = countCompletedItems(requiredPersonalInformation);
  const personalInformationTotalFeilds = Object.keys(requiredPersonalInformation).length;

  const validWFAStatusesForOptionalDate = [EMPLOYEE_WFA_STATUS.affected] as const;
  const selectedValidWfaStatusesForOptionalDate = allWfaStatus
    .filter((c) => validWFAStatusesForOptionalDate.toString().includes(c.code))
    .map((status) => ({
      id: status.id,
      code: status.code,
      nameEn: status.nameEn,
      nameFr: status.nameFr,
    }));
  const isWfaDateOptional = selectedValidWfaStatusesForOptionalDate.some(
    (status) => status.id === profileData.employmentInformation.wfaStatus,
  );
  const requiredEmploymentInformation = isWfaDateOptional
    ? omitObjectProperties(profileData.employmentInformation, ['wfaEndDate', 'wfaEffectiveDate']) // If status is "Affected", omit the effective date
    : omitObjectProperties(profileData.employmentInformation, ['wfaEndDate']);
  const employmentInformationCompleted = countCompletedItems(requiredEmploymentInformation);
  const employmentInformationTotalFields = Object.keys(requiredEmploymentInformation).length;

  const referralPreferencesCompleted = countCompletedItems(profileData.referralPreferences);
  const referralPreferencesTotalFields = Object.keys(profileData.referralPreferences).length;

  const isCompletePersonalInformation = personalInformationCompleted === personalInformationTotalFeilds;
  const isCompleteEmploymentInformation = employmentInformationCompleted === employmentInformationTotalFields;
  const isCompleteReferralPreferences = referralPreferencesCompleted === referralPreferencesTotalFields;

  const profileCompleted = personalInformationCompleted + employmentInformationCompleted + referralPreferencesCompleted;
  const profileTotalFields = personalInformationTotalFeilds + employmentInformationTotalFields + referralPreferencesTotalFields;
  const amountCompleted = (profileCompleted / profileTotalFields) * 100;

  return {
    documentTitle: t('app:profile.page-title'),
    name: `${currentUser.firstName} ${currentUser.lastName}`, //for first time employee login, the name is not in profile data
    email: currentUser.businessEmail ?? profileData.personalInformation.workEmail, //for first time employee login, the work email is not in profile data
    amountCompleted: amountCompleted,
    isProfileComplete: isCompletePersonalInformation && isCompleteEmploymentInformation && isCompleteReferralPreferences,
    profileStatus,
    personalInformation: {
      isComplete: isCompletePersonalInformation,
      isNew: countCompletedItems(profileData.personalInformation) === 1, // only work email is available
      personalRecordIdentifier: profileData.personalInformation.personalRecordIdentifier,
      preferredLanguage: preferredLanguage,
      workEmail: currentUser.businessEmail ?? profileData.personalInformation.workEmail,
      personalEmail: profileData.personalInformation.personalEmail,
      workPhone: currentUser.businessPhone,
      personalPhone: profileData.personalInformation.personalPhone,
      additionalInformation: profileData.personalInformation.additionalInformation,
    },
    employmentInformation: {
      isComplete: isCompleteEmploymentInformation,
      isNew: countCompletedItems(profileData.employmentInformation) === 0,
      substantivePosition: substantivePosition,
      branchOrServiceCanadaRegion: branchOrServiceCanadaRegion,
      directorate: directorate,
      province: city?.provinceTerritory.name,
      city: city?.name,
      wfaStatus: wfaStatus?.name,
      wfaStatusCode: wfaStatus?.code,
      wfaEffectiveDate: profileData.employmentInformation.wfaEffectiveDate,
      wfaEndDate: profileData.employmentInformation.wfaEndDate,
      hrAdvisor: hrAdvisor && hrAdvisor.firstName + ' ' + hrAdvisor.lastName,
    },
    referralPreferences: {
      isComplete: isCompleteReferralPreferences,
      isNew: countCompletedItems(profileData.referralPreferences) === 0,
      languageReferralTypes: languageReferralTypes?.map((l) => l?.name),
      classifications: classifications?.map((c) => c?.name),
      workLocationCities: cities?.map((city) => city?.provinceTerritory.name + ' - ' + city?.name),
      referralAvailibility: profileData.referralPreferences.availableForReferralInd,
      alternateOpportunity: profileData.referralPreferences.interestedInAlternationInd,
      employmentTenures: employmentTenures?.map((e) => e?.name),
    },
    lastUpdated: profileData.dateUpdated ? formatDateTime(profileData.dateUpdated) : '0000-00-00 00:00',
    lastUpdatedBy: profileUpdatedByUserName ?? 'Unknown User',
    hasEmploymentChanged,
  };
}

export default function EditProfile({ loaderData, params }: Route.ComponentProps) {
  const { t } = useTranslation(handle.i18nNamespace);
  const navigation = useNavigation();
  const actionData = useActionData();

  const alertRef = useRef<HTMLDivElement>(null);

  if (actionData && alertRef.current) {
    alertRef.current.scrollIntoView({ behavior: 'smooth', block: 'center' });
  }

  const [searchParams] = useSearchParams();
  const location = useLocation();
  const navigate = useNavigate();

  const [hasEmploymentChanged, setHasEmploymentChanged] = useState(loaderData.hasEmploymentChanged);

  // Clean the URL after reading the param
  useEffect(() => {
    if (searchParams.get('edited') === 'true') {
      setHasEmploymentChanged(true);
      const newUrl = location.pathname;
      void navigate(newUrl, { replace: true });
    }
  }, [searchParams, location.pathname, navigate]);

  return (
    <div className="space-y-8">
      <div className="space-y-4 py-8 text-white">
        <StatusTag status={{ code: loaderData.profileStatus.code, name: loaderData.profileStatus.name }} />
        <h1 className="mt-6 text-3xl font-semibold">{loaderData.name}</h1>
        {loaderData.email && <p className="mt-1">{loaderData.email}</p>}
        <p className="font-normal text-[#9FA3AD]">
          {t('app:profile.last-updated', { date: loaderData.lastUpdated, name: loaderData.lastUpdatedBy })}
        </p>
        <div
          role="presentation"
          className="absolute top-0 left-0 -z-10 h-60 w-full scale-x-[-1] bg-[rgba(9,28,45,1)] bg-[url('/VacMan-design-element-06.svg')] bg-size-[450px] bg-left-bottom bg-no-repeat"
        />
      </div>
      <div className="justify-between md:grid md:grid-cols-2">
        <div className="max-w-prose">
          <p className="mt-12">
            {loaderData.profileStatus.code === PROFILE_STATUS_CODE.pending
              ? t('app:profile.about-para-1-pending')
              : t('app:profile.about-para-1')}
          </p>
          <p className="mt-4">{t('app:profile.about-para-2')}</p>
        </div>
        <Form className="mt-6 flex place-content-end space-x-5 md:mt-auto" method="post" noValidate>
          <ButtonLink variant="alternative" file="routes/employee/index.tsx" id="save" disabled={navigation.state !== 'idle'}>
            {t('app:form.save-and-exit')}
          </ButtonLink>
          {loaderData.profileStatus.code === PROFILE_STATUS_CODE.incomplete && (
            <Button name="action" variant="primary" id="submit" disabled={navigation.state !== 'idle'}>
              {t('app:form.submit')}
            </Button>
          )}
        </Form>
      </div>

      {actionData && (
        <AlertMessage
          ref={alertRef}
          type={loaderData.isProfileComplete ? 'success' : 'error'}
          message={loaderData.isProfileComplete ? t('app:profile.profile-submitted') : t('app:profile.profile-incomplete')}
        />
      )}

      {hasEmploymentChanged && <AlertMessage ref={alertRef} type="info" message={t('app:profile.profile-pending-approval')} />}

      {loaderData.profileStatus.code === PROFILE_STATUS_CODE.incomplete && (
        <Progress
          className="mt-8 mb-8"
          label={t('app:profile.profile-completion-progress')}
          value={loaderData.amountCompleted}
        />
      )}
      <div className="mt-8 max-w-prose space-y-10">
        <ProfileCard
          title={t('app:profile.personal-information.title')}
          linkLabel={t('app:profile.personal-information.link-label')}
          file="routes/employee/profile/personal-information.tsx"
          isComplete={loaderData.personalInformation.isComplete}
          isNew={loaderData.personalInformation.isNew}
          params={params}
          errorState={actionData?.personalInfoComplete === false}
          required
          showStatus
        >
          {loaderData.personalInformation.isNew ? (
            <>
              {t('app:profile.personal-information.detail')}
              <DescriptionList>
                <DescriptionListItem term={t('app:personal-information.work-email')}>
                  {loaderData.personalInformation.workEmail}
                </DescriptionListItem>
              </DescriptionList>
            </>
          ) : (
            <DescriptionList>
              <DescriptionListItem term={t('app:personal-information.personal-record-identifier')}>
                {loaderData.personalInformation.personalRecordIdentifier ?? t('app:profile.not-provided')}
              </DescriptionListItem>
              <DescriptionListItem term={t('app:personal-information.preferred-language')}>
                {loaderData.personalInformation.preferredLanguage ?? t('app:profile.not-provided')}
              </DescriptionListItem>
              <DescriptionListItem term={t('app:personal-information.work-email')}>
                {loaderData.personalInformation.workEmail}
              </DescriptionListItem>
              <DescriptionListItem term={t('app:personal-information.personal-email')}>
                {loaderData.personalInformation.personalEmail ?? t('app:profile.not-provided')}
              </DescriptionListItem>
              <DescriptionListItem term={t('app:personal-information.work-phone')}>
                {loaderData.personalInformation.workPhone ?? t('app:profile.not-provided')}
              </DescriptionListItem>
              <DescriptionListItem term={t('app:personal-information.personal-phone')}>
                {loaderData.personalInformation.personalPhone ?? t('app:profile.not-provided')}
              </DescriptionListItem>
              <DescriptionListItem term={t('app:personal-information.additional-information')}>
                {loaderData.personalInformation.additionalInformation ?? t('app:profile.not-provided')}
              </DescriptionListItem>
            </DescriptionList>
          )}
        </ProfileCard>
        <ProfileCard
          title={t('app:profile.employment.title')}
          linkLabel={t('app:profile.employment.link-label')}
          file="routes/employee/profile/employment-information.tsx"
          isComplete={loaderData.employmentInformation.isComplete}
          isNew={loaderData.employmentInformation.isNew}
          params={params}
          required
          errorState={actionData?.employmentInfoComplete === false}
          showStatus
        >
          {loaderData.employmentInformation.isNew ? (
            <>{t('app:profile.employment.detail')}</>
          ) : (
            <>
              <h3 className="font-lato text-xl font-bold">{t('app:employment-information.substantive-position-heading')}</h3>
              <DescriptionList>
                <DescriptionListItem term={t('app:employment-information.substantive-position-group-and-level')}>
                  {loaderData.employmentInformation.substantivePosition ?? t('app:profile.not-provided')}
                </DescriptionListItem>
                <DescriptionListItem term={t('app:employment-information.branch-or-service-canada-region')}>
                  {loaderData.employmentInformation.branchOrServiceCanadaRegion ?? t('app:profile.not-provided')}
                </DescriptionListItem>
                <DescriptionListItem term={t('app:employment-information.directorate')}>
                  {loaderData.employmentInformation.directorate ?? t('app:profile.not-provided')}
                </DescriptionListItem>
                <DescriptionListItem term={t('app:employment-information.provinces')}>
                  {loaderData.employmentInformation.province ?? t('app:profile.not-provided')}
                </DescriptionListItem>
                <DescriptionListItem term={t('app:employment-information.city')}>
                  {loaderData.employmentInformation.city ?? t('app:profile.not-provided')}
                </DescriptionListItem>
              </DescriptionList>
              <h3 className="font-lato text-xl font-bold">{t('app:employment-information.wfa-detils-heading')}</h3>
              <DescriptionList>
                <DescriptionListItem term={t('app:employment-information.wfa-status')}>
                  {loaderData.employmentInformation.wfaStatus ?? t('app:profile.not-provided')}
                </DescriptionListItem>
                {(loaderData.employmentInformation.wfaStatusCode === EMPLOYEE_WFA_STATUS.opting ||
                  loaderData.employmentInformation.wfaStatusCode === EMPLOYEE_WFA_STATUS.surplusGRJO ||
                  loaderData.employmentInformation.wfaStatusCode === EMPLOYEE_WFA_STATUS.surplusOptingOptionA) && (
                  <>
                    <DescriptionListItem term={t('app:employment-information.wfa-effective-date')}>
                      {loaderData.employmentInformation.wfaEffectiveDate ?? t('app:profile.not-provided')}
                    </DescriptionListItem>
                    <DescriptionListItem term={t('app:employment-information.wfa-end-date')}>
                      {loaderData.employmentInformation.wfaEndDate ?? t('app:profile.not-provided')}
                    </DescriptionListItem>
                  </>
                )}
                <DescriptionListItem term={t('app:employment-information.hr-advisor')}>
                  {loaderData.employmentInformation.hrAdvisor ?? t('app:profile.not-provided')}
                </DescriptionListItem>
              </DescriptionList>
            </>
          )}
        </ProfileCard>
        <ProfileCard
          title={t('app:profile.referral.title')}
          linkLabel={t('app:profile.referral.link-label')}
          file="routes/employee/profile/referral-preferences.tsx"
          isComplete={loaderData.referralPreferences.isComplete}
          isNew={loaderData.referralPreferences.isNew}
          params={params}
          required
          errorState={actionData?.referralComplete === false}
          showStatus
        >
          {loaderData.referralPreferences.isNew ? (
            <>{t('app:profile.referral.detail')}</>
          ) : (
            <DescriptionList>
              <DescriptionListItem term={t('app:referral-preferences.language-referral-type')}>
                {loaderData.referralPreferences.languageReferralTypes === undefined
                  ? t('app:profile.not-provided')
                  : loaderData.referralPreferences.languageReferralTypes.length > 0 &&
                    loaderData.referralPreferences.languageReferralTypes.join(', ')}
              </DescriptionListItem>
              <DescriptionListItem term={t('app:referral-preferences.classification')}>
                {loaderData.referralPreferences.classifications === undefined
                  ? t('app:profile.not-provided')
                  : loaderData.referralPreferences.classifications.length > 0 &&
                    loaderData.referralPreferences.classifications.join(', ')}
              </DescriptionListItem>
              <DescriptionListItem term={t('app:referral-preferences.work-location')}>
                {loaderData.referralPreferences.workLocationCities === undefined
                  ? t('app:profile.not-provided')
                  : loaderData.referralPreferences.workLocationCities.length > 0 &&
                    loaderData.referralPreferences.workLocationCities.join(', ')}
              </DescriptionListItem>
              <DescriptionListItem term={t('app:referral-preferences.referral-availibility')}>
                {loaderData.referralPreferences.referralAvailibility === undefined
                  ? t('app:profile.not-provided')
                  : loaderData.referralPreferences.referralAvailibility
                    ? t('gcweb:input-option.yes')
                    : t('gcweb:input-option.no')}
              </DescriptionListItem>
              <DescriptionListItem term={t('app:referral-preferences.alternate-opportunity')}>
                {loaderData.referralPreferences.alternateOpportunity === undefined
                  ? t('app:profile.not-provided')
                  : loaderData.referralPreferences.alternateOpportunity
                    ? t('gcweb:input-option.yes')
                    : t('gcweb:input-option.no')}
              </DescriptionListItem>
              <DescriptionListItem term={t('app:referral-preferences.employment-tenure')}>
                {loaderData.referralPreferences.employmentTenures === undefined
                  ? t('app:profile.not-provided')
                  : loaderData.referralPreferences.employmentTenures.length > 0 &&
                    loaderData.referralPreferences.employmentTenures.join(', ')}
              </DescriptionListItem>
            </DescriptionList>
          )}
        </ProfileCard>
      </div>
    </div>
  );
}<|MERGE_RESOLUTION|>--- conflicted
+++ resolved
@@ -143,19 +143,7 @@
     getWFAStatuses().listAll(),
   ]);
 
-<<<<<<< HEAD
-  if (profileResult.isNone()) {
-    throw new Response('Profile not found', { status: 404 });
-  }
-
-  const profileData: Profile = profileResult.unwrap();
-
-  const profileUpdatedByUser = profileData.userUpdated
-    ? await getUserService().getUserById(profileData.userId, context.session.authState.accessToken)
-    : undefined;
-=======
   const profileUpdatedByUser = profileData.userUpdated ? await getUserService().getUserById(profileData.userId) : undefined;
->>>>>>> 87a3ed31
   const profileUpdatedByUserName = profileUpdatedByUser && `${profileUpdatedByUser.firstName} ${profileUpdatedByUser.lastName}`;
   const profileStatus = (await getProfileStatusService().findLocalizedById(profileData.profileStatusId, lang)).unwrap();
 
