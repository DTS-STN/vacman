--- conflicted
+++ resolved
@@ -9,8 +9,6 @@
   surplusOptingOptionA: 'SURPLUS_NO_GRJO',
   relocation: 'RELOCATION',
   alternateDeliveryInitiative: 'ALTERNATE_DELIVERY_INITIATIVE',
-<<<<<<< HEAD
-=======
 } as const;
 
 export const PROFILE_STATUS_CODE = {
@@ -27,7 +25,6 @@
   approved: 1,
   incomplete: 2,
   archived: 3,
->>>>>>> 5454f682
 } as const;
 
 export const LANGUAGE_ID = {
