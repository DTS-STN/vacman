// Generic base types for all lookup models
export type LookupModel = Readonly<{
  id: number;
  code: string;
  nameEn: string;
  nameFr: string;
}>;

export type LocalizedLookupModel = Readonly<{
  id: number;
  code: string;
  name: string;
}>;

// Generic type for lookup models with parent relationships
export type HierarchicalLookupModel<TParent = LookupModel | null> = LookupModel &
  Readonly<{
    parent: TParent | null;
  }>;

export type LocalizedHierarchicalLookupModel<TParent = LocalizedLookupModel | null> = LocalizedLookupModel &
  Readonly<{
    parent: TParent | null;
  }>;

// Type aliases for specific lookup types (for better developer experience)
export type Branch = LookupModel;
export type LocalizedBranch = LocalizedLookupModel;

// City types need special handling to maintain 'province' property name for backward compatibility
export type City = LookupModel &
  Readonly<{
    provinceTerritory: Province;
  }>;

export type LocalizedCity = LocalizedLookupModel &
  Readonly<{
    provinceTerritory: LocalizedProvince;
  }>;

export type Classification = LookupModel;
export type LocalizedClassification = LocalizedLookupModel;

export type WFAStatus = LookupModel;
export type LocalizedWFAStatus = LocalizedLookupModel;

//TODO: Remove this if we can leverage the workunit model
export type Directorate = HierarchicalLookupModel<Branch>;
export type LocalizedDirectorate = LocalizedHierarchicalLookupModel<LocalizedBranch>;

export type EmploymentTenure = LookupModel;
export type LocalizedEmploymentTenure = LocalizedLookupModel;

export type EmploymentOpportunityType = LookupModel;
export type LocalizedEmploymentOpportunityType = LocalizedLookupModel;

export type Province = LookupModel;
export type LocalizedProvince = LocalizedLookupModel;

export type LanguageReferralType = LookupModel;
export type LocalizedLanguageReferralType = LocalizedLookupModel;

export type LanguageRequirement = LookupModel;
export type LocalizedLanguageRequirement = LocalizedLookupModel;

export type NonAdvertisedAppointment = LookupModel;
export type LocalizedNonAdvertisedAppointment = LocalizedLookupModel;

export type LanguageOfCorrespondence = LookupModel;
export type LocalizedLanguageOfCorrespondence = LocalizedLookupModel;

export type ProfileStatus = LookupModel;
export type LocalizedProfileStatus = LocalizedLookupModel;

export type RequestStatus = LookupModel;
export type LocalizedRequestStatus = LocalizedLookupModel;

export type SecurityClearance = LookupModel;
export type LocalizedSecurityClearance = LocalizedLookupModel;

export type SelectionProcessType = LookupModel;
export type LocalizedSelectionProcessType = LocalizedLookupModel;

export type UserType = LookupModel;
export type LocalizedUserType = LocalizedLookupModel;

export type WorkSchedule = LookupModel;
export type LocalizedWorkSchedule = LocalizedLookupModel;

export type EmploymentEquity = LookupModel;
export type LocalizedEmploymentEquity = LocalizedLookupModel;

export type MatchFeedback = LookupModel;
export type LocalizedMatchFeedback = LocalizedLookupModel;

export type MatchStatus = LookupModel;
export type LocalizedMatchStatus = LocalizedLookupModel;

export type WorkUnit = HierarchicalLookupModel;
export type LocalizedWorkUnit = LocalizedHierarchicalLookupModel;

// User Models - Based on OpenAPI User schema
export type User = Readonly<{
  id: number;
  businessEmailAddress?: string;
  businessPhoneNumber?: string;
  firstName?: string;
  initial?: string;
  lastName?: string;
  middleName?: string;
  microsoftEntraId?: string;
  personalRecordIdentifier?: string;
  language: LanguageOfCorrespondence;
  userType?: UserType;
  createdBy?: string;
  createdDate?: string;
  lastModifiedBy?: string;
  lastModifiedDate?: string;
}>;

export type UserCreate = Readonly<{
  languageId: number;
}>;

export type UserUpdate = Readonly<{
  businessEmail?: string;
  businessPhone?: string;
  firstName?: string;
  initials?: string;
  languageId: number;
  lastName?: string;
  middleName?: string;
  personalRecordIdentifier?: string;
}>;

// User Response Models
export type PagedUserResponse = Readonly<{
  content: User[];
  page: PageMetadata;
}>;

export type PageMetadata = Readonly<{
  number: number;
  size: number;
  totalElements: number;
  totalPages: number;
}>;

// Profile Models - Based on OpenAPI ProfileReadModel schema
export type Profile = Readonly<{
  id: number;
  additionalComment?: string;
  hasConsentedToPrivacyTerms?: boolean;
  hrAdvisorId?: number;
  isAvailableForReferral?: boolean;
  isInterestedInAlternation?: boolean;
  personalEmailAddress?: string;
  personalPhoneNumber?: string;
  languageOfCorrespondence?: LanguageOfCorrespondence;
  profileStatus?: ProfileStatus;
  profileUser: User;
  substantiveCity?: City;
  substantiveClassification?: Classification;
  substantiveWorkUnit?: WorkUnit;
  wfaStatus?: WFAStatus;
  wfaStartDate?: string;
  wfaEndDate?: string;
  preferredCities?: City[];
  preferredClassifications?: Classification[];
  preferredEmploymentOpportunities?: EmploymentOpportunityType[];
  preferredLanguages?: LanguageReferralType[];
  createdBy?: string;
  createdDate?: string;
  lastModifiedBy?: string;
  lastModifiedDate?: string;
}>;

// Profile PUT Model - Based on OpenAPI ProfilePutModel schema
// Used for updating profiles via PUT /api/v1/profiles/{id}
export type ProfilePutModel = Readonly<{
  additionalComment?: string;
  cityId?: number;
  classificationId?: number;
  hasConsentedToPrivacyTerms?: boolean;
  hrAdvisorId?: number;
  isAvailableForReferral?: boolean;
  isInterestedInAlternation?: boolean;
  languageOfCorrespondenceId?: number;
  preferredLanguages?: number[];
  personalEmailAddress?: string;
  personalPhoneNumber?: string;
  preferredCities?: number[];
  preferredClassification?: number[];
  preferredEmploymentOpportunities?: number[];
  wfaStatusId?: number;
  wfaStartDate?: string;
  wfaEndDate?: string;
  workUnitId?: number;
}>;

// Profile Response Models
export type PagedProfileResponse = Readonly<{
  content: Profile[];
  page: PageMetadata;
}>;

// For collection endpoints (small, finite datasets i.e. getCurrentUserProfiles)
export type CollectionProfileResponse = Readonly<{
  content: Profile[];
}>;

// Profile Status Update Model
export type ProfileStatusUpdate = Readonly<{
  id?: number;
  code?: string;
  nameEn?: string;
  nameFr?: string;
  createdBy?: string;
  createdDate?: string;
  lastModifiedBy?: string;
  lastModifiedDate?: string;
}>;

// API Query Parameters
export type UserQueryParams = {
<<<<<<< HEAD
  'page'?: number;
  'size'?: number;
  'sort'?: string[];
  'user-type'?: string;
  'email'?: string;
=======
  page?: number;
  size?: number;
  sort?: string[];
  userType?: string;
  email?: string;
>>>>>>> 21f99b26
};

export type ProfileQueryParams = {
  'page'?: number;
  'size'?: number;
  'active'?: boolean;
  'hr-advisor'?: string;
};

// Request Read Model
export type RequestReadModel = Readonly<{
  // Main fields
  selectionProcessNumber?: string;
  workforceMgmtApprovalRecvd?: boolean;
  priorityEntitlement?: boolean;
  priorityEntitlementRationale?: string;
  selectionProcessType?: SelectionProcessType;
  hasPerformedSameDuties?: boolean;
  appointmentNonAdvertised?: NonAdvertisedAppointment;
  projectedStartDate?: string;
  projectedEndDate?: string;
  workSchedule?: WorkSchedule;
  equityNeeded?: boolean;
  employmentEquities?: EmploymentEquity[];
  positionNumber?: string;
  classification?: Classification;
  englishTitle?: string;
  frenchTitle?: string;
  cities?: City[];
  languageRequirement?: LanguageRequirement;
  englishLanguageProfile?: string;
  frenchLanguageProfile?: string;
  securityClearance?: SecurityClearance;
  englishStatementOfMerit?: string;
  frenchStatementOfMerit?: string;
  status?: RequestStatus;
  workUnit?: WorkUnit;
  submitter?: User;
  hiringManager?: User;
  subDelegatedManager?: User;
  hrAdvisor?: User;
  languageOfCorrespondence?: LanguageOfCorrespondence;
  employmentTenure?: EmploymentTenure;
  priorityClearanceNumber?: string;
  pscClearanceNumber?: string;
  requestNumber?: string;
  additionalComment?: string;

  // Tombstone fields
  id: number;
  createdBy?: string;
  createdDate?: string;
  lastModifiedBy?: string;
  lastModifiedDate?: string;
}>;

// Request Update Model (PATCH)
export type RequestUpdateModel = Partial<{
  additionalComment: string;
  alternateContactEmailAddress: string;
  appointmentNonAdvertisedId: number;
  classificationId: number;
  employmentTenureId: number;
  englishLanguageProfile: string;
  englishStatementOfMerit: string;
  englishTitle: string;
  equityNeeded: boolean;
  frenchLanguageProfile: string;
  frenchStatementOfMerit: string;
  frenchTitle: string;
  hasPerformedSameDuties: boolean;
  hiringManagerId: number;
  hrAdvisorId: number;
  languageOfCorrespondenceId: number;
  languageRequirementId: number;
  positionNumbers: string[];
  priorityClearanceNumber: string;
  priorityEntitlement: boolean;
  priorityEntitlementRationale: string;
  projectedEndDate: string;
  projectedStartDate: string;
  pscClearanceNumber: string;
  requestNumber: string;
  securityClearanceId: number;
  selectionProcessNumber: string;
  selectionProcessTypeId: number;
  statusId: number;
  subDelegatedManagerId: number;
  submitterId: number;
  teleworkAllowed: boolean;
  workforceMgmtApprovalRecvd: boolean;
  workScheduleId: number;
  workUnitId: number;
  cityIds: number[];
  employmentEquityIds: number[];
}>;

// Request Response Models
export type PagedRequestResponse = Readonly<{
  content: RequestReadModel[];
  page: PageMetadata;
}>;

export type CollectionRequestResponse = Readonly<{
  content: RequestReadModel[];
}>;

// API Query Parameters for Requests
export type RequestQueryParams = {
  page?: number;
  size?: number;
  sort?: string[];
  status?: string;
  classification?: string;
  province?: string;
};<|MERGE_RESOLUTION|>--- conflicted
+++ resolved
@@ -223,19 +223,11 @@
 
 // API Query Parameters
 export type UserQueryParams = {
-<<<<<<< HEAD
-  'page'?: number;
-  'size'?: number;
-  'sort'?: string[];
-  'user-type'?: string;
-  'email'?: string;
-=======
   page?: number;
   size?: number;
   sort?: string[];
   userType?: string;
   email?: string;
->>>>>>> 21f99b26
 };
 
 export type ProfileQueryParams = {
