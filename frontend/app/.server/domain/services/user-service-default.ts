--- conflicted
+++ resolved
@@ -1,7 +1,7 @@
+import type { Option, Result } from 'oxide.ts';
 import { Err, None, Ok, Some } from 'oxide.ts';
-import type { Option, Result } from 'oxide.ts';
 
-import type { User, UserCreate, UserUpdate, PagedUserResponse, UserQueryParams, Profile } from '~/.server/domain/models';
+import type { PagedUserResponse, Profile, User, UserCreate, UserQueryParams, UserUpdate } from '~/.server/domain/models';
 import { apiClient } from '~/.server/domain/services/api-client';
 import type { UserService } from '~/.server/domain/services/user-service';
 import { AppError } from '~/errors/app-error';
@@ -21,11 +21,7 @@
 
       if (params.page !== undefined) searchParams.append('page', params.page.toString());
       if (params.size !== undefined) searchParams.append('size', params.size.toString());
-<<<<<<< HEAD
-      if (params['user-type']) searchParams.append('user-type', params['user-type']);
-=======
       if (params.userType) searchParams.append('userType', params.userType);
->>>>>>> 21f99b26
       if (params.email) searchParams.append('email', params.email);
       if (params.sort) {
         params.sort.forEach((sortParam) => searchParams.append('sort', sortParam));
