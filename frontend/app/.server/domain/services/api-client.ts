import type { Result } from 'oxide.ts';
import { Err, Ok } from 'oxide.ts';

import { serverEnvironment } from '~/.server/environment';
import { AppError } from '~/errors/app-error';
import { ErrorCodes } from '~/errors/error-codes';
import type { HttpStatusCode } from '~/errors/http-status-codes';

type baseFetchOptions = {
  accessToken?: string;
  body?: BodyInit;
};
/**
 * Centralized API request logic.
 * Performs the raw fetch and handles network/HTTP status errors.
 * This is an internal helper function for the apiClient.
 * @param path The API endpoint path.
 * @param context A descriptive string for the action being performed, used in error messages.
 * @returns A Promise that resolves to Result containing the raw Response object or an AppError non-successful HTTP responses (e.g., 500, 401).
 * @throws {AppError} for network failures or DNS errors etc.
 */
async function baseFetch(
  path: string,
  context: string,
  method: string,
  options?: baseFetchOptions,
): Promise<Result<Response, AppError>> {
  try {
    const cleanBase = serverEnvironment.VACMAN_API_BASE_URI.endsWith('/')
      ? serverEnvironment.VACMAN_API_BASE_URI.slice(0, -1)
      : serverEnvironment.VACMAN_API_BASE_URI;

    const cleanPath = path.startsWith('/') ? path.slice(1) : path;
    const finalUrl = `${cleanBase}/${cleanPath}`;

    const response = await fetch(finalUrl, {
      method: method,
      headers: {
        'Authorization': options?.accessToken ? `Bearer ${options.accessToken}` : '',
        'Content-Type': 'application/json',
      },
      body: options?.body ?? undefined,
    });

    if (!response.ok) {
      return Err(
        new AppError(
          `Failed to ${context.toLowerCase()}. The server responded with status ${response.status}.`,
          ErrorCodes.VACMAN_API_ERROR,
          { httpStatusCode: response.status as HttpStatusCode },
        ),
      );
    }

    return Ok(response);
  } catch (error) {
    return Err(
      new AppError(
        `A network error occurred while trying to ${context.toLowerCase()}: ${String(error)}`,
        ErrorCodes.VACMAN_API_ERROR,
      ),
    );
  }
}

export const apiClient = {
  /**
   * Fetches data from a given path and parses it as JSON.
   * @template TResponseData The expected type of the data in the successful response.
   * @param {string} path The API endpoint path.
   * @param {string} context A descriptive string for the action, used in error messages.
   * @param {string} [token] An optional access token for authorization.
   * @returns {Promise<Result<TResponseData, AppError>>} A Promise resolving to a Result containing the typed response data or an AppError.
   */
  async get<TResponseData>(path: string, context: string, token?: string): Promise<Result<TResponseData, AppError>> {
    const responseResult = await baseFetch(path, context, 'GET', { accessToken: token });
    if (responseResult.isErr()) {
      return responseResult;
    }

    const response = responseResult.unwrap();
    try {
      const data = (await response.json()) as TResponseData;
      return Ok(data);
    } catch (parsingError) {
      return Err(
        new AppError(
          `Failed to parse JSON response on '${context.toLowerCase()}': ${String(parsingError)}`,
          ErrorCodes.VACMAN_API_ERROR,
        ),
      );
    }
  },

  /**
   * Sends data to a given path using the POST method.
   * @template TRequestData The type of the data being sent in the request body.
   * @template TResponseData The expected type of the data in the successful response.
   * @param {string} path The API endpoint path.
   * @param {string} context A descriptive string for the action, used in error messages.
   * @param {string} [token] An optional access token for authorization.
   * @param {TRequestData} [model] The data to be sent in the request body.
   * @returns {Promise<Result<TResponseData, AppError>>} A Promise resolving to a Result containing the typed response data or an AppError.
   */
  async post<TRequestData, TResponseData = unknown>(
    path: string,
    context: string,
    data: TRequestData,
    token?: string,
  ): Promise<Result<TResponseData, AppError>> {
    const responseResult = await baseFetch(path, context, 'POST', { accessToken: token, body: JSON.stringify(data) });
    if (responseResult.isErr()) {
      return responseResult;
    }

    const response = responseResult.unwrap();
    try {
      const data = (await response.json()) as TResponseData;
      return Ok(data);
    } catch (parsingError) {
      return Err(
        new AppError(
          `Failed to parse JSON response on '${context.toLowerCase()}': ${String(parsingError)}`,
          ErrorCodes.VACMAN_API_ERROR,
        ),
      );
    }
  },

  /**
   * Updates data at a given path using the PUT method.
   * @template TRequestData The type of the data being sent in the request body.
   * @template TResponseData The expected type of the data in the successful response.
   * @param {string} path The API endpoint path.
   * @param {string} context A descriptive string for the action, used in error messages.
   * @param {string} [token] An optional access token for authorization.
   * @param {TRequestData} [model] The data to be sent in the request body.
   * @returns {Promise<Result<TResponseData, AppError>>} A Promise resolving to a Result containing the typed response data or an AppError.
   */
  async put<TRequestData, TResponseData = unknown>(
    path: string,
    context: string,
    data: TRequestData,
    token?: string,
  ): Promise<Result<TResponseData, AppError>> {
    const responseResult = await baseFetch(path, context, 'PUT', { accessToken: token, body: JSON.stringify(data) });
    if (responseResult.isErr()) {
      return responseResult;
    }

    const response = responseResult.unwrap();
    try {
<<<<<<< HEAD
      // Handle empty responses, common for status update requests.
      const text = await response.text();
      const data = text ? (JSON.parse(text) as TResponseData) : (null as TResponseData);
      return Ok(data);
=======
      // Some endpoints (e.g., 202 Accepted or 204 No Content) legitimately return an empty body.
      // Attempting response.json() on an empty body throws a SyntaxError, so we read text first.
      const text = await response.text();
      if (!text.trim()) {
        // Return undefined (or null) as the typed response when no body is present.
        return Ok(undefined as TResponseData);
      }
      const parsed = JSON.parse(text) as TResponseData;
      return Ok(parsed);
>>>>>>> 5454f682
    } catch (parsingError) {
      return Err(
        new AppError(
          `Failed to parse JSON response on '${context.toLowerCase()}': ${String(parsingError)}`,
          ErrorCodes.VACMAN_API_ERROR,
        ),
      );
    }
  },

  /**
   * Deletes a resource at a given path.
   * @template TRequestData The type of the data being sent in the optional request body.
   * @template TResponseData The expected type of the data in the successful response. Can be `null` for empty responses.
   * @param {string} path The API endpoint path.
   * @param {string} context A descriptive string for the action, used in error messages.
   * @param {string} [token] An optional access token for authorization.
   * @param {TRequestData} [model] An optional request body to send with the DELETE request.
   * @returns {Promise<Result<TResponseData, AppError>>} A Promise resolving to a Result containing the typed response data or an AppError.
   */
  async delete<TRequestData, TResponseData = unknown>(
    path: string,
    context: string,
    data?: TRequestData,
    token?: string,
  ): Promise<Result<TResponseData, AppError>> {
    const jsonBody = data ? JSON.stringify(data) : undefined;
    const responseResult = await baseFetch(path, context, 'DELETE', { accessToken: token, body: jsonBody });
    if (responseResult.isErr()) {
      return responseResult;
    }

    const response = responseResult.unwrap();
    try {
      // The JSON from the response should be parsed as the response type.
      // Handle empty responses, common for DELETE requests.
      const text = await response.text();
      const data = text ? (JSON.parse(text) as TResponseData) : (null as TResponseData);
      return Ok(data);
    } catch (parsingError) {
      return Err(
        new AppError(
          `Failed to parse JSON response on '${context.toLowerCase()}': ${String(parsingError)}`,
          ErrorCodes.VACMAN_API_ERROR,
        ),
      );
    }
  },
};<|MERGE_RESOLUTION|>--- conflicted
+++ resolved
@@ -150,12 +150,6 @@
 
     const response = responseResult.unwrap();
     try {
-<<<<<<< HEAD
-      // Handle empty responses, common for status update requests.
-      const text = await response.text();
-      const data = text ? (JSON.parse(text) as TResponseData) : (null as TResponseData);
-      return Ok(data);
-=======
       // Some endpoints (e.g., 202 Accepted or 204 No Content) legitimately return an empty body.
       // Attempting response.json() on an empty body throws a SyntaxError, so we read text first.
       const text = await response.text();
@@ -165,7 +159,6 @@
       }
       const parsed = JSON.parse(text) as TResponseData;
       return Ok(parsed);
->>>>>>> 5454f682
     } catch (parsingError) {
       return Err(
         new AppError(
