--- conflicted
+++ resolved
@@ -1,10 +1,6 @@
 import { Err, None, Ok, Some } from 'oxide.ts';
 import type { Option, Result } from 'oxide.ts';
 
-<<<<<<< HEAD
-import type { User, UserCreate, UserUpdate, PagedUserResponse, UserQueryParams, PageMetadata } from '~/.server/domain/models';
-import { createUserFromEmail, mockUsers } from '~/.server/domain/services/mock-data';
-=======
 import { getProfileService } from './profile-service';
 
 import type {
@@ -16,8 +12,7 @@
   PageMetadata,
   Profile,
 } from '~/.server/domain/models';
-import { mockUsers, mockProfiles, createUserFromEmail } from '~/.server/domain/services/mockData';
->>>>>>> 672ecaf4
+import { mockUsers, mockProfiles, createUserFromEmail } from '~/.server/domain/services/mock-data';
 import type { UserService } from '~/.server/domain/services/user-service';
 import { LogFactory } from '~/.server/logging';
 import { PROFILE_STATUS_INCOMPLETE } from '~/domain/constants';
