--- conflicted
+++ resolved
@@ -1,22 +1,18 @@
+import type { Option, Result } from 'oxide.ts';
 import { Err, None, Ok, Some } from 'oxide.ts';
-import type { Option, Result } from 'oxide.ts';
 
 import { getProfileService } from './profile-service';
 
 import type {
+  PagedUserResponse,
+  PageMetadata,
+  Profile,
   User,
   UserCreate,
+  UserQueryParams,
   UserUpdate,
-  PagedUserResponse,
-  UserQueryParams,
-  PageMetadata,
-  Profile,
 } from '~/.server/domain/models';
-<<<<<<< HEAD
-import { mockUsers, mockProfiles, createUserFromEmail } from '~/.server/domain/services/mock-data';
-=======
-import { mockUsers, mockProfiles, createUserFromEmail } from '~/.server/domain/services/mockData';
->>>>>>> 21f99b26
+import { createUserFromEmail, mockProfiles, mockUsers } from '~/.server/domain/services/mock-data';
 import type { UserService } from '~/.server/domain/services/user-service';
 import { LogFactory } from '~/.server/logging';
 import { PROFILE_STATUS_INCOMPLETE } from '~/domain/constants';
