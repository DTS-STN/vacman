--- conflicted
+++ resolved
@@ -274,16 +274,12 @@
     'errors': {
       'email-required': 'Email address is required.',
       'email-invalid': 'Invalid email address.',
-<<<<<<< HEAD
+      'profile-already-exists': 'User already has an active profile',
     },
   },
   'hr-advisor-requests': {
     'page-title': 'Requests',
     'back': 'Back to request details',
-=======
-      'profile-already-exists': 'User already has an active profile',
-    },
->>>>>>> 672ecaf4
   },
   'hiring-manager-dashboard': {
     'page-title': 'Hiring manager dashboard',
