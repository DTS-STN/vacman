lockfileVersion: '9.0'

settings:
  autoInstallPeers: true
  excludeLinksFromLockfile: false

importers:

  .:
    dependencies:
      '@date-fns/tz':
        specifier: ^1.2.0
        version: 1.2.0
      '@fortawesome/fontawesome-svg-core':
        specifier: ^6.7.2
        version: 6.7.2
      '@fortawesome/free-solid-svg-icons':
        specifier: ^6.7.2
        version: 6.7.2
      '@fortawesome/react-fontawesome':
        specifier: ^0.2.2
        version: 0.2.2(@fortawesome/fontawesome-svg-core@6.7.2)(react@19.1.0)
      '@opentelemetry/api':
        specifier: ^1.9.0
        version: 1.9.0
      '@opentelemetry/auto-instrumentations-node':
        specifier: ^0.60.0
        version: 0.60.1(@opentelemetry/api@1.9.0)(@opentelemetry/core@2.0.1(@opentelemetry/api@1.9.0))
      '@opentelemetry/exporter-metrics-otlp-proto':
        specifier: ^0.202.0
        version: 0.202.0(@opentelemetry/api@1.9.0)
      '@opentelemetry/exporter-trace-otlp-proto':
        specifier: ^0.202.0
        version: 0.202.0(@opentelemetry/api@1.9.0)
      '@opentelemetry/otlp-exporter-base':
        specifier: ^0.202.0
        version: 0.202.0(@opentelemetry/api@1.9.0)
      '@opentelemetry/resources':
        specifier: ^2.0.1
        version: 2.0.1(@opentelemetry/api@1.9.0)
      '@opentelemetry/sdk-metrics':
        specifier: ^2.0.1
        version: 2.0.1(@opentelemetry/api@1.9.0)
      '@opentelemetry/sdk-node':
        specifier: ^0.202.0
        version: 0.202.0(@opentelemetry/api@1.9.0)
      '@opentelemetry/sdk-trace-node':
        specifier: ^2.0.1
        version: 2.0.1(@opentelemetry/api@1.9.0)
      '@opentelemetry/semantic-conventions':
        specifier: ^1.34.0
        version: 1.34.0
      '@radix-ui/react-dialog':
        specifier: ^1.1.14
        version: 1.1.14(@types/react-dom@19.1.6(@types/react@19.1.8))(@types/react@19.1.8)(react-dom@19.1.0(react@19.1.0))(react@19.1.0)
      '@radix-ui/react-dropdown-menu':
        specifier: ^2.1.15
        version: 2.1.15(@types/react-dom@19.1.6(@types/react@19.1.8))(@types/react@19.1.8)(react-dom@19.1.0(react@19.1.0))(react@19.1.0)
      '@radix-ui/react-progress':
        specifier: ^1.1.7
        version: 1.1.7(@types/react-dom@19.1.6(@types/react@19.1.8))(@types/react@19.1.8)(react-dom@19.1.0(react@19.1.0))(react@19.1.0)
      '@radix-ui/react-slot':
        specifier: ^1.2.3
        version: 1.2.3(@types/react@19.1.8)(react@19.1.0)
      '@react-router/express':
        specifier: ^7.6.2
        version: 7.6.2(express@5.1.0)(react-router@7.6.2(react-dom@19.1.0(react@19.1.0))(react@19.1.0))(typescript@5.8.3)
      '@react-router/node':
        specifier: ^7.6.2
        version: 7.6.2(react-router@7.6.2(react-dom@19.1.0(react@19.1.0))(react@19.1.0))(typescript@5.8.3)
      '@react-router/serve':
        specifier: ^7.6.2
        version: 7.6.2(react-router@7.6.2(react-dom@19.1.0(react@19.1.0))(react@19.1.0))(typescript@5.8.3)
      '@tanstack/react-table':
        specifier: ^8.21.3
        version: 8.21.3(react-dom@19.1.0(react@19.1.0))(react@19.1.0)
      clsx:
        specifier: ^2.1.1
        version: 2.1.1
      compression:
        specifier: ^1.8.0
        version: 1.8.0
      connect-redis:
        specifier: ^8.1.0
        version: 8.1.0(express-session@1.18.1)
      cross-env:
        specifier: ^7.0.3
        version: 7.0.3
      date-fns:
        specifier: ^4.1.0
        version: 4.1.0
      express:
        specifier: ^5.1.0
        version: 5.1.0
      express-session:
        specifier: ^1.18.1
        version: 1.18.1
      i18next:
        specifier: ^25.2.1
        version: 25.2.1(typescript@5.8.3)
      i18next-fetch-backend:
        specifier: ^6.0.0
        version: 6.0.0
      ioredis:
        specifier: ^5.6.1
        version: 5.6.1
      isbot:
        specifier: ^5.1.28
        version: 5.1.28
      jose:
        specifier: ^6.0.11
        version: 6.0.11
      libphonenumber-js:
        specifier: ^1.12.9
        version: 1.12.9
      minimatch:
        specifier: ^10.0.3
        version: 10.0.3
      morgan:
        specifier: ^1.10.0
        version: 1.10.0
      oauth4webapi:
        specifier: ^3.5.2
        version: 3.5.3
      oxide.ts:
        specifier: ^1.1.0
        version: 1.1.0
      react:
        specifier: ^19.1.0
        version: 19.1.0
      react-dom:
        specifier: ^19.1.0
        version: 19.1.0(react@19.1.0)
      react-i18next:
        specifier: ^15.5.3
        version: 15.5.3(i18next@25.2.1(typescript@5.8.3))(react-dom@19.1.0(react@19.1.0))(react@19.1.0)(typescript@5.8.3)
      react-idle-timer:
        specifier: ^5.7.2
        version: 5.7.2(react-dom@19.1.0(react@19.1.0))(react@19.1.0)
      react-number-format:
        specifier: ^5.4.4
        version: 5.4.4(react-dom@19.1.0(react@19.1.0))(react@19.1.0)
      react-phone-number-input:
        specifier: ^3.4.12
        version: 3.4.12(react-dom@19.1.0(react@19.1.0))(react@19.1.0)
      react-router:
        specifier: ^7.6.2
        version: 7.6.2(react-dom@19.1.0(react@19.1.0))(react@19.1.0)
      tailwind-merge:
        specifier: ^3.3.1
        version: 3.3.1
      valibot:
        specifier: ^1.1.0
        version: 1.1.0(typescript@5.8.3)
      winston:
        specifier: ^3.17.0
        version: 3.17.0
      winston-error-format:
        specifier: ^3.0.2
        version: 3.0.2(winston@3.17.0)
    devDependencies:
      '@eslint/compat':
        specifier: ^1.3.1
        version: 1.3.1(eslint@9.29.0(jiti@2.4.2))
      '@eslint/eslintrc':
        specifier: ^3.3.1
        version: 3.3.1
      '@eslint/js':
        specifier: ^9.29.0
        version: 9.29.0
      '@playwright/test':
        specifier: ^1.53.1
        version: 1.53.1
      '@react-router/dev':
        specifier: ^7.6.2
        version: 7.6.2(@react-router/serve@7.6.2(react-router@7.6.2(react-dom@19.1.0(react@19.1.0))(react@19.1.0))(typescript@5.8.3))(@types/node@22.15.33)(jiti@2.4.2)(lightningcss@1.30.1)(react-router@7.6.2(react-dom@19.1.0(react@19.1.0))(react@19.1.0))(tsx@4.20.3)(typescript@5.8.3)(vite@6.3.5(@types/node@22.15.33)(jiti@2.4.2)(lightningcss@1.30.1)(tsx@4.20.3))
      '@tailwindcss/vite':
        specifier: ^4.1.10
        version: 4.1.10(vite@6.3.5(@types/node@22.15.33)(jiti@2.4.2)(lightningcss@1.30.1)(tsx@4.20.3))
      '@testing-library/react':
        specifier: ^16.3.0
        version: 16.3.0(@testing-library/dom@10.4.0)(@types/react-dom@19.1.6(@types/react@19.1.8))(@types/react@19.1.8)(react-dom@19.1.0(react@19.1.0))(react@19.1.0)
      '@testing-library/user-event':
        specifier: ^14.6.1
        version: 14.6.1(@testing-library/dom@10.4.0)
      '@trivago/prettier-plugin-sort-imports':
        specifier: ^5.2.2
        version: 5.2.2(prettier@3.6.1)
      '@types/compression':
        specifier: ^1.8.1
        version: 1.8.1
      '@types/eslint-plugin-jsx-a11y':
        specifier: ^6.10.0
        version: 6.10.0
      '@types/express':
        specifier: ^5.0.3
        version: 5.0.3
      '@types/express-session':
        specifier: ^1.18.2
        version: 1.18.2
      '@types/morgan':
        specifier: ^1.9.10
        version: 1.9.10
      '@types/node':
        specifier: ^22.15.32
        version: 22.15.33
      '@types/react':
        specifier: ^19.1.8
        version: 19.1.8
      '@types/react-dom':
        specifier: ^19.1.6
        version: 19.1.6(@types/react@19.1.8)
      '@typescript-eslint/parser':
        specifier: ^8.34.0
        version: 8.35.0(eslint@9.29.0(jiti@2.4.2))(typescript@5.8.3)
      '@vitejs/plugin-react':
        specifier: ^4.5.2
        version: 4.6.0(vite@6.3.5(@types/node@22.15.33)(jiti@2.4.2)(lightningcss@1.30.1)(tsx@4.20.3))
      '@vitest/coverage-v8':
        specifier: ^3.2.4
        version: 3.2.4(vitest@3.2.4(@types/node@22.15.33)(jiti@2.4.2)(jsdom@26.1.0)(lightningcss@1.30.1)(tsx@4.20.3))
      eslint:
        specifier: ^9.28.0
        version: 9.29.0(jiti@2.4.2)
      eslint-import-resolver-typescript:
        specifier: ^4.4.3
        version: 4.4.4(eslint-plugin-import@2.32.0)(eslint@9.29.0(jiti@2.4.2))
      eslint-plugin-import:
        specifier: ^2.31.0
        version: 2.32.0(@typescript-eslint/parser@8.35.0(eslint@9.29.0(jiti@2.4.2))(typescript@5.8.3))(eslint-import-resolver-typescript@4.4.4)(eslint@9.29.0(jiti@2.4.2))
      eslint-plugin-jsx-a11y:
        specifier: ^6.10.2
        version: 6.10.2(eslint@9.29.0(jiti@2.4.2))
      eslint-plugin-react:
        specifier: ^7.37.5
        version: 7.37.5(eslint@9.29.0(jiti@2.4.2))
      eslint-plugin-react-hooks:
        specifier: ^5.2.0
        version: 5.2.0(eslint@9.29.0(jiti@2.4.2))
      globals:
        specifier: ^16.2.0
        version: 16.2.0
      jsdom:
        specifier: ^26.1.0
        version: 26.1.0
      nodemon:
        specifier: ^3.1.10
        version: 3.1.10
      prettier:
        specifier: ^3.5.3
        version: 3.6.1
      prettier-plugin-tailwindcss:
        specifier: ^0.6.13
        version: 0.6.13(@trivago/prettier-plugin-sort-imports@5.2.2(prettier@3.6.1))(prettier@3.6.1)
      tailwindcss:
        specifier: ^4.1.10
        version: 4.1.10
      tailwindcss-animate:
        specifier: ^1.0.7
        version: 1.0.7(tailwindcss@4.1.10)
      tsx:
        specifier: ^4.20.3
        version: 4.20.3
      typescript:
        specifier: ^5.8.3
        version: 5.8.3
      typescript-eslint:
        specifier: ^8.34.0
        version: 8.35.0(eslint@9.29.0(jiti@2.4.2))(typescript@5.8.3)
      vite:
        specifier: ^6.3.5
        version: 6.3.5(@types/node@22.15.33)(jiti@2.4.2)(lightningcss@1.30.1)(tsx@4.20.3)
      vite-plugin-static-copy:
        specifier: ^3.0.0
        version: 3.1.0(vite@6.3.5(@types/node@22.15.33)(jiti@2.4.2)(lightningcss@1.30.1)(tsx@4.20.3))
      vite-tsconfig-paths:
        specifier: ^5.1.4
        version: 5.1.4(typescript@5.8.3)(vite@6.3.5(@types/node@22.15.33)(jiti@2.4.2)(lightningcss@1.30.1)(tsx@4.20.3))
      vitest:
        specifier: ^3.2.3
        version: 3.2.4(@types/node@22.15.33)(jiti@2.4.2)(jsdom@26.1.0)(lightningcss@1.30.1)(tsx@4.20.3)
      vitest-mock-extended:
        specifier: ^3.1.0
        version: 3.1.0(typescript@5.8.3)(vitest@3.2.4(@types/node@22.15.33)(jiti@2.4.2)(jsdom@26.1.0)(lightningcss@1.30.1)(tsx@4.20.3))

packages:

  '@ampproject/remapping@2.3.0':
    resolution: {integrity: sha512-30iZtAPgz+LTIYoeivqYo853f02jBYSd5uGnGpkFV0M3xOt9aN73erkgYAmZU43x4VfqcnLxW9Kpg3R5LC4YYw==}
    engines: {node: '>=6.0.0'}

  '@asamuzakjp/css-color@3.1.7':
    resolution: {integrity: sha512-Ok5fYhtwdyJQmU1PpEv6Si7Y+A4cYb8yNM9oiIJC9TzXPMuN9fvdonKJqcnz9TbFqV6bQ8z0giRq0iaOpGZV2g==}

  '@babel/code-frame@7.27.1':
    resolution: {integrity: sha512-cjQ7ZlQ0Mv3b47hABuTevyTuYN4i+loJKGeV9flcCgIK37cCXRh+L1bd3iBHlynerhQ7BhCkn2BPbQUL+rGqFg==}
    engines: {node: '>=6.9.0'}

  '@babel/compat-data@7.27.2':
    resolution: {integrity: sha512-TUtMJYRPyUb/9aU8f3K0mjmjf6M9N5Woshn2CS6nqJSeJtTtQcpLUXjGt9vbF8ZGff0El99sWkLgzwW3VXnxZQ==}
    engines: {node: '>=6.9.0'}

  '@babel/core@7.27.4':
    resolution: {integrity: sha512-bXYxrXFubeYdvB0NhD/NBB3Qi6aZeV20GOWVI47t2dkecCEoneR4NPVcb7abpXDEvejgrUfFtG6vG/zxAKmg+g==}
    engines: {node: '>=6.9.0'}

  '@babel/generator@7.27.1':
    resolution: {integrity: sha512-UnJfnIpc/+JO0/+KRVQNGU+y5taA5vCbwN8+azkX6beii/ZF+enZJSOKo11ZSzGJjlNfJHfQtmQT8H+9TXPG2w==}
    engines: {node: '>=6.9.0'}

  '@babel/generator@7.27.5':
    resolution: {integrity: sha512-ZGhA37l0e/g2s1Cnzdix0O3aLYm66eF8aufiVteOgnwxgnRP8GoyMj7VWsgWnQbVKXyge7hqrFh2K2TQM6t1Hw==}
    engines: {node: '>=6.9.0'}

  '@babel/helper-annotate-as-pure@7.27.1':
    resolution: {integrity: sha512-WnuuDILl9oOBbKnb4L+DyODx7iC47XfzmNCpTttFsSp6hTG7XZxu60+4IO+2/hPfcGOoKbFiwoI/+zwARbNQow==}
    engines: {node: '>=6.9.0'}

  '@babel/helper-compilation-targets@7.27.2':
    resolution: {integrity: sha512-2+1thGUUWWjLTYTHZWK1n8Yga0ijBz1XAhUXcKy81rd5g6yh7hGqMp45v7cadSbEHc9G3OTv45SyneRN3ps4DQ==}
    engines: {node: '>=6.9.0'}

  '@babel/helper-create-class-features-plugin@7.27.1':
    resolution: {integrity: sha512-QwGAmuvM17btKU5VqXfb+Giw4JcN0hjuufz3DYnpeVDvZLAObloM77bhMXiqry3Iio+Ai4phVRDwl6WU10+r5A==}
    engines: {node: '>=6.9.0'}
    peerDependencies:
      '@babel/core': ^7.0.0

  '@babel/helper-member-expression-to-functions@7.27.1':
    resolution: {integrity: sha512-E5chM8eWjTp/aNoVpcbfM7mLxu9XGLWYise2eBKGQomAk/Mb4XoxyqXTZbuTohbsl8EKqdlMhnDI2CCLfcs9wA==}
    engines: {node: '>=6.9.0'}

  '@babel/helper-module-imports@7.27.1':
    resolution: {integrity: sha512-0gSFWUPNXNopqtIPQvlD5WgXYI5GY2kP2cCvoT8kczjbfcfuIljTbcWrulD1CIPIX2gt1wghbDy08yE1p+/r3w==}
    engines: {node: '>=6.9.0'}

  '@babel/helper-module-transforms@7.27.3':
    resolution: {integrity: sha512-dSOvYwvyLsWBeIRyOeHXp5vPj5l1I011r52FM1+r1jCERv+aFXYk4whgQccYEGYxK2H3ZAIA8nuPkQ0HaUo3qg==}
    engines: {node: '>=6.9.0'}
    peerDependencies:
      '@babel/core': ^7.0.0

  '@babel/helper-optimise-call-expression@7.27.1':
    resolution: {integrity: sha512-URMGH08NzYFhubNSGJrpUEphGKQwMQYBySzat5cAByY1/YgIRkULnIy3tAMeszlL/so2HbeilYloUmSpd7GdVw==}
    engines: {node: '>=6.9.0'}

  '@babel/helper-plugin-utils@7.27.1':
    resolution: {integrity: sha512-1gn1Up5YXka3YYAHGKpbideQ5Yjf1tDa9qYcgysz+cNCXukyLl6DjPXhD3VRwSb8c0J9tA4b2+rHEZtc6R0tlw==}
    engines: {node: '>=6.9.0'}

  '@babel/helper-replace-supers@7.27.1':
    resolution: {integrity: sha512-7EHz6qDZc8RYS5ElPoShMheWvEgERonFCs7IAonWLLUTXW59DP14bCZt89/GKyreYn8g3S83m21FelHKbeDCKA==}
    engines: {node: '>=6.9.0'}
    peerDependencies:
      '@babel/core': ^7.0.0

  '@babel/helper-skip-transparent-expression-wrappers@7.27.1':
    resolution: {integrity: sha512-Tub4ZKEXqbPjXgWLl2+3JpQAYBJ8+ikpQ2Ocj/q/r0LwE3UhENh7EUabyHjz2kCEsrRY83ew2DQdHluuiDQFzg==}
    engines: {node: '>=6.9.0'}

  '@babel/helper-string-parser@7.27.1':
    resolution: {integrity: sha512-qMlSxKbpRlAridDExk92nSobyDdpPijUq2DW6oDnUqd0iOGxmQjyqhMIihI9+zv4LPyZdRje2cavWPbCbWm3eA==}
    engines: {node: '>=6.9.0'}

  '@babel/helper-validator-identifier@7.27.1':
    resolution: {integrity: sha512-D2hP9eA+Sqx1kBZgzxZh0y1trbuU+JoDkiEwqhQ36nodYqJwyEIhPSdMNd7lOm/4io72luTPWH20Yda0xOuUow==}
    engines: {node: '>=6.9.0'}

  '@babel/helper-validator-option@7.27.1':
    resolution: {integrity: sha512-YvjJow9FxbhFFKDSuFnVCe2WxXk1zWc22fFePVNEaWJEu8IrZVlda6N0uHwzZrUM1il7NC9Mlp4MaJYbYd9JSg==}
    engines: {node: '>=6.9.0'}

  '@babel/helpers@7.27.6':
    resolution: {integrity: sha512-muE8Tt8M22638HU31A3CgfSUciwz1fhATfoVai05aPXGor//CdWDCbnlY1yvBPo07njuVOCNGCSp/GTt12lIug==}
    engines: {node: '>=6.9.0'}

  '@babel/parser@7.27.2':
    resolution: {integrity: sha512-QYLs8299NA7WM/bZAdp+CviYYkVoYXlDW2rzliy3chxd1PQjej7JORuMJDJXJUb9g0TT+B99EwaVLKmX+sPXWw==}
    engines: {node: '>=6.0.0'}
    hasBin: true

  '@babel/parser@7.27.5':
    resolution: {integrity: sha512-OsQd175SxWkGlzbny8J3K8TnnDD0N3lrIUtB92xwyRpzaenGZhxDvxN/JgU00U3CDZNj9tPuDJ5H0WS4Nt3vKg==}
    engines: {node: '>=6.0.0'}
    hasBin: true

  '@babel/plugin-syntax-decorators@7.27.1':
    resolution: {integrity: sha512-YMq8Z87Lhl8EGkmb0MwYkt36QnxC+fzCgrl66ereamPlYToRpIk5nUjKUY3QKLWq8mwUB1BgbeXcTJhZOCDg5A==}
    engines: {node: '>=6.9.0'}
    peerDependencies:
      '@babel/core': ^7.0.0-0

  '@babel/plugin-syntax-jsx@7.27.1':
    resolution: {integrity: sha512-y8YTNIeKoyhGd9O0Jiyzyyqk8gdjnumGTQPsz0xOZOQ2RmkVJeZ1vmmfIvFEKqucBG6axJGBZDE/7iI5suUI/w==}
    engines: {node: '>=6.9.0'}
    peerDependencies:
      '@babel/core': ^7.0.0-0

  '@babel/plugin-syntax-typescript@7.27.1':
    resolution: {integrity: sha512-xfYCBMxveHrRMnAWl1ZlPXOZjzkN82THFvLhQhFXFt81Z5HnN+EtUkZhv/zcKpmT3fzmWZB0ywiBrbC3vogbwQ==}
    engines: {node: '>=6.9.0'}
    peerDependencies:
      '@babel/core': ^7.0.0-0

  '@babel/plugin-transform-modules-commonjs@7.27.1':
    resolution: {integrity: sha512-OJguuwlTYlN0gBZFRPqwOGNWssZjfIUdS7HMYtN8c1KmwpwHFBwTeFZrg9XZa+DFTitWOW5iTAG7tyCUPsCCyw==}
    engines: {node: '>=6.9.0'}
    peerDependencies:
      '@babel/core': ^7.0.0-0

  '@babel/plugin-transform-react-jsx-self@7.27.1':
    resolution: {integrity: sha512-6UzkCs+ejGdZ5mFFC/OCUrv028ab2fp1znZmCZjAOBKiBK2jXD1O+BPSfX8X2qjJ75fZBMSnQn3Rq2mrBJK2mw==}
    engines: {node: '>=6.9.0'}
    peerDependencies:
      '@babel/core': ^7.0.0-0

  '@babel/plugin-transform-react-jsx-source@7.27.1':
    resolution: {integrity: sha512-zbwoTsBruTeKB9hSq73ha66iFeJHuaFkUbwvqElnygoNbj/jHRsSeokowZFN3CZ64IvEqcmmkVe89OPXc7ldAw==}
    engines: {node: '>=6.9.0'}
    peerDependencies:
      '@babel/core': ^7.0.0-0

  '@babel/plugin-transform-typescript@7.27.1':
    resolution: {integrity: sha512-Q5sT5+O4QUebHdbwKedFBEwRLb02zJ7r4A5Gg2hUoLuU3FjdMcyqcywqUrLCaDsFCxzokf7u9kuy7qz51YUuAg==}
    engines: {node: '>=6.9.0'}
    peerDependencies:
      '@babel/core': ^7.0.0-0

  '@babel/preset-typescript@7.27.1':
    resolution: {integrity: sha512-l7WfQfX0WK4M0v2RudjuQK4u99BS6yLHYEmdtVPP7lKV013zr9DygFuWNlnbvQ9LR+LS0Egz/XAvGx5U9MX0fQ==}
    engines: {node: '>=6.9.0'}
    peerDependencies:
      '@babel/core': ^7.0.0-0

  '@babel/runtime@7.27.1':
    resolution: {integrity: sha512-1x3D2xEk2fRo3PAhwQwu5UubzgiVWSXTBfWpVd2Mx2AzRqJuDJCsgaDVZ7HB5iGzDW1Hl1sWN2mFyKjmR9uAog==}
    engines: {node: '>=6.9.0'}

  '@babel/runtime@7.27.6':
    resolution: {integrity: sha512-vbavdySgbTTrmFE+EsiqUTzlOr5bzlnJtUv9PynGCAKvfQqjIXbvFdumPM/GxMDfyuGMJaJAU6TO4zc1Jf1i8Q==}
    engines: {node: '>=6.9.0'}

  '@babel/template@7.27.2':
    resolution: {integrity: sha512-LPDZ85aEJyYSd18/DkjNh4/y1ntkE5KwUHWTiqgRxruuZL2F1yuHligVHLvcHY2vMHXttKFpJn6LwfI7cw7ODw==}
    engines: {node: '>=6.9.0'}

  '@babel/traverse@7.27.1':
    resolution: {integrity: sha512-ZCYtZciz1IWJB4U61UPu4KEaqyfj+r5T1Q5mqPo+IBpcG9kHv30Z0aD8LXPgC1trYa6rK0orRyAhqUgk4MjmEg==}
    engines: {node: '>=6.9.0'}

  '@babel/traverse@7.27.4':
    resolution: {integrity: sha512-oNcu2QbHqts9BtOWJosOVJapWjBDSxGCpFvikNR5TGDYDQf3JwpIoMzIKrvfoti93cLfPJEG4tH9SPVeyCGgdA==}
    engines: {node: '>=6.9.0'}

  '@babel/types@7.27.1':
    resolution: {integrity: sha512-+EzkxvLNfiUeKMgy/3luqfsCWFRXLb7U6wNQTk60tovuckwB15B191tJWvpp4HjiQWdJkCxO3Wbvc6jlk3Xb2Q==}
    engines: {node: '>=6.9.0'}

  '@babel/types@7.27.6':
    resolution: {integrity: sha512-ETyHEk2VHHvl9b9jZP5IHPavHYk57EhanlRRuae9XCpb/j5bDCbPPMOBfCWhnl/7EDJz0jEMCi/RhccCE8r1+Q==}
    engines: {node: '>=6.9.0'}

  '@bcoe/v8-coverage@1.0.2':
    resolution: {integrity: sha512-6zABk/ECA/QYSCQ1NGiVwwbQerUCZ+TQbp64Q3AgmfNvurHH0j8TtXa1qbShXA6qqkpAj4V5W8pP6mLe1mcMqA==}
    engines: {node: '>=18'}

  '@colors/colors@1.6.0':
    resolution: {integrity: sha512-Ir+AOibqzrIsL6ajt3Rz3LskB7OiMVHqltZmspbW/TJuTVuyOMirVqAkjfY6JISiLHgyNqicAC8AyHHGzNd/dA==}
    engines: {node: '>=0.1.90'}

  '@csstools/color-helpers@5.0.2':
    resolution: {integrity: sha512-JqWH1vsgdGcw2RR6VliXXdA0/59LttzlU8UlRT/iUUsEeWfYq8I+K0yhihEUTTHLRm1EXvpsCx3083EU15ecsA==}
    engines: {node: '>=18'}

  '@csstools/css-calc@2.1.3':
    resolution: {integrity: sha512-XBG3talrhid44BY1x3MHzUx/aTG8+x/Zi57M4aTKK9RFB4aLlF3TTSzfzn8nWVHWL3FgAXAxmupmDd6VWww+pw==}
    engines: {node: '>=18'}
    peerDependencies:
      '@csstools/css-parser-algorithms': ^3.0.4
      '@csstools/css-tokenizer': ^3.0.3

  '@csstools/css-color-parser@3.0.9':
    resolution: {integrity: sha512-wILs5Zk7BU86UArYBJTPy/FMPPKVKHMj1ycCEyf3VUptol0JNRLFU/BZsJ4aiIHJEbSLiizzRrw8Pc1uAEDrXw==}
    engines: {node: '>=18'}
    peerDependencies:
      '@csstools/css-parser-algorithms': ^3.0.4
      '@csstools/css-tokenizer': ^3.0.3

  '@csstools/css-parser-algorithms@3.0.4':
    resolution: {integrity: sha512-Up7rBoV77rv29d3uKHUIVubz1BTcgyUK72IvCQAbfbMv584xHcGKCKbWh7i8hPrRJ7qU4Y8IO3IY9m+iTB7P3A==}
    engines: {node: '>=18'}
    peerDependencies:
      '@csstools/css-tokenizer': ^3.0.3

  '@csstools/css-tokenizer@3.0.3':
    resolution: {integrity: sha512-UJnjoFsmxfKUdNYdWgOB0mWUypuLvAfQPH1+pyvRJs6euowbFkFC6P13w1l8mJyi3vxYMxc9kld5jZEGRQs6bw==}
    engines: {node: '>=18'}

  '@dabh/diagnostics@2.0.3':
    resolution: {integrity: sha512-hrlQOIi7hAfzsMqlGSFyVucrx38O+j6wiGOf//H2ecvIEqYN4ADBSS2iLMh5UFyDunCNniUIPk/q3riFv45xRA==}

  '@date-fns/tz@1.2.0':
    resolution: {integrity: sha512-LBrd7MiJZ9McsOgxqWX7AaxrDjcFVjWH/tIKJd7pnR7McaslGYOP1QmmiBXdJH/H/yLCT+rcQ7FaPBUxRGUtrg==}

  '@emnapi/core@1.4.3':
    resolution: {integrity: sha512-4m62DuCE07lw01soJwPiBGC0nAww0Q+RY70VZ+n49yDIO13yyinhbWCeNnaob0lakDtWQzSdtNWzJeOJt2ma+g==}

  '@emnapi/runtime@1.4.3':
    resolution: {integrity: sha512-pBPWdu6MLKROBX05wSNKcNb++m5Er+KQ9QkB+WVM+pW2Kx9hoSrVTnu3BdkI5eBLZoKu/J6mW/B6i6bJB2ytXQ==}

  '@emnapi/wasi-threads@1.0.2':
    resolution: {integrity: sha512-5n3nTJblwRi8LlXkJ9eBzu+kZR8Yxcc7ubakyQTFzPMtIhFpUBRbsnc2Dv88IZDIbCDlBiWrknhB4Lsz7mg6BA==}

  '@esbuild/aix-ppc64@0.25.4':
    resolution: {integrity: sha512-1VCICWypeQKhVbE9oW/sJaAmjLxhVqacdkvPLEjwlttjfwENRSClS8EjBz0KzRyFSCPDIkuXW34Je/vk7zdB7Q==}
    engines: {node: '>=18'}
    cpu: [ppc64]
    os: [aix]

  '@esbuild/android-arm64@0.25.4':
    resolution: {integrity: sha512-bBy69pgfhMGtCnwpC/x5QhfxAz/cBgQ9enbtwjf6V9lnPI/hMyT9iWpR1arm0l3kttTr4L0KSLpKmLp/ilKS9A==}
    engines: {node: '>=18'}
    cpu: [arm64]
    os: [android]

  '@esbuild/android-arm@0.25.4':
    resolution: {integrity: sha512-QNdQEps7DfFwE3hXiU4BZeOV68HHzYwGd0Nthhd3uCkkEKK7/R6MTgM0P7H7FAs5pU/DIWsviMmEGxEoxIZ+ZQ==}
    engines: {node: '>=18'}
    cpu: [arm]
    os: [android]

  '@esbuild/android-x64@0.25.4':
    resolution: {integrity: sha512-TVhdVtQIFuVpIIR282btcGC2oGQoSfZfmBdTip2anCaVYcqWlZXGcdcKIUklfX2wj0JklNYgz39OBqh2cqXvcQ==}
    engines: {node: '>=18'}
    cpu: [x64]
    os: [android]

  '@esbuild/darwin-arm64@0.25.4':
    resolution: {integrity: sha512-Y1giCfM4nlHDWEfSckMzeWNdQS31BQGs9/rouw6Ub91tkK79aIMTH3q9xHvzH8d0wDru5Ci0kWB8b3up/nl16g==}
    engines: {node: '>=18'}
    cpu: [arm64]
    os: [darwin]

  '@esbuild/darwin-x64@0.25.4':
    resolution: {integrity: sha512-CJsry8ZGM5VFVeyUYB3cdKpd/H69PYez4eJh1W/t38vzutdjEjtP7hB6eLKBoOdxcAlCtEYHzQ/PJ/oU9I4u0A==}
    engines: {node: '>=18'}
    cpu: [x64]
    os: [darwin]

  '@esbuild/freebsd-arm64@0.25.4':
    resolution: {integrity: sha512-yYq+39NlTRzU2XmoPW4l5Ifpl9fqSk0nAJYM/V/WUGPEFfek1epLHJIkTQM6bBs1swApjO5nWgvr843g6TjxuQ==}
    engines: {node: '>=18'}
    cpu: [arm64]
    os: [freebsd]

  '@esbuild/freebsd-x64@0.25.4':
    resolution: {integrity: sha512-0FgvOJ6UUMflsHSPLzdfDnnBBVoCDtBTVyn/MrWloUNvq/5SFmh13l3dvgRPkDihRxb77Y17MbqbCAa2strMQQ==}
    engines: {node: '>=18'}
    cpu: [x64]
    os: [freebsd]

  '@esbuild/linux-arm64@0.25.4':
    resolution: {integrity: sha512-+89UsQTfXdmjIvZS6nUnOOLoXnkUTB9hR5QAeLrQdzOSWZvNSAXAtcRDHWtqAUtAmv7ZM1WPOOeSxDzzzMogiQ==}
    engines: {node: '>=18'}
    cpu: [arm64]
    os: [linux]

  '@esbuild/linux-arm@0.25.4':
    resolution: {integrity: sha512-kro4c0P85GMfFYqW4TWOpvmF8rFShbWGnrLqlzp4X1TNWjRY3JMYUfDCtOxPKOIY8B0WC8HN51hGP4I4hz4AaQ==}
    engines: {node: '>=18'}
    cpu: [arm]
    os: [linux]

  '@esbuild/linux-ia32@0.25.4':
    resolution: {integrity: sha512-yTEjoapy8UP3rv8dB0ip3AfMpRbyhSN3+hY8mo/i4QXFeDxmiYbEKp3ZRjBKcOP862Ua4b1PDfwlvbuwY7hIGQ==}
    engines: {node: '>=18'}
    cpu: [ia32]
    os: [linux]

  '@esbuild/linux-loong64@0.25.4':
    resolution: {integrity: sha512-NeqqYkrcGzFwi6CGRGNMOjWGGSYOpqwCjS9fvaUlX5s3zwOtn1qwg1s2iE2svBe4Q/YOG1q6875lcAoQK/F4VA==}
    engines: {node: '>=18'}
    cpu: [loong64]
    os: [linux]

  '@esbuild/linux-mips64el@0.25.4':
    resolution: {integrity: sha512-IcvTlF9dtLrfL/M8WgNI/qJYBENP3ekgsHbYUIzEzq5XJzzVEV/fXY9WFPfEEXmu3ck2qJP8LG/p3Q8f7Zc2Xg==}
    engines: {node: '>=18'}
    cpu: [mips64el]
    os: [linux]

  '@esbuild/linux-ppc64@0.25.4':
    resolution: {integrity: sha512-HOy0aLTJTVtoTeGZh4HSXaO6M95qu4k5lJcH4gxv56iaycfz1S8GO/5Jh6X4Y1YiI0h7cRyLi+HixMR+88swag==}
    engines: {node: '>=18'}
    cpu: [ppc64]
    os: [linux]

  '@esbuild/linux-riscv64@0.25.4':
    resolution: {integrity: sha512-i8JUDAufpz9jOzo4yIShCTcXzS07vEgWzyX3NH2G7LEFVgrLEhjwL3ajFE4fZI3I4ZgiM7JH3GQ7ReObROvSUA==}
    engines: {node: '>=18'}
    cpu: [riscv64]
    os: [linux]

  '@esbuild/linux-s390x@0.25.4':
    resolution: {integrity: sha512-jFnu+6UbLlzIjPQpWCNh5QtrcNfMLjgIavnwPQAfoGx4q17ocOU9MsQ2QVvFxwQoWpZT8DvTLooTvmOQXkO51g==}
    engines: {node: '>=18'}
    cpu: [s390x]
    os: [linux]

  '@esbuild/linux-x64@0.25.4':
    resolution: {integrity: sha512-6e0cvXwzOnVWJHq+mskP8DNSrKBr1bULBvnFLpc1KY+d+irZSgZ02TGse5FsafKS5jg2e4pbvK6TPXaF/A6+CA==}
    engines: {node: '>=18'}
    cpu: [x64]
    os: [linux]

  '@esbuild/netbsd-arm64@0.25.4':
    resolution: {integrity: sha512-vUnkBYxZW4hL/ie91hSqaSNjulOnYXE1VSLusnvHg2u3jewJBz3YzB9+oCw8DABeVqZGg94t9tyZFoHma8gWZQ==}
    engines: {node: '>=18'}
    cpu: [arm64]
    os: [netbsd]

  '@esbuild/netbsd-x64@0.25.4':
    resolution: {integrity: sha512-XAg8pIQn5CzhOB8odIcAm42QsOfa98SBeKUdo4xa8OvX8LbMZqEtgeWE9P/Wxt7MlG2QqvjGths+nq48TrUiKw==}
    engines: {node: '>=18'}
    cpu: [x64]
    os: [netbsd]

  '@esbuild/openbsd-arm64@0.25.4':
    resolution: {integrity: sha512-Ct2WcFEANlFDtp1nVAXSNBPDxyU+j7+tId//iHXU2f/lN5AmO4zLyhDcpR5Cz1r08mVxzt3Jpyt4PmXQ1O6+7A==}
    engines: {node: '>=18'}
    cpu: [arm64]
    os: [openbsd]

  '@esbuild/openbsd-x64@0.25.4':
    resolution: {integrity: sha512-xAGGhyOQ9Otm1Xu8NT1ifGLnA6M3sJxZ6ixylb+vIUVzvvd6GOALpwQrYrtlPouMqd/vSbgehz6HaVk4+7Afhw==}
    engines: {node: '>=18'}
    cpu: [x64]
    os: [openbsd]

  '@esbuild/sunos-x64@0.25.4':
    resolution: {integrity: sha512-Mw+tzy4pp6wZEK0+Lwr76pWLjrtjmJyUB23tHKqEDP74R3q95luY/bXqXZeYl4NYlvwOqoRKlInQialgCKy67Q==}
    engines: {node: '>=18'}
    cpu: [x64]
    os: [sunos]

  '@esbuild/win32-arm64@0.25.4':
    resolution: {integrity: sha512-AVUP428VQTSddguz9dO9ngb+E5aScyg7nOeJDrF1HPYu555gmza3bDGMPhmVXL8svDSoqPCsCPjb265yG/kLKQ==}
    engines: {node: '>=18'}
    cpu: [arm64]
    os: [win32]

  '@esbuild/win32-ia32@0.25.4':
    resolution: {integrity: sha512-i1sW+1i+oWvQzSgfRcxxG2k4I9n3O9NRqy8U+uugaT2Dy7kLO9Y7wI72haOahxceMX8hZAzgGou1FhndRldxRg==}
    engines: {node: '>=18'}
    cpu: [ia32]
    os: [win32]

  '@esbuild/win32-x64@0.25.4':
    resolution: {integrity: sha512-nOT2vZNw6hJ+z43oP1SPea/G/6AbN6X+bGNhNuq8NtRHy4wsMhw765IKLNmnjek7GvjWBYQ8Q5VBoYTFg9y1UQ==}
    engines: {node: '>=18'}
    cpu: [x64]
    os: [win32]

  '@eslint-community/eslint-utils@4.7.0':
    resolution: {integrity: sha512-dyybb3AcajC7uha6CvhdVRJqaKyn7w2YKqKyAN37NKYgZT36w+iRb0Dymmc5qEJ549c/S31cMMSFd75bteCpCw==}
    engines: {node: ^12.22.0 || ^14.17.0 || >=16.0.0}
    peerDependencies:
      eslint: ^6.0.0 || ^7.0.0 || >=8.0.0

  '@eslint-community/regexpp@4.12.1':
    resolution: {integrity: sha512-CCZCDJuduB9OUkFkY2IgppNZMi2lBQgD2qzwXkEia16cge2pijY/aXi96CJMquDMn3nJdlPV1A5KrJEXwfLNzQ==}
    engines: {node: ^12.0.0 || ^14.0.0 || >=16.0.0}

  '@eslint/compat@1.3.1':
    resolution: {integrity: sha512-k8MHony59I5EPic6EQTCNOuPoVBnoYXkP+20xvwFjN7t0qI3ImyvyBgg+hIVPwC8JaxVjjUZld+cLfBLFDLucg==}
    engines: {node: ^18.18.0 || ^20.9.0 || >=21.1.0}
    peerDependencies:
      eslint: ^8.40 || 9
    peerDependenciesMeta:
      eslint:
        optional: true

  '@eslint/config-array@0.20.1':
    resolution: {integrity: sha512-OL0RJzC/CBzli0DrrR31qzj6d6i6Mm3HByuhflhl4LOBiWxN+3i6/t/ZQQNii4tjksXi8r2CRW1wMpWA2ULUEw==}
    engines: {node: ^18.18.0 || ^20.9.0 || >=21.1.0}

  '@eslint/config-helpers@0.2.2':
    resolution: {integrity: sha512-+GPzk8PlG0sPpzdU5ZvIRMPidzAnZDl/s9L+y13iodqvb8leL53bTannOrQ/Im7UkpsmFU5Ily5U60LWixnmLg==}
    engines: {node: ^18.18.0 || ^20.9.0 || >=21.1.0}

  '@eslint/core@0.14.0':
    resolution: {integrity: sha512-qIbV0/JZr7iSDjqAc60IqbLdsj9GDt16xQtWD+B78d/HAlvysGdZZ6rpJHGAc2T0FQx1X6thsSPdnoiGKdNtdg==}
    engines: {node: ^18.18.0 || ^20.9.0 || >=21.1.0}

  '@eslint/eslintrc@3.3.1':
    resolution: {integrity: sha512-gtF186CXhIl1p4pJNGZw8Yc6RlshoePRvE0X91oPGb3vZ8pM3qOS9W9NGPat9LziaBV7XrJWGylNQXkGcnM3IQ==}
    engines: {node: ^18.18.0 || ^20.9.0 || >=21.1.0}

  '@eslint/js@9.29.0':
    resolution: {integrity: sha512-3PIF4cBw/y+1u2EazflInpV+lYsSG0aByVIQzAgb1m1MhHFSbqTyNqtBKHgWf/9Ykud+DhILS9EGkmekVhbKoQ==}
    engines: {node: ^18.18.0 || ^20.9.0 || >=21.1.0}

  '@eslint/object-schema@2.1.6':
    resolution: {integrity: sha512-RBMg5FRL0I0gs51M/guSAj5/e14VQ4tpZnQNWwuDT66P14I43ItmPfIZRhO9fUVIPOAQXU47atlywZ/czoqFPA==}
    engines: {node: ^18.18.0 || ^20.9.0 || >=21.1.0}

  '@eslint/plugin-kit@0.3.1':
    resolution: {integrity: sha512-0J+zgWxHN+xXONWIyPWKFMgVuJoZuGiIFu8yxk7RJjxkzpGmyja5wRFqZIVtjDVOQpV+Rw0iOAjYPE2eQyjr0w==}
    engines: {node: ^18.18.0 || ^20.9.0 || >=21.1.0}

  '@floating-ui/core@1.7.0':
    resolution: {integrity: sha512-FRdBLykrPPA6P76GGGqlex/e7fbe0F1ykgxHYNXQsH/iTEtjMj/f9bpY5oQqbjt5VgZvgz/uKXbGuROijh3VLA==}

  '@floating-ui/dom@1.7.0':
    resolution: {integrity: sha512-lGTor4VlXcesUMh1cupTUTDoCxMb0V6bm3CnxHzQcw8Eaf1jQbgQX4i02fYgT0vJ82tb5MZ4CZk1LRGkktJCzg==}

  '@floating-ui/react-dom@2.1.2':
    resolution: {integrity: sha512-06okr5cgPzMNBy+Ycse2A6udMi4bqwW/zgBF/rwjcNqWkyr82Mcg8b0vjX8OJpZFy/FKjJmw6wV7t44kK6kW7A==}
    peerDependencies:
      react: '>=16.8.0'
      react-dom: '>=16.8.0'

  '@floating-ui/utils@0.2.9':
    resolution: {integrity: sha512-MDWhGtE+eHw5JW7lq4qhc5yRLS11ERl1c7Z6Xd0a58DozHES6EnNNwUWbMiG4J9Cgj053Bhk8zvlhFYKVhULwg==}

  '@fortawesome/fontawesome-common-types@6.7.2':
    resolution: {integrity: sha512-Zs+YeHUC5fkt7Mg1l6XTniei3k4bwG/yo3iFUtZWd/pMx9g3fdvkSK9E0FOC+++phXOka78uJcYb8JaFkW52Xg==}
    engines: {node: '>=6'}

  '@fortawesome/fontawesome-svg-core@6.7.2':
    resolution: {integrity: sha512-yxtOBWDrdi5DD5o1pmVdq3WMCvnobT0LU6R8RyyVXPvFRd2o79/0NCuQoCjNTeZz9EzA9xS3JxNWfv54RIHFEA==}
    engines: {node: '>=6'}

  '@fortawesome/free-solid-svg-icons@6.7.2':
    resolution: {integrity: sha512-GsBrnOzU8uj0LECDfD5zomZJIjrPhIlWU82AHwa2s40FKH+kcxQaBvBo3Z4TxyZHIyX8XTDxsyA33/Vx9eFuQA==}
    engines: {node: '>=6'}

  '@fortawesome/react-fontawesome@0.2.2':
    resolution: {integrity: sha512-EnkrprPNqI6SXJl//m29hpaNzOp1bruISWaOiRtkMi/xSvHJlzc2j2JAYS7egxt/EbjSNV/k6Xy0AQI6vB2+1g==}
    peerDependencies:
      '@fortawesome/fontawesome-svg-core': ~1 || ~6
      react: '>=16.3'

  '@grpc/grpc-js@1.13.4':
    resolution: {integrity: sha512-GsFaMXCkMqkKIvwCQjCrwH+GHbPKBjhwo/8ZuUkWHqbI73Kky9I+pQltrlT0+MWpedCoosda53lgjYfyEPgxBg==}
    engines: {node: '>=12.10.0'}

  '@grpc/proto-loader@0.7.15':
    resolution: {integrity: sha512-tMXdRCfYVixjuFK+Hk0Q1s38gV9zDiDJfWL3h1rv4Qc39oILCu1TRTDt7+fGUI8K4G1Fj125Hx/ru3azECWTyQ==}
    engines: {node: '>=6'}
    hasBin: true

  '@humanfs/core@0.19.1':
    resolution: {integrity: sha512-5DyQ4+1JEUzejeK1JGICcideyfUbGixgS9jNgex5nqkW+cY7WZhxBigmieN5Qnw9ZosSNVC9KQKyb+GUaGyKUA==}
    engines: {node: '>=18.18.0'}

  '@humanfs/node@0.16.6':
    resolution: {integrity: sha512-YuI2ZHQL78Q5HbhDiBA1X4LmYdXCKCMQIfw0pw7piHJwyREFebJUvrQN4cMssyES6x+vfUbx1CIpaQUKYdQZOw==}
    engines: {node: '>=18.18.0'}

  '@humanwhocodes/module-importer@1.0.1':
    resolution: {integrity: sha512-bxveV4V8v5Yb4ncFTT3rPSgZBOpCkjfK0y4oVVVJwIuDVBRMDXrPyXRL988i5ap9m9bnyEEjWfm5WkBmtffLfA==}
    engines: {node: '>=12.22'}

  '@humanwhocodes/retry@0.3.1':
    resolution: {integrity: sha512-JBxkERygn7Bv/GbN5Rv8Ul6LVknS+5Bp6RgDC/O8gEBU/yeH5Ui5C/OlWrTb6qct7LjjfT6Re2NxB0ln0yYybA==}
    engines: {node: '>=18.18'}

  '@humanwhocodes/retry@0.4.3':
    resolution: {integrity: sha512-bV0Tgo9K4hfPCek+aMAn81RppFKv2ySDQeMoSZuvTASywNTnVJCArCZE2FWqpvIatKu7VMRLWlR1EazvVhDyhQ==}
    engines: {node: '>=18.18'}

  '@ioredis/commands@1.2.0':
    resolution: {integrity: sha512-Sx1pU8EM64o2BrqNpEO1CNLtKQwyhuXuqyfH7oGKCk+1a33d2r5saW8zNwm3j6BTExtjrv2BxTgzzkMwts6vGg==}

  '@isaacs/balanced-match@4.0.1':
    resolution: {integrity: sha512-yzMTt9lEb8Gv7zRioUilSglI0c0smZ9k5D65677DLWLtWJaXIS3CqcGyUFByYKlnUj6TkjLVs54fBl6+TiGQDQ==}
    engines: {node: 20 || >=22}

  '@isaacs/brace-expansion@5.0.0':
    resolution: {integrity: sha512-ZT55BDLV0yv0RBm2czMiZ+SqCGO7AvmOM3G/w2xhVPH+te0aKgFjmBvGlL1dH+ql2tgGO3MVrbb3jCKyvpgnxA==}
    engines: {node: 20 || >=22}

  '@isaacs/cliui@8.0.2':
    resolution: {integrity: sha512-O8jcjabXaleOG9DQ0+ARXWZBTfnP4WNAqzuiJK7ll44AmxGKv/J2M4TPjxjY3znBCfvBXFzucm1twdyFybFqEA==}
    engines: {node: '>=12'}

  '@isaacs/fs-minipass@4.0.1':
    resolution: {integrity: sha512-wgm9Ehl2jpeqP3zw/7mo3kRHFp5MEDhqAdwy1fTGkHAwnkGOVsgpvQhL8B5n1qlb01jV3n/bI0ZfZp5lWA1k4w==}
    engines: {node: '>=18.0.0'}

  '@istanbuljs/schema@0.1.3':
    resolution: {integrity: sha512-ZXRY4jNvVgSVQ8DL3LTcakaAtXwTVUxE81hslsyD2AtoXW/wVob10HkOJ1X/pAlcI7D+2YoZKg5do8G/w6RYgA==}
    engines: {node: '>=8'}

  '@jridgewell/gen-mapping@0.3.8':
    resolution: {integrity: sha512-imAbBGkb+ebQyxKgzv5Hu2nmROxoDOXHh80evxdoXNOrvAnVx7zimzc1Oo5h9RlfV4vPXaE2iM5pOFbvOCClWA==}
    engines: {node: '>=6.0.0'}

  '@jridgewell/resolve-uri@3.1.2':
    resolution: {integrity: sha512-bRISgCIjP20/tbWSPWMEi54QVPRZExkuD9lJL+UIxUKtwVJA8wW1Trb1jMs1RFXo1CBTNZ/5hpC9QvmKWdopKw==}
    engines: {node: '>=6.0.0'}

  '@jridgewell/set-array@1.2.1':
    resolution: {integrity: sha512-R8gLRTZeyp03ymzP/6Lil/28tGeGEzhx1q2k703KGWRAI1VdvPIXdG70VJc2pAMw3NA6JKL5hhFu1sJX0Mnn/A==}
    engines: {node: '>=6.0.0'}

  '@jridgewell/sourcemap-codec@1.5.0':
    resolution: {integrity: sha512-gv3ZRaISU3fjPAgNsriBRqGWQL6quFx04YMPW/zD8XMLsU32mhCCbfbO6KZFLjvYpCZ8zyDEgqsgf+PwPaM7GQ==}

  '@jridgewell/trace-mapping@0.3.25':
    resolution: {integrity: sha512-vNk6aEwybGtawWmy/PzwnGDOjCkLWSD2wqvjGGAgOAwCGWySYXfYoxt00IJkTF+8Lb57DwOb3Aa0o9CApepiYQ==}

  '@js-sdsl/ordered-map@4.4.2':
    resolution: {integrity: sha512-iUKgm52T8HOE/makSxjqoWhe95ZJA1/G1sYsGev2JDKUSS14KAgg1LHb+Ba+IPow0xflbnSkOsZcO08C7w1gYw==}

  '@mjackson/node-fetch-server@0.2.0':
    resolution: {integrity: sha512-EMlH1e30yzmTpGLQjlFmaDAjyOeZhng1/XCd7DExR8PNAnG/G1tyruZxEoUe11ClnwGhGrtsdnyyUx1frSzjng==}

  '@napi-rs/wasm-runtime@0.2.10':
    resolution: {integrity: sha512-bCsCyeZEwVErsGmyPNSzwfwFn4OdxBj0mmv6hOFucB/k81Ojdu68RbZdxYsRQUPc9l6SU5F/cG+bXgWs3oUgsQ==}

  '@nodelib/fs.scandir@2.1.5':
    resolution: {integrity: sha512-vq24Bq3ym5HEQm2NKCr3yXDwjc7vTsEThRDnkp2DK9p1uqLR+DHurm/NOTo0KG7HYHU7eppKZj3MyqYuMBf62g==}
    engines: {node: '>= 8'}

  '@nodelib/fs.stat@2.0.5':
    resolution: {integrity: sha512-RkhPPp2zrqDAQA/2jNhnztcPAlv64XdhIp7a7454A5ovI7Bukxgt7MX7udwAu3zg1DcpPU0rz3VV1SeaqvY4+A==}
    engines: {node: '>= 8'}

  '@nodelib/fs.walk@1.2.8':
    resolution: {integrity: sha512-oGB+UxlgWcgQkgwo8GcEGwemoTFt3FIO9ababBmaGwXIoBKZ+GTy0pP185beGg7Llih/NSHSV2XAs1lnznocSg==}
    engines: {node: '>= 8'}

  '@npmcli/git@4.1.0':
    resolution: {integrity: sha512-9hwoB3gStVfa0N31ymBmrX+GuDGdVA/QWShZVqE0HK2Af+7QGGrCTbZia/SW0ImUTjTne7SP91qxDmtXvDHRPQ==}
    engines: {node: ^14.17.0 || ^16.13.0 || >=18.0.0}

  '@npmcli/package-json@4.0.1':
    resolution: {integrity: sha512-lRCEGdHZomFsURroh522YvA/2cVb9oPIJrjHanCJZkiasz1BzcnLr3tBJhlV7S86MBJBuAQ33is2D60YitZL2Q==}
    engines: {node: ^14.17.0 || ^16.13.0 || >=18.0.0}

  '@npmcli/promise-spawn@6.0.2':
    resolution: {integrity: sha512-gGq0NJkIGSwdbUt4yhdF8ZrmkGKVz9vAdVzpOfnom+V8PLSmSOVhZwbNvZZS1EYcJN5hzzKBxmmVVAInM6HQLg==}
    engines: {node: ^14.17.0 || ^16.13.0 || >=18.0.0}

  '@opentelemetry/api-logs@0.202.0':
    resolution: {integrity: sha512-fTBjMqKCfotFWfLzaKyhjLvyEyq5vDKTTFfBmx21btv3gvy8Lq6N5Dh2OzqeuN4DjtpSvNT1uNVfg08eD2Rfxw==}
    engines: {node: '>=8.0.0'}

  '@opentelemetry/api@1.9.0':
    resolution: {integrity: sha512-3giAOQvZiH5F9bMlMiv8+GSPMeqg0dbaeo58/0SlA9sxSqZhnUtxzX9/2FzyhS9sWQf5S0GJE0AKBrFqjpeYcg==}
    engines: {node: '>=8.0.0'}

  '@opentelemetry/auto-instrumentations-node@0.60.1':
    resolution: {integrity: sha512-oMBVXiun0qWhj693Y24Ie+75q45YXHRFeH9vX/XBWKRNJIM/02ufjmNvmOdoHY0EPxU9rBmWCW82Uidf54iSPA==}
    engines: {node: ^18.19.0 || >=20.6.0}
    peerDependencies:
      '@opentelemetry/api': ^1.4.1
      '@opentelemetry/core': ^2.0.0

  '@opentelemetry/context-async-hooks@2.0.1':
    resolution: {integrity: sha512-XuY23lSI3d4PEqKA+7SLtAgwqIfc6E/E9eAQWLN1vlpC53ybO3o6jW4BsXo1xvz9lYyyWItfQDDLzezER01mCw==}
    engines: {node: ^18.19.0 || >=20.6.0}
    peerDependencies:
      '@opentelemetry/api': '>=1.0.0 <1.10.0'

  '@opentelemetry/core@2.0.1':
    resolution: {integrity: sha512-MaZk9SJIDgo1peKevlbhP6+IwIiNPNmswNL4AF0WaQJLbHXjr9SrZMgS12+iqr9ToV4ZVosCcc0f8Rg67LXjxw==}
    engines: {node: ^18.19.0 || >=20.6.0}
    peerDependencies:
      '@opentelemetry/api': '>=1.0.0 <1.10.0'

  '@opentelemetry/exporter-logs-otlp-grpc@0.202.0':
    resolution: {integrity: sha512-Y84L8Yja/A2qjGEzC/To0yrMUXHrtwJzHtZ2za1/ulZplRe5QFsLNyHixIS42ZYUKuNyWMDgOFhnN2Pz5uThtg==}
    engines: {node: ^18.19.0 || >=20.6.0}
    peerDependencies:
      '@opentelemetry/api': ^1.3.0

  '@opentelemetry/exporter-logs-otlp-http@0.202.0':
    resolution: {integrity: sha512-mJWLkmoG+3r+SsYQC+sbWoy1rjowJhMhFvFULeIPTxSI+EZzKPya0+NZ3+vhhgx2UTybGQlye3FBtCH3o6Rejg==}
    engines: {node: ^18.19.0 || >=20.6.0}
    peerDependencies:
      '@opentelemetry/api': ^1.3.0

  '@opentelemetry/exporter-logs-otlp-proto@0.202.0':
    resolution: {integrity: sha512-qYwbmNWPkP7AbzX8o4DRu5bb/a0TWYNcpZc1NEAOhuV7pgBpAUPEClxRWPN94ulIia+PfQjzFGMaRwmLGmNP6g==}
    engines: {node: ^18.19.0 || >=20.6.0}
    peerDependencies:
      '@opentelemetry/api': ^1.3.0

  '@opentelemetry/exporter-metrics-otlp-grpc@0.202.0':
    resolution: {integrity: sha512-/dq/rf4KCkTYoP+NyPXTE+5wjvfhAHSqK62vRsJ/IalG61VPQvwaL18yWcavbI+44ImQwtMeZxfIJSox7oQL0w==}
    engines: {node: ^18.19.0 || >=20.6.0}
    peerDependencies:
      '@opentelemetry/api': ^1.3.0

  '@opentelemetry/exporter-metrics-otlp-http@0.202.0':
    resolution: {integrity: sha512-ooYcrf/m9ZuVGpQnER7WRH+JZbDPD389HG7VS/EnvIEF5WpNYEqf+NdmtaAcs51d81QrytTYAubc5bVWi//28w==}
    engines: {node: ^18.19.0 || >=20.6.0}
    peerDependencies:
      '@opentelemetry/api': ^1.3.0

  '@opentelemetry/exporter-metrics-otlp-proto@0.202.0':
    resolution: {integrity: sha512-X0RpPpPjyCAmIq9tySZm0Hk3Ltw8KWsqeNq5I7gS9AR9RzbVHb/l+eiMI1CqSRvW9R47HXcUu/epmEzY8ebFAg==}
    engines: {node: ^18.19.0 || >=20.6.0}
    peerDependencies:
      '@opentelemetry/api': ^1.3.0

  '@opentelemetry/exporter-prometheus@0.202.0':
    resolution: {integrity: sha512-6RvQqZHAPFiwL1OKRJe4ta6SgJx/g8or41B+OovVVEie3HeCDhDGL9S1VJNkBozUz6wTY8a47fQwdMrCOUdMhQ==}
    engines: {node: ^18.19.0 || >=20.6.0}
    peerDependencies:
      '@opentelemetry/api': ^1.3.0

  '@opentelemetry/exporter-trace-otlp-grpc@0.202.0':
    resolution: {integrity: sha512-d5wLdbNA3ahpSeD0I34vbDFMTh4vPsXemH0bKDXLeCVULCAjOJXuZmEiuRammiDgVvvX7CAb/IGLDz8d2QHvoA==}
    engines: {node: ^18.19.0 || >=20.6.0}
    peerDependencies:
      '@opentelemetry/api': ^1.3.0

  '@opentelemetry/exporter-trace-otlp-http@0.202.0':
    resolution: {integrity: sha512-/hKE8DaFCJuaQqE1IxpgkcjOolUIwgi3TgHElPVKGdGRBSmJMTmN/cr6vWa55pCJIXPyhKvcMrbrya7DZ3VmzA==}
    engines: {node: ^18.19.0 || >=20.6.0}
    peerDependencies:
      '@opentelemetry/api': ^1.3.0

  '@opentelemetry/exporter-trace-otlp-proto@0.202.0':
    resolution: {integrity: sha512-z3vzdMclCETGIn8uUBgpz7w651ftCiH2qh3cewhBk+rF0EYPNQ3mJvyxktLnKIBZ/ci0zUknAzzYC7LIIZmggQ==}
    engines: {node: ^18.19.0 || >=20.6.0}
    peerDependencies:
      '@opentelemetry/api': ^1.3.0

  '@opentelemetry/exporter-zipkin@2.0.1':
    resolution: {integrity: sha512-a9eeyHIipfdxzCfc2XPrE+/TI3wmrZUDFtG2RRXHSbZZULAny7SyybSvaDvS77a7iib5MPiAvluwVvbGTsHxsw==}
    engines: {node: ^18.19.0 || >=20.6.0}
    peerDependencies:
      '@opentelemetry/api': ^1.0.0

  '@opentelemetry/instrumentation-amqplib@0.49.0':
    resolution: {integrity: sha512-OCGkE+1JoUN+gOzs3u0GSa7GV//KX6NMKzaPchedae7ZwFVyyBQ8VECJngHgW3k/FLABFnq9Oiym2WZGiWugVQ==}
    engines: {node: ^18.19.0 || >=20.6.0}
    peerDependencies:
      '@opentelemetry/api': ^1.3.0

  '@opentelemetry/instrumentation-aws-lambda@0.53.0':
    resolution: {integrity: sha512-dZywDIc4t7o28eU9W4QMB+mNhRdH5/kVxVmxRtB46/diHg8Im6RFncuiCVJ1l9ig/RUtwR3dU9LX1huFBwxkPw==}
    engines: {node: ^18.19.0 || >=20.6.0}
    peerDependencies:
      '@opentelemetry/api': ^1.3.0

  '@opentelemetry/instrumentation-aws-sdk@0.54.0':
    resolution: {integrity: sha512-4XnXfpACX8fpOnt/D8d/1AFg3uOwBTG9TopQBuikDZJYUrLUSdT7UiotCFqAM/Z6hQJh72Jy3591C/OrmKct7A==}
    engines: {node: ^18.19.0 || >=20.6.0}
    peerDependencies:
      '@opentelemetry/api': ^1.3.0

  '@opentelemetry/instrumentation-bunyan@0.48.0':
    resolution: {integrity: sha512-Q6ay5CXIKuyejadPoLboz+jKumB3Zuxyk35ycFh9vfIeww3+mNRyMVj6KxHRS0Imbv9zhNbP3uyrUpvEMMyHuw==}
    engines: {node: ^18.19.0 || >=20.6.0}
    peerDependencies:
      '@opentelemetry/api': ^1.3.0

  '@opentelemetry/instrumentation-cassandra-driver@0.48.0':
    resolution: {integrity: sha512-0dcX8Kx0S6ZAOknrbA+BBh1j5lg5F20W18m5VYoGUxkuLIUbWkQA3uaqeTfqbOwmnBmb1upDPUWPR+g5N12B4Q==}
    engines: {node: ^18.19.0 || >=20.6.0}
    peerDependencies:
      '@opentelemetry/api': ^1.3.0

  '@opentelemetry/instrumentation-connect@0.46.0':
    resolution: {integrity: sha512-YNq/7M1JXnWRkpKPC9dbYZA36cg547gY0p1bijW7vuZJ9t5f3alo6w8TWtZwV/hOFtBGHDXVhKVfp2Mh6zVHjQ==}
    engines: {node: ^18.19.0 || >=20.6.0}
    peerDependencies:
      '@opentelemetry/api': ^1.3.0

  '@opentelemetry/instrumentation-cucumber@0.17.0':
    resolution: {integrity: sha512-TTfQ9DmUlbeBsYZjNdJqs8mlcn1uY3t/AsTsALDBEFg6tWV+S1ADM9kVmKnscfbCwcQX2x17f/6a1Kpq5p91ww==}
    engines: {node: ^18.19.0 || >=20.6.0}
    peerDependencies:
      '@opentelemetry/api': ^1.0.0

  '@opentelemetry/instrumentation-dataloader@0.19.0':
    resolution: {integrity: sha512-zIVRnRs3zDZCqStQcpIdRx3Dz9WXFSVj9qimqI7CRuKao9qnrZYUVQHvvVlLZX3JAg+nDC6JRS95zvbq50hj4A==}
    engines: {node: ^18.19.0 || >=20.6.0}
    peerDependencies:
      '@opentelemetry/api': ^1.3.0

  '@opentelemetry/instrumentation-dns@0.46.0':
    resolution: {integrity: sha512-m8u72x2fSIjhP1ITJX9Ims3eR4Qn8ze+QWy9NHYO01JlmiMamoc9TfIOd4dyOtxVja4tjnkWceKQdlEH9F9BoA==}
    engines: {node: ^18.19.0 || >=20.6.0}
    peerDependencies:
      '@opentelemetry/api': ^1.3.0

  '@opentelemetry/instrumentation-express@0.51.0':
    resolution: {integrity: sha512-v1mgfvyeQh7yfsZ8wZlr+jgFGk9FxzLfNH0EH0UYGO9das8fCIkixsEasZMWhjwAJKjlf+ElTZ2jE2pT7I3DyQ==}
    engines: {node: ^18.19.0 || >=20.6.0}
    peerDependencies:
      '@opentelemetry/api': ^1.3.0

  '@opentelemetry/instrumentation-fastify@0.47.0':
    resolution: {integrity: sha512-dLld0pI63WR1BXvNiGKFWzqrnhgItiIDNsRf/vVOhKV20HQNUQk5FfzcX0eUyiJtW/+u95Txh/vdfeQRwLELcA==}
    engines: {node: ^18.19.0 || >=20.6.0}
    peerDependencies:
      '@opentelemetry/api': ^1.3.0

  '@opentelemetry/instrumentation-fs@0.22.0':
    resolution: {integrity: sha512-ktQVFD6pd8eAIW6t2DtDuXj2lxq+wnQ8WUkJLNZzl3rEE2TZEiHg7wIkWVoxl4Cz4pJ2YZJbdU2fHAizuDebDw==}
    engines: {node: ^18.19.0 || >=20.6.0}
    peerDependencies:
      '@opentelemetry/api': ^1.3.0

  '@opentelemetry/instrumentation-generic-pool@0.46.0':
    resolution: {integrity: sha512-QJUH9n5Ld0xz54gX1k3L2RDoSyJjeZaASA17Zvm0uVa40v+s8oMfCa1/4y9TONFSVbL0fPbAGojVsRRtg6dJ5w==}
    engines: {node: ^18.19.0 || >=20.6.0}
    peerDependencies:
      '@opentelemetry/api': ^1.3.0

  '@opentelemetry/instrumentation-graphql@0.50.0':
    resolution: {integrity: sha512-Nn3vBS5T0Dv4+9WF1dGR0Lgsxuz6ztQmTsxoHvesm6YAAXiHffnwsxBEJUKEJcjxfXzjO1SVuLDkv1bAeQ3NFw==}
    engines: {node: ^18.19.0 || >=20.6.0}
    peerDependencies:
      '@opentelemetry/api': ^1.3.0

  '@opentelemetry/instrumentation-grpc@0.202.0':
    resolution: {integrity: sha512-dWvefHNAyAfaHVmxQ/ySLQSI2hGKLgK1sBtvae4w9xruqU08bBMtvmVeGMA/5whfiUDU8ftp1/84U4Zoe5N56A==}
    engines: {node: ^18.19.0 || >=20.6.0}
    peerDependencies:
      '@opentelemetry/api': ^1.3.0

  '@opentelemetry/instrumentation-hapi@0.49.0':
    resolution: {integrity: sha512-d4BcCjbW7Pfg4FpbAAF0cK/ue3dN02WMw0uO2G792KzDjxj05MtZm3eBTz672j3ejV9hM0HvPPhUHUsIC0H6Gw==}
    engines: {node: ^18.19.0 || >=20.6.0}
    peerDependencies:
      '@opentelemetry/api': ^1.3.0

  '@opentelemetry/instrumentation-http@0.202.0':
    resolution: {integrity: sha512-oX+jyY2KBg4/nVH3vZhSWDbhywkHgE0fq3YinhUBx0jv+YUWC2UKA7qLkxr/CSzfKsFi/Km0NKV+llH17yYGKw==}
    engines: {node: ^18.19.0 || >=20.6.0}
    peerDependencies:
      '@opentelemetry/api': ^1.3.0

  '@opentelemetry/instrumentation-ioredis@0.50.0':
    resolution: {integrity: sha512-f2e+3xPxMRdlt1rjZpRhxuqrfumlWe3NX0Y+W857RBBV11HhbeZZaYbO5MMaxV3xBZv4dwPSGx96GjExUWY0WA==}
    engines: {node: ^18.19.0 || >=20.6.0}
    peerDependencies:
      '@opentelemetry/api': ^1.3.0

  '@opentelemetry/instrumentation-kafkajs@0.11.0':
    resolution: {integrity: sha512-+i9VqVEPNObB1tkwcLV6zAafnve72h2Iwo48E11M/kVXMNXlgGhiYckYCmzba8c2u5XD/V98XZDrCIyO8CLCNA==}
    engines: {node: ^18.19.0 || >=20.6.0}
    peerDependencies:
      '@opentelemetry/api': ^1.3.0

  '@opentelemetry/instrumentation-knex@0.47.0':
    resolution: {integrity: sha512-OjqjnzXD5+FXVGkOznbRAz9yByb4UWzIUhXjuHvOQ50IUY8mv3rM2Gj6Ar7m5JsENiS5DtAy2Vfwk4e9zNC0ng==}
    engines: {node: ^18.19.0 || >=20.6.0}
    peerDependencies:
      '@opentelemetry/api': ^1.3.0

  '@opentelemetry/instrumentation-koa@0.50.1':
    resolution: {integrity: sha512-HoQ9OuzLx4z6/BfA4medM6cj5+UXWQWakQVCd/Xd+gU+gA1eCxwdoECH44p+mTl3GFS7/icgfGE1if/lguaG0Q==}
    engines: {node: ^18.19.0 || >=20.6.0}
    peerDependencies:
      '@opentelemetry/api': ^1.3.0

  '@opentelemetry/instrumentation-lru-memoizer@0.47.0':
    resolution: {integrity: sha512-UJ2UlCAIF+N4zNkiHdMr4O0caN0K6YboAso3/zaFdG1QiPR2zqZcbWAGFBikZ9HSByU+NwbxTXDzlpkcDZIqWg==}
    engines: {node: ^18.19.0 || >=20.6.0}
    peerDependencies:
      '@opentelemetry/api': ^1.3.0

  '@opentelemetry/instrumentation-memcached@0.46.0':
    resolution: {integrity: sha512-FFDcOVJUxZQqbg57gVskZGXRfEsZXwOvCaPv6/qIZRw5glLXPTulpnfG/s8NAltsj2buXSvS4eKFo+0HKH0apw==}
    engines: {node: ^18.19.0 || >=20.6.0}
    peerDependencies:
      '@opentelemetry/api': ^1.3.0

  '@opentelemetry/instrumentation-mongodb@0.55.1':
    resolution: {integrity: sha512-Wb13YixWm8nB27ZSQW3h070UWkivoh6bjeyDUY6lLimSUulALr+YHBn0t71U1aTcUeaZv3IBNaPRimFXhz6gBA==}
    engines: {node: ^18.19.0 || >=20.6.0}
    peerDependencies:
      '@opentelemetry/api': ^1.3.0

  '@opentelemetry/instrumentation-mongoose@0.49.0':
    resolution: {integrity: sha512-nF+43QFe8IoW20TmTJZdxZhnVZGEglODUvzAo3fRmaBFAkwUXRGzRgABS255PCjIbScEaRRDCXc6EAsSkwRNPg==}
    engines: {node: ^18.19.0 || >=20.6.0}
    peerDependencies:
      '@opentelemetry/api': ^1.3.0

  '@opentelemetry/instrumentation-mysql2@0.48.0':
    resolution: {integrity: sha512-eCRpv0WV2s0Pa6CpjPWzZiLZDqx8kqZJopJESd4ywoUwtijXzBiTRidp/8aL9k+kl4drhm2GVNr4thUCMlEOSA==}
    engines: {node: ^18.19.0 || >=20.6.0}
    peerDependencies:
      '@opentelemetry/api': ^1.3.0

  '@opentelemetry/instrumentation-mysql@0.48.0':
    resolution: {integrity: sha512-o7DwkkRn3eLWfzJdbXrlCS1EhbIOgB0W74eucbP+5Lk0XDGixy4yURTkmNclCcsemgzRZfEq0YvYQV29Yhpo5A==}
    engines: {node: ^18.19.0 || >=20.6.0}
    peerDependencies:
      '@opentelemetry/api': ^1.3.0

  '@opentelemetry/instrumentation-nestjs-core@0.48.0':
    resolution: {integrity: sha512-ytK4ABSkWcD9vyMU8GpinvodAGaRxBFuxybP/m7sgLtEboXMJjdWnEHb7lH/CX1ICiVKRXWdYg9npdu6yBCW5Q==}
    engines: {node: ^18.19.0 || >=20.6.0}
    peerDependencies:
      '@opentelemetry/api': ^1.3.0

  '@opentelemetry/instrumentation-net@0.46.1':
    resolution: {integrity: sha512-r7Buqem+odrTTPlWfT7EqS24QnDAL4U+c4e38RzcRtdZF00Z34oqEpge7TZcQLo0vEASWbHQ/WjWNR7ZYKFKBA==}
    engines: {node: ^18.19.0 || >=20.6.0}
    peerDependencies:
      '@opentelemetry/api': ^1.3.0

  '@opentelemetry/instrumentation-oracledb@0.28.0':
    resolution: {integrity: sha512-VObbQRd3g8nDLLOeGjm5l6TnB9dtEaJoedLfLwMGrlD6lkai+hdfalYh6FOF5dce+dJouZdW6NUUAaBj4f4KcA==}
    engines: {node: ^18.19.0 || >=20.6.0}
    peerDependencies:
      '@opentelemetry/api': ^1.3.0

  '@opentelemetry/instrumentation-pg@0.54.0':
    resolution: {integrity: sha512-KQnEGwm65p1zFZGjKGw+oMilGcR4l1q3qgRmETO7ySEfMddH3t6jwlbqmcjO3N3bVcPkYgjioGVQGvdpvz7O1w==}
    engines: {node: ^18.19.0 || >=20.6.0}
    peerDependencies:
      '@opentelemetry/api': ^1.3.0

  '@opentelemetry/instrumentation-pino@0.49.0':
    resolution: {integrity: sha512-nngcqUnIeVnDvRMf6fixYwlMbTNzCVGv93CacyR/8TL/pjyumje020PC5q7b6CfcTdToiD5GMTMKvWBiTd08cA==}
    engines: {node: ^18.19.0 || >=20.6.0}
    peerDependencies:
      '@opentelemetry/api': ^1.3.0

  '@opentelemetry/instrumentation-redis-4@0.49.0':
    resolution: {integrity: sha512-i+Wsl7M2LXEDA2yXouNJ3fttSzzb5AhlehvSBVRIFuinY51XrrKSH66biO0eox+pYQMwAlPxJ778XcMQffN78A==}
    engines: {node: ^18.19.0 || >=20.6.0}
    peerDependencies:
      '@opentelemetry/api': ^1.3.0

  '@opentelemetry/instrumentation-redis@0.49.1':
    resolution: {integrity: sha512-Ds5Ke9qE9kTlDThqLSJJntkIvuMQCBPiFKwHntocb/3q/9q5D47BNwawO5Mj9sVMV6zkld5M5Pb9Av39iieuOg==}
    engines: {node: ^18.19.0 || >=20.6.0}
    peerDependencies:
      '@opentelemetry/api': ^1.3.0

  '@opentelemetry/instrumentation-restify@0.48.1':
    resolution: {integrity: sha512-0KY7mWpm0TJJ8ajhsNsLUmsBE/yNr70o128Crn30eDmnyRQkG7uS0xfDi6keExjF7SKzXQabs3Gtx7SuFmE80Q==}
    engines: {node: ^18.19.0 || >=20.6.0}
    peerDependencies:
      '@opentelemetry/api': ^1.3.0

  '@opentelemetry/instrumentation-router@0.47.0':
    resolution: {integrity: sha512-U0zA1LTDqtTWyd5e4SdoqQA/8QUOhc4LDv9U7b+8FMFTty95OF84apUdatl09Dzc51XeWPWIV7VutmSCd/zsUg==}
    engines: {node: ^18.19.0 || >=20.6.0}
    peerDependencies:
      '@opentelemetry/api': ^1.3.0

  '@opentelemetry/instrumentation-runtime-node@0.16.0':
    resolution: {integrity: sha512-Q/GB9LsKLrRCEIPLAQTDQvydnLmLXBSRkYkWzwKzY/LCkOs+Cl8YiJG08p6D4CaJ6lvP0iG4kwPHk1ydNbdehg==}
    engines: {node: ^18.19.0 || >=20.6.0}
    peerDependencies:
      '@opentelemetry/api': ^1.3.0

  '@opentelemetry/instrumentation-socket.io@0.49.0':
    resolution: {integrity: sha512-DpMtNBEcaLCcbP1WVBPCSgRiBs31igTQkal1gUm40VL/XAv5GUqRAUnvHZrQh3yPipOqzV65pdb0jJXdps/tug==}
    engines: {node: ^18.19.0 || >=20.6.0}
    peerDependencies:
      '@opentelemetry/api': ^1.3.0

  '@opentelemetry/instrumentation-tedious@0.21.0':
    resolution: {integrity: sha512-pt37kHYGQ8D2vBOQwyB/TKUqLPF8Q4rfTNu3whZsPOsc6QHDPXpfQISIupWAnMjAaeujF/Spg6IA04W6jXrzRQ==}
    engines: {node: ^18.19.0 || >=20.6.0}
    peerDependencies:
      '@opentelemetry/api': ^1.3.0

  '@opentelemetry/instrumentation-undici@0.13.1':
    resolution: {integrity: sha512-w0e7q983oNa+dQiWOEgU+1R6H48ks6mICZKrIxY08KqZPFroPUYbH4Db7X6p8m4QhuHgI2/wEAgLf9h03ILzcg==}
    engines: {node: ^18.19.0 || >=20.6.0}
    peerDependencies:
      '@opentelemetry/api': ^1.7.0

  '@opentelemetry/instrumentation-winston@0.47.0':
    resolution: {integrity: sha512-r+GqnZU/aFldQyB5QdOlxsMlH9KZ4+zJfnYplz3lbC9f9ozAIlVAeoshvWTtbv7Oxp2NnK64EfnNP1pClaGEqA==}
    engines: {node: ^18.19.0 || >=20.6.0}
    peerDependencies:
      '@opentelemetry/api': ^1.3.0

  '@opentelemetry/instrumentation@0.202.0':
    resolution: {integrity: sha512-Uz3BxZWPgDwgHM2+vCKEQRh0R8WKrd/q6Tus1vThRClhlPO39Dyz7mDrOr6KuqGXAlBQ1e5Tnymzri4RMZNaWA==}
    engines: {node: ^18.19.0 || >=20.6.0}
    peerDependencies:
      '@opentelemetry/api': ^1.3.0

  '@opentelemetry/otlp-exporter-base@0.202.0':
    resolution: {integrity: sha512-nMEOzel+pUFYuBJg2znGmHJWbmvMbdX5/RhoKNKowguMbURhz0fwik5tUKplLcUtl8wKPL1y9zPnPxeBn65N0Q==}
    engines: {node: ^18.19.0 || >=20.6.0}
    peerDependencies:
      '@opentelemetry/api': ^1.3.0

  '@opentelemetry/otlp-grpc-exporter-base@0.202.0':
    resolution: {integrity: sha512-yIEHVxFA5dmYif7lZbbB66qulLLhrklj6mI2X3cuGW5hYPyUErztEmbroM+6teu/XobBi9bLHid2VT4NIaRuGg==}
    engines: {node: ^18.19.0 || >=20.6.0}
    peerDependencies:
      '@opentelemetry/api': ^1.3.0

  '@opentelemetry/otlp-transformer@0.202.0':
    resolution: {integrity: sha512-5XO77QFzs9WkexvJQL9ksxL8oVFb/dfi9NWQSq7Sv0Efr9x3N+nb1iklP1TeVgxqJ7m1xWiC/Uv3wupiQGevMw==}
    engines: {node: ^18.19.0 || >=20.6.0}
    peerDependencies:
      '@opentelemetry/api': ^1.3.0

  '@opentelemetry/propagation-utils@0.31.2':
    resolution: {integrity: sha512-FlJzdZ0cQY8qqOsJ/A+L/t05LvZtnsMq6vbamunVMYRi9TAy+xq37t+nT/dx3dKJ/2k409jDj9eA0Yhj9RtTug==}
    engines: {node: ^18.19.0 || >=20.6.0}
    peerDependencies:
      '@opentelemetry/api': ^1.0.0

  '@opentelemetry/propagator-b3@2.0.1':
    resolution: {integrity: sha512-Hc09CaQ8Tf5AGLmf449H726uRoBNGPBL4bjr7AnnUpzWMvhdn61F78z9qb6IqB737TffBsokGAK1XykFEZ1igw==}
    engines: {node: ^18.19.0 || >=20.6.0}
    peerDependencies:
      '@opentelemetry/api': '>=1.0.0 <1.10.0'

  '@opentelemetry/propagator-jaeger@2.0.1':
    resolution: {integrity: sha512-7PMdPBmGVH2eQNb/AtSJizQNgeNTfh6jQFqys6lfhd6P4r+m/nTh3gKPPpaCXVdRQ+z93vfKk+4UGty390283w==}
    engines: {node: ^18.19.0 || >=20.6.0}
    peerDependencies:
      '@opentelemetry/api': '>=1.0.0 <1.10.0'

  '@opentelemetry/redis-common@0.37.0':
    resolution: {integrity: sha512-tJwgE6jt32bLs/9J6jhQRKU2EZnsD8qaO13aoFyXwF6s4LhpT7YFHf3Z03MqdILk6BA2BFUhoyh7k9fj9i032A==}
    engines: {node: ^18.19.0 || >=20.6.0}

  '@opentelemetry/resource-detector-alibaba-cloud@0.31.2':
    resolution: {integrity: sha512-Itp6duMXkAIQzmDHIf1kc6Llj/fa0BxilaELp0K6Fp9y+b0ex9LksNAQfTDFPHNine7tFoXauvvHbJFXIB6mqw==}
    engines: {node: ^18.19.0 || >=20.6.0}
    peerDependencies:
      '@opentelemetry/api': ^1.0.0

  '@opentelemetry/resource-detector-aws@2.2.0':
    resolution: {integrity: sha512-6k7//RWAv4U1PeZhv0Too0Sv7sp7/A6s6g9h5ZYauPcroh2t4gOmkQSspSLYCynn34YZwn3FGbuaMwTDjHEJig==}
    engines: {node: ^18.19.0 || >=20.6.0}
    peerDependencies:
      '@opentelemetry/api': ^1.0.0

  '@opentelemetry/resource-detector-azure@0.9.0':
    resolution: {integrity: sha512-5wJwAAW2vhbqIhgaRisU1y0F5mUco59F/dKgmnnnT6YNbxjrbdUZYxKF5Wl7deJoACVdL5wi/3N97GCXPEwwCQ==}
    engines: {node: ^18.19.0 || >=20.6.0}
    peerDependencies:
      '@opentelemetry/api': ^1.0.0

  '@opentelemetry/resource-detector-container@0.7.2':
    resolution: {integrity: sha512-St3Krrbpvq7k0UoUNlm7Z4Xqf9HdS9R5yPslwl/WPaZpj/Bf/54WZTPmNQat+93Ey6PTX0ISKg26DfcjPemUhg==}
    engines: {node: ^18.19.0 || >=20.6.0}
    peerDependencies:
      '@opentelemetry/api': ^1.0.0

  '@opentelemetry/resource-detector-gcp@0.36.0':
    resolution: {integrity: sha512-mWnEcg4tA+IDPrkETWo42psEsDN20dzYZSm4ZH8m8uiQALnNksVmf5C3An0GUEj5zrrxMasjSuv4zEH1gI40XQ==}
    engines: {node: ^18.19.0 || >=20.6.0}
    peerDependencies:
      '@opentelemetry/api': ^1.0.0

  '@opentelemetry/resources@2.0.1':
    resolution: {integrity: sha512-dZOB3R6zvBwDKnHDTB4X1xtMArB/d324VsbiPkX/Yu0Q8T2xceRthoIVFhJdvgVM2QhGVUyX9tzwiNxGtoBJUw==}
    engines: {node: ^18.19.0 || >=20.6.0}
    peerDependencies:
      '@opentelemetry/api': '>=1.3.0 <1.10.0'

  '@opentelemetry/sdk-logs@0.202.0':
    resolution: {integrity: sha512-pv8QiQLQzk4X909YKm0lnW4hpuQg4zHwJ4XBd5bZiXcd9urvrJNoNVKnxGHPiDVX/GiLFvr5DMYsDBQbZCypRQ==}
    engines: {node: ^18.19.0 || >=20.6.0}
    peerDependencies:
      '@opentelemetry/api': '>=1.4.0 <1.10.0'

  '@opentelemetry/sdk-metrics@2.0.1':
    resolution: {integrity: sha512-wf8OaJoSnujMAHWR3g+/hGvNcsC16rf9s1So4JlMiFaFHiE4HpIA3oUh+uWZQ7CNuK8gVW/pQSkgoa5HkkOl0g==}
    engines: {node: ^18.19.0 || >=20.6.0}
    peerDependencies:
      '@opentelemetry/api': '>=1.9.0 <1.10.0'

  '@opentelemetry/sdk-node@0.202.0':
    resolution: {integrity: sha512-SF9vXWVd9I5CZ69mW3GfwfLI2SHgyvEqntcg0en5y8kRp5+2PPoa3Mkgj0WzFLrbSgTw4PsXn7c7H6eSdrtV0w==}
    engines: {node: ^18.19.0 || >=20.6.0}
    peerDependencies:
      '@opentelemetry/api': '>=1.3.0 <1.10.0'

  '@opentelemetry/sdk-trace-base@2.0.1':
    resolution: {integrity: sha512-xYLlvk/xdScGx1aEqvxLwf6sXQLXCjk3/1SQT9X9AoN5rXRhkdvIFShuNNmtTEPRBqcsMbS4p/gJLNI2wXaDuQ==}
    engines: {node: ^18.19.0 || >=20.6.0}
    peerDependencies:
      '@opentelemetry/api': '>=1.3.0 <1.10.0'

  '@opentelemetry/sdk-trace-node@2.0.1':
    resolution: {integrity: sha512-UhdbPF19pMpBtCWYP5lHbTogLWx9N0EBxtdagvkn5YtsAnCBZzL7SjktG+ZmupRgifsHMjwUaCCaVmqGfSADmA==}
    engines: {node: ^18.19.0 || >=20.6.0}
    peerDependencies:
      '@opentelemetry/api': '>=1.0.0 <1.10.0'

  '@opentelemetry/semantic-conventions@1.34.0':
    resolution: {integrity: sha512-aKcOkyrorBGlajjRdVoJWHTxfxO1vCNHLJVlSDaRHDIdjU+pX8IYQPvPDkYiujKLbRnWU+1TBwEt0QRgSm4SGA==}
    engines: {node: '>=14'}

  '@opentelemetry/sql-common@0.41.0':
    resolution: {integrity: sha512-pmzXctVbEERbqSfiAgdes9Y63xjoOyXcD7B6IXBkVb+vbM7M9U98mn33nGXxPf4dfYR0M+vhcKRZmbSJ7HfqFA==}
    engines: {node: ^18.19.0 || >=20.6.0}
    peerDependencies:
      '@opentelemetry/api': ^1.1.0

  '@pkgjs/parseargs@0.11.0':
    resolution: {integrity: sha512-+1VkjdD0QBLPodGrJUeqarH8VAIvQODIbwh9XpP5Syisf7YoQgsJKPNFoqqLQlu+VQ/tVSshMR6loPMn8U+dPg==}
    engines: {node: '>=14'}

  '@playwright/test@1.53.1':
    resolution: {integrity: sha512-Z4c23LHV0muZ8hfv4jw6HngPJkbbtZxTkxPNIg7cJcTc9C28N/p2q7g3JZS2SiKBBHJ3uM1dgDye66bB7LEk5w==}
    engines: {node: '>=18'}
    hasBin: true

  '@protobufjs/aspromise@1.1.2':
    resolution: {integrity: sha512-j+gKExEuLmKwvz3OgROXtrJ2UG2x8Ch2YZUxahh+s1F2HZ+wAceUNLkvy6zKCPVRkU++ZWQrdxsUeQXmcg4uoQ==}

  '@protobufjs/base64@1.1.2':
    resolution: {integrity: sha512-AZkcAA5vnN/v4PDqKyMR5lx7hZttPDgClv83E//FMNhR2TMcLUhfRUBHCmSl0oi9zMgDDqRUJkSxO3wm85+XLg==}

  '@protobufjs/codegen@2.0.4':
    resolution: {integrity: sha512-YyFaikqM5sH0ziFZCN3xDC7zeGaB/d0IUb9CATugHWbd1FRFwWwt4ld4OYMPWu5a3Xe01mGAULCdqhMlPl29Jg==}

  '@protobufjs/eventemitter@1.1.0':
    resolution: {integrity: sha512-j9ednRT81vYJ9OfVuXG6ERSTdEL1xVsNgqpkxMsbIabzSo3goCjDIveeGv5d03om39ML71RdmrGNjG5SReBP/Q==}

  '@protobufjs/fetch@1.1.0':
    resolution: {integrity: sha512-lljVXpqXebpsijW71PZaCYeIcE5on1w5DlQy5WH6GLbFryLUrBD4932W/E2BSpfRJWseIL4v/KPgBFxDOIdKpQ==}

  '@protobufjs/float@1.0.2':
    resolution: {integrity: sha512-Ddb+kVXlXst9d+R9PfTIxh1EdNkgoRe5tOX6t01f1lYWOvJnSPDBlG241QLzcyPdoNTsblLUdujGSE4RzrTZGQ==}

  '@protobufjs/inquire@1.1.0':
    resolution: {integrity: sha512-kdSefcPdruJiFMVSbn801t4vFK7KB/5gd2fYvrxhuJYg8ILrmn9SKSX2tZdV6V+ksulWqS7aXjBcRXl3wHoD9Q==}

  '@protobufjs/path@1.1.2':
    resolution: {integrity: sha512-6JOcJ5Tm08dOHAbdR3GrvP+yUUfkjG5ePsHYczMFLq3ZmMkAD98cDgcT2iA1lJ9NVwFd4tH/iSSoe44YWkltEA==}

  '@protobufjs/pool@1.1.0':
    resolution: {integrity: sha512-0kELaGSIDBKvcgS4zkjz1PeddatrjYcmMWOlAuAPwAeccUrPHdUqo/J6LiymHHEiJT5NrF1UVwxY14f+fy4WQw==}

  '@protobufjs/utf8@1.1.0':
    resolution: {integrity: sha512-Vvn3zZrhQZkkBE8LSuW3em98c0FwgO4nxzv6OdSxPKJIEKY2bGbHn+mhGIPerzI4twdxaP8/0+06HBpwf345Lw==}

  '@radix-ui/primitive@1.1.2':
    resolution: {integrity: sha512-XnbHrrprsNqZKQhStrSwgRUQzoCI1glLzdw79xiZPoofhGICeZRSQ3dIxAKH1gb3OHfNf4d6f+vAv3kil2eggA==}

  '@radix-ui/react-arrow@1.1.7':
    resolution: {integrity: sha512-F+M1tLhO+mlQaOWspE8Wstg+z6PwxwRd8oQ8IXceWz92kfAmalTRf0EjrouQeo7QssEPfCn05B4Ihs1K9WQ/7w==}
    peerDependencies:
      '@types/react': '*'
      '@types/react-dom': '*'
      react: ^16.8 || ^17.0 || ^18.0 || ^19.0 || ^19.0.0-rc
      react-dom: ^16.8 || ^17.0 || ^18.0 || ^19.0 || ^19.0.0-rc
    peerDependenciesMeta:
      '@types/react':
        optional: true
      '@types/react-dom':
        optional: true

  '@radix-ui/react-collection@1.1.7':
    resolution: {integrity: sha512-Fh9rGN0MoI4ZFUNyfFVNU4y9LUz93u9/0K+yLgA2bwRojxM8JU1DyvvMBabnZPBgMWREAJvU2jjVzq+LrFUglw==}
    peerDependencies:
      '@types/react': '*'
      '@types/react-dom': '*'
      react: ^16.8 || ^17.0 || ^18.0 || ^19.0 || ^19.0.0-rc
      react-dom: ^16.8 || ^17.0 || ^18.0 || ^19.0 || ^19.0.0-rc
    peerDependenciesMeta:
      '@types/react':
        optional: true
      '@types/react-dom':
        optional: true

  '@radix-ui/react-compose-refs@1.1.2':
    resolution: {integrity: sha512-z4eqJvfiNnFMHIIvXP3CY57y2WJs5g2v3X0zm9mEJkrkNv4rDxu+sg9Jh8EkXyeqBkB7SOcboo9dMVqhyrACIg==}
    peerDependencies:
      '@types/react': '*'
      react: ^16.8 || ^17.0 || ^18.0 || ^19.0 || ^19.0.0-rc
    peerDependenciesMeta:
      '@types/react':
        optional: true

  '@radix-ui/react-context@1.1.2':
    resolution: {integrity: sha512-jCi/QKUM2r1Ju5a3J64TH2A5SpKAgh0LpknyqdQ4m6DCV0xJ2HG1xARRwNGPQfi1SLdLWZ1OJz6F4OMBBNiGJA==}
    peerDependencies:
      '@types/react': '*'
      react: ^16.8 || ^17.0 || ^18.0 || ^19.0 || ^19.0.0-rc
    peerDependenciesMeta:
      '@types/react':
        optional: true

  '@radix-ui/react-dialog@1.1.14':
    resolution: {integrity: sha512-+CpweKjqpzTmwRwcYECQcNYbI8V9VSQt0SNFKeEBLgfucbsLssU6Ppq7wUdNXEGb573bMjFhVjKVll8rmV6zMw==}
    peerDependencies:
      '@types/react': '*'
      '@types/react-dom': '*'
      react: ^16.8 || ^17.0 || ^18.0 || ^19.0 || ^19.0.0-rc
      react-dom: ^16.8 || ^17.0 || ^18.0 || ^19.0 || ^19.0.0-rc
    peerDependenciesMeta:
      '@types/react':
        optional: true
      '@types/react-dom':
        optional: true

  '@radix-ui/react-direction@1.1.1':
    resolution: {integrity: sha512-1UEWRX6jnOA2y4H5WczZ44gOOjTEmlqv1uNW4GAJEO5+bauCBhv8snY65Iw5/VOS/ghKN9gr2KjnLKxrsvoMVw==}
    peerDependencies:
      '@types/react': '*'
      react: ^16.8 || ^17.0 || ^18.0 || ^19.0 || ^19.0.0-rc
    peerDependenciesMeta:
      '@types/react':
        optional: true

  '@radix-ui/react-dismissable-layer@1.1.10':
    resolution: {integrity: sha512-IM1zzRV4W3HtVgftdQiiOmA0AdJlCtMLe00FXaHwgt3rAnNsIyDqshvkIW3hj/iu5hu8ERP7KIYki6NkqDxAwQ==}
    peerDependencies:
      '@types/react': '*'
      '@types/react-dom': '*'
      react: ^16.8 || ^17.0 || ^18.0 || ^19.0 || ^19.0.0-rc
      react-dom: ^16.8 || ^17.0 || ^18.0 || ^19.0 || ^19.0.0-rc
    peerDependenciesMeta:
      '@types/react':
        optional: true
      '@types/react-dom':
        optional: true

  '@radix-ui/react-dropdown-menu@2.1.15':
    resolution: {integrity: sha512-mIBnOjgwo9AH3FyKaSWoSu/dYj6VdhJ7frEPiGTeXCdUFHjl9h3mFh2wwhEtINOmYXWhdpf1rY2minFsmaNgVQ==}
    peerDependencies:
      '@types/react': '*'
      '@types/react-dom': '*'
      react: ^16.8 || ^17.0 || ^18.0 || ^19.0 || ^19.0.0-rc
      react-dom: ^16.8 || ^17.0 || ^18.0 || ^19.0 || ^19.0.0-rc
    peerDependenciesMeta:
      '@types/react':
        optional: true
      '@types/react-dom':
        optional: true

  '@radix-ui/react-focus-guards@1.1.2':
    resolution: {integrity: sha512-fyjAACV62oPV925xFCrH8DR5xWhg9KYtJT4s3u54jxp+L/hbpTY2kIeEFFbFe+a/HCE94zGQMZLIpVTPVZDhaA==}
    peerDependencies:
      '@types/react': '*'
      react: ^16.8 || ^17.0 || ^18.0 || ^19.0 || ^19.0.0-rc
    peerDependenciesMeta:
      '@types/react':
        optional: true

  '@radix-ui/react-focus-scope@1.1.7':
    resolution: {integrity: sha512-t2ODlkXBQyn7jkl6TNaw/MtVEVvIGelJDCG41Okq/KwUsJBwQ4XVZsHAVUkK4mBv3ewiAS3PGuUWuY2BoK4ZUw==}
    peerDependencies:
      '@types/react': '*'
      '@types/react-dom': '*'
      react: ^16.8 || ^17.0 || ^18.0 || ^19.0 || ^19.0.0-rc
      react-dom: ^16.8 || ^17.0 || ^18.0 || ^19.0 || ^19.0.0-rc
    peerDependenciesMeta:
      '@types/react':
        optional: true
      '@types/react-dom':
        optional: true

  '@radix-ui/react-id@1.1.1':
    resolution: {integrity: sha512-kGkGegYIdQsOb4XjsfM97rXsiHaBwco+hFI66oO4s9LU+PLAC5oJ7khdOVFxkhsmlbpUqDAvXw11CluXP+jkHg==}
    peerDependencies:
      '@types/react': '*'
      react: ^16.8 || ^17.0 || ^18.0 || ^19.0 || ^19.0.0-rc
    peerDependenciesMeta:
      '@types/react':
        optional: true

  '@radix-ui/react-menu@2.1.15':
    resolution: {integrity: sha512-tVlmA3Vb9n8SZSd+YSbuFR66l87Wiy4du+YE+0hzKQEANA+7cWKH1WgqcEX4pXqxUFQKrWQGHdvEfw00TjFiew==}
    peerDependencies:
      '@types/react': '*'
      '@types/react-dom': '*'
      react: ^16.8 || ^17.0 || ^18.0 || ^19.0 || ^19.0.0-rc
      react-dom: ^16.8 || ^17.0 || ^18.0 || ^19.0 || ^19.0.0-rc
    peerDependenciesMeta:
      '@types/react':
        optional: true
      '@types/react-dom':
        optional: true

  '@radix-ui/react-popper@1.2.7':
    resolution: {integrity: sha512-IUFAccz1JyKcf/RjB552PlWwxjeCJB8/4KxT7EhBHOJM+mN7LdW+B3kacJXILm32xawcMMjb2i0cIZpo+f9kiQ==}
    peerDependencies:
      '@types/react': '*'
      '@types/react-dom': '*'
      react: ^16.8 || ^17.0 || ^18.0 || ^19.0 || ^19.0.0-rc
      react-dom: ^16.8 || ^17.0 || ^18.0 || ^19.0 || ^19.0.0-rc
    peerDependenciesMeta:
      '@types/react':
        optional: true
      '@types/react-dom':
        optional: true

  '@radix-ui/react-portal@1.1.9':
    resolution: {integrity: sha512-bpIxvq03if6UNwXZ+HTK71JLh4APvnXntDc6XOX8UVq4XQOVl7lwok0AvIl+b8zgCw3fSaVTZMpAPPagXbKmHQ==}
    peerDependencies:
      '@types/react': '*'
      '@types/react-dom': '*'
      react: ^16.8 || ^17.0 || ^18.0 || ^19.0 || ^19.0.0-rc
      react-dom: ^16.8 || ^17.0 || ^18.0 || ^19.0 || ^19.0.0-rc
    peerDependenciesMeta:
      '@types/react':
        optional: true
      '@types/react-dom':
        optional: true

  '@radix-ui/react-presence@1.1.4':
    resolution: {integrity: sha512-ueDqRbdc4/bkaQT3GIpLQssRlFgWaL/U2z/S31qRwwLWoxHLgry3SIfCwhxeQNbirEUXFa+lq3RL3oBYXtcmIA==}
    peerDependencies:
      '@types/react': '*'
      '@types/react-dom': '*'
      react: ^16.8 || ^17.0 || ^18.0 || ^19.0 || ^19.0.0-rc
      react-dom: ^16.8 || ^17.0 || ^18.0 || ^19.0 || ^19.0.0-rc
    peerDependenciesMeta:
      '@types/react':
        optional: true
      '@types/react-dom':
        optional: true

  '@radix-ui/react-primitive@2.1.3':
    resolution: {integrity: sha512-m9gTwRkhy2lvCPe6QJp4d3G1TYEUHn/FzJUtq9MjH46an1wJU+GdoGC5VLof8RX8Ft/DlpshApkhswDLZzHIcQ==}
    peerDependencies:
      '@types/react': '*'
      '@types/react-dom': '*'
      react: ^16.8 || ^17.0 || ^18.0 || ^19.0 || ^19.0.0-rc
      react-dom: ^16.8 || ^17.0 || ^18.0 || ^19.0 || ^19.0.0-rc
    peerDependenciesMeta:
      '@types/react':
        optional: true
      '@types/react-dom':
        optional: true

  '@radix-ui/react-progress@1.1.7':
    resolution: {integrity: sha512-vPdg/tF6YC/ynuBIJlk1mm7Le0VgW6ub6J2UWnTQ7/D23KXcPI1qy+0vBkgKgd38RCMJavBXpB83HPNFMTb0Fg==}
    peerDependencies:
      '@types/react': '*'
      '@types/react-dom': '*'
      react: ^16.8 || ^17.0 || ^18.0 || ^19.0 || ^19.0.0-rc
      react-dom: ^16.8 || ^17.0 || ^18.0 || ^19.0 || ^19.0.0-rc
    peerDependenciesMeta:
      '@types/react':
        optional: true
      '@types/react-dom':
        optional: true

  '@radix-ui/react-roving-focus@1.1.10':
    resolution: {integrity: sha512-dT9aOXUen9JSsxnMPv/0VqySQf5eDQ6LCk5Sw28kamz8wSOW2bJdlX2Bg5VUIIcV+6XlHpWTIuTPCf/UNIyq8Q==}
    peerDependencies:
      '@types/react': '*'
      '@types/react-dom': '*'
      react: ^16.8 || ^17.0 || ^18.0 || ^19.0 || ^19.0.0-rc
      react-dom: ^16.8 || ^17.0 || ^18.0 || ^19.0 || ^19.0.0-rc
    peerDependenciesMeta:
      '@types/react':
        optional: true
      '@types/react-dom':
        optional: true

  '@radix-ui/react-slot@1.2.3':
    resolution: {integrity: sha512-aeNmHnBxbi2St0au6VBVC7JXFlhLlOnvIIlePNniyUNAClzmtAUEY8/pBiK3iHjufOlwA+c20/8jngo7xcrg8A==}
    peerDependencies:
      '@types/react': '*'
      react: ^16.8 || ^17.0 || ^18.0 || ^19.0 || ^19.0.0-rc
    peerDependenciesMeta:
      '@types/react':
        optional: true

  '@radix-ui/react-use-callback-ref@1.1.1':
    resolution: {integrity: sha512-FkBMwD+qbGQeMu1cOHnuGB6x4yzPjho8ap5WtbEJ26umhgqVXbhekKUQO+hZEL1vU92a3wHwdp0HAcqAUF5iDg==}
    peerDependencies:
      '@types/react': '*'
      react: ^16.8 || ^17.0 || ^18.0 || ^19.0 || ^19.0.0-rc
    peerDependenciesMeta:
      '@types/react':
        optional: true

  '@radix-ui/react-use-controllable-state@1.2.2':
    resolution: {integrity: sha512-BjasUjixPFdS+NKkypcyyN5Pmg83Olst0+c6vGov0diwTEo6mgdqVR6hxcEgFuh4QrAs7Rc+9KuGJ9TVCj0Zzg==}
    peerDependencies:
      '@types/react': '*'
      react: ^16.8 || ^17.0 || ^18.0 || ^19.0 || ^19.0.0-rc
    peerDependenciesMeta:
      '@types/react':
        optional: true

  '@radix-ui/react-use-effect-event@0.0.2':
    resolution: {integrity: sha512-Qp8WbZOBe+blgpuUT+lw2xheLP8q0oatc9UpmiemEICxGvFLYmHm9QowVZGHtJlGbS6A6yJ3iViad/2cVjnOiA==}
    peerDependencies:
      '@types/react': '*'
      react: ^16.8 || ^17.0 || ^18.0 || ^19.0 || ^19.0.0-rc
    peerDependenciesMeta:
      '@types/react':
        optional: true

  '@radix-ui/react-use-escape-keydown@1.1.1':
    resolution: {integrity: sha512-Il0+boE7w/XebUHyBjroE+DbByORGR9KKmITzbR7MyQ4akpORYP/ZmbhAr0DG7RmmBqoOnZdy2QlvajJ2QA59g==}
    peerDependencies:
      '@types/react': '*'
      react: ^16.8 || ^17.0 || ^18.0 || ^19.0 || ^19.0.0-rc
    peerDependenciesMeta:
      '@types/react':
        optional: true

  '@radix-ui/react-use-layout-effect@1.1.1':
    resolution: {integrity: sha512-RbJRS4UWQFkzHTTwVymMTUv8EqYhOp8dOOviLj2ugtTiXRaRQS7GLGxZTLL1jWhMeoSCf5zmcZkqTl9IiYfXcQ==}
    peerDependencies:
      '@types/react': '*'
      react: ^16.8 || ^17.0 || ^18.0 || ^19.0 || ^19.0.0-rc
    peerDependenciesMeta:
      '@types/react':
        optional: true

  '@radix-ui/react-use-rect@1.1.1':
    resolution: {integrity: sha512-QTYuDesS0VtuHNNvMh+CjlKJ4LJickCMUAqjlE3+j8w+RlRpwyX3apEQKGFzbZGdo7XNG1tXa+bQqIE7HIXT2w==}
    peerDependencies:
      '@types/react': '*'
      react: ^16.8 || ^17.0 || ^18.0 || ^19.0 || ^19.0.0-rc
    peerDependenciesMeta:
      '@types/react':
        optional: true

  '@radix-ui/react-use-size@1.1.1':
    resolution: {integrity: sha512-ewrXRDTAqAXlkl6t/fkXWNAhFX9I+CkKlw6zjEwk86RSPKwZr3xpBRso655aqYafwtnbpHLj6toFzmd6xdVptQ==}
    peerDependencies:
      '@types/react': '*'
      react: ^16.8 || ^17.0 || ^18.0 || ^19.0 || ^19.0.0-rc
    peerDependenciesMeta:
      '@types/react':
        optional: true

  '@radix-ui/rect@1.1.1':
    resolution: {integrity: sha512-HPwpGIzkl28mWyZqG52jiqDJ12waP11Pa1lGoiyUkIEuMLBP0oeK/C89esbXrxsky5we7dfd8U58nm0SgAWpVw==}

  '@react-router/dev@7.6.2':
    resolution: {integrity: sha512-BuG83Ug2C/P+zMYErTz/KKuXoxbOefh3oR66r13XWG9txwooC9nt2QDt2u8yt7Eo/9BATnx+TmXnOHEWqMyB8w==}
    engines: {node: '>=20.0.0'}
    hasBin: true
    peerDependencies:
      '@react-router/serve': ^7.6.2
      react-router: ^7.6.2
      typescript: ^5.1.0
      vite: ^5.1.0 || ^6.0.0
      wrangler: ^3.28.2 || ^4.0.0
    peerDependenciesMeta:
      '@react-router/serve':
        optional: true
      typescript:
        optional: true
      wrangler:
        optional: true

  '@react-router/express@7.6.2':
    resolution: {integrity: sha512-b1XwP2ZknWG6yNl1aEAJ+yx0Alk85+iLk5y521MOhh2lCKPNyFOuX4Gw8hI3E4IXgDEPqiZ+lipmrIb7XkLNZQ==}
    engines: {node: '>=20.0.0'}
    peerDependencies:
      express: ^4.17.1 || ^5
      react-router: 7.6.2
      typescript: ^5.1.0
    peerDependenciesMeta:
      typescript:
        optional: true

  '@react-router/node@7.6.2':
    resolution: {integrity: sha512-KrxfnfJVU1b+020VKemkxpc7ssItsAL8MOJthcoGwPyKwrgovdwc+8NKJUqw3P7yk/Si0ZmVh9QYAzi9qF96dg==}
    engines: {node: '>=20.0.0'}
    peerDependencies:
      react-router: 7.6.2
      typescript: ^5.1.0
    peerDependenciesMeta:
      typescript:
        optional: true

  '@react-router/serve@7.6.2':
    resolution: {integrity: sha512-VTdvB8kdZEtYeQML9TFJiIZnPefv94LfmLx5qQ0SJSesel/hQolnfpWEkLJ9WtBO+/10CulAvg6y5UwiceUFTQ==}
    engines: {node: '>=20.0.0'}
    hasBin: true
    peerDependencies:
      react-router: 7.6.2

  '@rolldown/pluginutils@1.0.0-beta.19':
    resolution: {integrity: sha512-3FL3mnMbPu0muGOCaKAhhFEYmqv9eTfPSJRJmANrCwtgK8VuxpsZDGK+m0LYAGoyO8+0j5uRe4PeyPDK1yA/hA==}

  '@rollup/rollup-android-arm-eabi@4.40.2':
    resolution: {integrity: sha512-JkdNEq+DFxZfUwxvB58tHMHBHVgX23ew41g1OQinthJ+ryhdRk67O31S7sYw8u2lTjHUPFxwar07BBt1KHp/hg==}
    cpu: [arm]
    os: [android]

  '@rollup/rollup-android-arm64@4.40.2':
    resolution: {integrity: sha512-13unNoZ8NzUmnndhPTkWPWbX3vtHodYmy+I9kuLxN+F+l+x3LdVF7UCu8TWVMt1POHLh6oDHhnOA04n8oJZhBw==}
    cpu: [arm64]
    os: [android]

  '@rollup/rollup-darwin-arm64@4.40.2':
    resolution: {integrity: sha512-Gzf1Hn2Aoe8VZzevHostPX23U7N5+4D36WJNHK88NZHCJr7aVMG4fadqkIf72eqVPGjGc0HJHNuUaUcxiR+N/w==}
    cpu: [arm64]
    os: [darwin]

  '@rollup/rollup-darwin-x64@4.40.2':
    resolution: {integrity: sha512-47N4hxa01a4x6XnJoskMKTS8XZ0CZMd8YTbINbi+w03A2w4j1RTlnGHOz/P0+Bg1LaVL6ufZyNprSg+fW5nYQQ==}
    cpu: [x64]
    os: [darwin]

  '@rollup/rollup-freebsd-arm64@4.40.2':
    resolution: {integrity: sha512-8t6aL4MD+rXSHHZUR1z19+9OFJ2rl1wGKvckN47XFRVO+QL/dUSpKA2SLRo4vMg7ELA8pzGpC+W9OEd1Z/ZqoQ==}
    cpu: [arm64]
    os: [freebsd]

  '@rollup/rollup-freebsd-x64@4.40.2':
    resolution: {integrity: sha512-C+AyHBzfpsOEYRFjztcYUFsH4S7UsE9cDtHCtma5BK8+ydOZYgMmWg1d/4KBytQspJCld8ZIujFMAdKG1xyr4Q==}
    cpu: [x64]
    os: [freebsd]

  '@rollup/rollup-linux-arm-gnueabihf@4.40.2':
    resolution: {integrity: sha512-de6TFZYIvJwRNjmW3+gaXiZ2DaWL5D5yGmSYzkdzjBDS3W+B9JQ48oZEsmMvemqjtAFzE16DIBLqd6IQQRuG9Q==}
    cpu: [arm]
    os: [linux]

  '@rollup/rollup-linux-arm-musleabihf@4.40.2':
    resolution: {integrity: sha512-urjaEZubdIkacKc930hUDOfQPysezKla/O9qV+O89enqsqUmQm8Xj8O/vh0gHg4LYfv7Y7UsE3QjzLQzDYN1qg==}
    cpu: [arm]
    os: [linux]

  '@rollup/rollup-linux-arm64-gnu@4.40.2':
    resolution: {integrity: sha512-KlE8IC0HFOC33taNt1zR8qNlBYHj31qGT1UqWqtvR/+NuCVhfufAq9fxO8BMFC22Wu0rxOwGVWxtCMvZVLmhQg==}
    cpu: [arm64]
    os: [linux]

  '@rollup/rollup-linux-arm64-musl@4.40.2':
    resolution: {integrity: sha512-j8CgxvfM0kbnhu4XgjnCWJQyyBOeBI1Zq91Z850aUddUmPeQvuAy6OiMdPS46gNFgy8gN1xkYyLgwLYZG3rBOg==}
    cpu: [arm64]
    os: [linux]

  '@rollup/rollup-linux-loongarch64-gnu@4.40.2':
    resolution: {integrity: sha512-Ybc/1qUampKuRF4tQXc7G7QY9YRyeVSykfK36Y5Qc5dmrIxwFhrOzqaVTNoZygqZ1ZieSWTibfFhQ5qK8jpWxw==}
    cpu: [loong64]
    os: [linux]

  '@rollup/rollup-linux-powerpc64le-gnu@4.40.2':
    resolution: {integrity: sha512-3FCIrnrt03CCsZqSYAOW/k9n625pjpuMzVfeI+ZBUSDT3MVIFDSPfSUgIl9FqUftxcUXInvFah79hE1c9abD+Q==}
    cpu: [ppc64]
    os: [linux]

  '@rollup/rollup-linux-riscv64-gnu@4.40.2':
    resolution: {integrity: sha512-QNU7BFHEvHMp2ESSY3SozIkBPaPBDTsfVNGx3Xhv+TdvWXFGOSH2NJvhD1zKAT6AyuuErJgbdvaJhYVhVqrWTg==}
    cpu: [riscv64]
    os: [linux]

  '@rollup/rollup-linux-riscv64-musl@4.40.2':
    resolution: {integrity: sha512-5W6vNYkhgfh7URiXTO1E9a0cy4fSgfE4+Hl5agb/U1sa0kjOLMLC1wObxwKxecE17j0URxuTrYZZME4/VH57Hg==}
    cpu: [riscv64]
    os: [linux]

  '@rollup/rollup-linux-s390x-gnu@4.40.2':
    resolution: {integrity: sha512-B7LKIz+0+p348JoAL4X/YxGx9zOx3sR+o6Hj15Y3aaApNfAshK8+mWZEf759DXfRLeL2vg5LYJBB7DdcleYCoQ==}
    cpu: [s390x]
    os: [linux]

  '@rollup/rollup-linux-x64-gnu@4.40.2':
    resolution: {integrity: sha512-lG7Xa+BmBNwpjmVUbmyKxdQJ3Q6whHjMjzQplOs5Z+Gj7mxPtWakGHqzMqNER68G67kmCX9qX57aRsW5V0VOng==}
    cpu: [x64]
    os: [linux]

  '@rollup/rollup-linux-x64-musl@4.40.2':
    resolution: {integrity: sha512-tD46wKHd+KJvsmije4bUskNuvWKFcTOIM9tZ/RrmIvcXnbi0YK/cKS9FzFtAm7Oxi2EhV5N2OpfFB348vSQRXA==}
    cpu: [x64]
    os: [linux]

  '@rollup/rollup-win32-arm64-msvc@4.40.2':
    resolution: {integrity: sha512-Bjv/HG8RRWLNkXwQQemdsWw4Mg+IJ29LK+bJPW2SCzPKOUaMmPEppQlu/Fqk1d7+DX3V7JbFdbkh/NMmurT6Pg==}
    cpu: [arm64]
    os: [win32]

  '@rollup/rollup-win32-ia32-msvc@4.40.2':
    resolution: {integrity: sha512-dt1llVSGEsGKvzeIO76HToiYPNPYPkmjhMHhP00T9S4rDern8P2ZWvWAQUEJ+R1UdMWJ/42i/QqJ2WV765GZcA==}
    cpu: [ia32]
    os: [win32]

  '@rollup/rollup-win32-x64-msvc@4.40.2':
    resolution: {integrity: sha512-bwspbWB04XJpeElvsp+DCylKfF4trJDa2Y9Go8O6A7YLX2LIKGcNK/CYImJN6ZP4DcuOHB4Utl3iCbnR62DudA==}
    cpu: [x64]
    os: [win32]

  '@rtsao/scc@1.1.0':
    resolution: {integrity: sha512-zt6OdqaDoOnJ1ZYsCYGt9YmWzDXl4vQdKTyJev62gFhRGKdx7mcT54V9KIjg+d2wi9EXsPvAPKe7i7WjfVWB8g==}

  '@tailwindcss/node@4.1.10':
    resolution: {integrity: sha512-2ACf1znY5fpRBwRhMgj9ZXvb2XZW8qs+oTfotJ2C5xR0/WNL7UHZ7zXl6s+rUqedL1mNi+0O+WQr5awGowS3PQ==}

  '@tailwindcss/oxide-android-arm64@4.1.10':
    resolution: {integrity: sha512-VGLazCoRQ7rtsCzThaI1UyDu/XRYVyH4/EWiaSX6tFglE+xZB5cvtC5Omt0OQ+FfiIVP98su16jDVHDEIuH4iQ==}
    engines: {node: '>= 10'}
    cpu: [arm64]
    os: [android]

  '@tailwindcss/oxide-darwin-arm64@4.1.10':
    resolution: {integrity: sha512-ZIFqvR1irX2yNjWJzKCqTCcHZbgkSkSkZKbRM3BPzhDL/18idA8uWCoopYA2CSDdSGFlDAxYdU2yBHwAwx8euQ==}
    engines: {node: '>= 10'}
    cpu: [arm64]
    os: [darwin]

  '@tailwindcss/oxide-darwin-x64@4.1.10':
    resolution: {integrity: sha512-eCA4zbIhWUFDXoamNztmS0MjXHSEJYlvATzWnRiTqJkcUteSjO94PoRHJy1Xbwp9bptjeIxxBHh+zBWFhttbrQ==}
    engines: {node: '>= 10'}
    cpu: [x64]
    os: [darwin]

  '@tailwindcss/oxide-freebsd-x64@4.1.10':
    resolution: {integrity: sha512-8/392Xu12R0cc93DpiJvNpJ4wYVSiciUlkiOHOSOQNH3adq9Gi/dtySK7dVQjXIOzlpSHjeCL89RUUI8/GTI6g==}
    engines: {node: '>= 10'}
    cpu: [x64]
    os: [freebsd]

  '@tailwindcss/oxide-linux-arm-gnueabihf@4.1.10':
    resolution: {integrity: sha512-t9rhmLT6EqeuPT+MXhWhlRYIMSfh5LZ6kBrC4FS6/+M1yXwfCtp24UumgCWOAJVyjQwG+lYva6wWZxrfvB+NhQ==}
    engines: {node: '>= 10'}
    cpu: [arm]
    os: [linux]

  '@tailwindcss/oxide-linux-arm64-gnu@4.1.10':
    resolution: {integrity: sha512-3oWrlNlxLRxXejQ8zImzrVLuZ/9Z2SeKoLhtCu0hpo38hTO2iL86eFOu4sVR8cZc6n3z7eRXXqtHJECa6mFOvA==}
    engines: {node: '>= 10'}
    cpu: [arm64]
    os: [linux]

  '@tailwindcss/oxide-linux-arm64-musl@4.1.10':
    resolution: {integrity: sha512-saScU0cmWvg/Ez4gUmQWr9pvY9Kssxt+Xenfx1LG7LmqjcrvBnw4r9VjkFcqmbBb7GCBwYNcZi9X3/oMda9sqQ==}
    engines: {node: '>= 10'}
    cpu: [arm64]
    os: [linux]

  '@tailwindcss/oxide-linux-x64-gnu@4.1.10':
    resolution: {integrity: sha512-/G3ao/ybV9YEEgAXeEg28dyH6gs1QG8tvdN9c2MNZdUXYBaIY/Gx0N6RlJzfLy/7Nkdok4kaxKPHKJUlAaoTdA==}
    engines: {node: '>= 10'}
    cpu: [x64]
    os: [linux]

  '@tailwindcss/oxide-linux-x64-musl@4.1.10':
    resolution: {integrity: sha512-LNr7X8fTiKGRtQGOerSayc2pWJp/9ptRYAa4G+U+cjw9kJZvkopav1AQc5HHD+U364f71tZv6XamaHKgrIoVzA==}
    engines: {node: '>= 10'}
    cpu: [x64]
    os: [linux]

  '@tailwindcss/oxide-wasm32-wasi@4.1.10':
    resolution: {integrity: sha512-d6ekQpopFQJAcIK2i7ZzWOYGZ+A6NzzvQ3ozBvWFdeyqfOZdYHU66g5yr+/HC4ipP1ZgWsqa80+ISNILk+ae/Q==}
    engines: {node: '>=14.0.0'}
    cpu: [wasm32]
    bundledDependencies:
      - '@napi-rs/wasm-runtime'
      - '@emnapi/core'
      - '@emnapi/runtime'
      - '@tybys/wasm-util'
      - '@emnapi/wasi-threads'
      - tslib

  '@tailwindcss/oxide-win32-arm64-msvc@4.1.10':
    resolution: {integrity: sha512-i1Iwg9gRbwNVOCYmnigWCCgow8nDWSFmeTUU5nbNx3rqbe4p0kRbEqLwLJbYZKmSSp23g4N6rCDmm7OuPBXhDA==}
    engines: {node: '>= 10'}
    cpu: [arm64]
    os: [win32]

  '@tailwindcss/oxide-win32-x64-msvc@4.1.10':
    resolution: {integrity: sha512-sGiJTjcBSfGq2DVRtaSljq5ZgZS2SDHSIfhOylkBvHVjwOsodBhnb3HdmiKkVuUGKD0I7G63abMOVaskj1KpOA==}
    engines: {node: '>= 10'}
    cpu: [x64]
    os: [win32]

  '@tailwindcss/oxide@4.1.10':
    resolution: {integrity: sha512-v0C43s7Pjw+B9w21htrQwuFObSkio2aV/qPx/mhrRldbqxbWJK6KizM+q7BF1/1CmuLqZqX3CeYF7s7P9fbA8Q==}
    engines: {node: '>= 10'}

  '@tailwindcss/vite@4.1.10':
    resolution: {integrity: sha512-QWnD5HDY2IADv+vYR82lOhqOlS1jSCUUAmfem52cXAhRTKxpDh3ARX8TTXJTCCO7Rv7cD2Nlekabv02bwP3a2A==}
    peerDependencies:
      vite: ^5.2.0 || ^6

  '@tanstack/react-table@8.21.3':
    resolution: {integrity: sha512-5nNMTSETP4ykGegmVkhjcS8tTLW6Vl4axfEGQN3v0zdHYbK4UfoqfPChclTrJ4EoK9QynqAu9oUf8VEmrpZ5Ww==}
    engines: {node: '>=12'}
    peerDependencies:
      react: '>=16.8'
      react-dom: '>=16.8'

  '@tanstack/table-core@8.21.3':
    resolution: {integrity: sha512-ldZXEhOBb8Is7xLs01fR3YEc3DERiz5silj8tnGkFZytt1abEvl/GhUmCE0PMLaMPTa3Jk4HbKmRlHmu+gCftg==}
    engines: {node: '>=12'}

  '@testing-library/dom@10.4.0':
    resolution: {integrity: sha512-pemlzrSESWbdAloYml3bAJMEfNh1Z7EduzqPKprCH5S341frlpYnUEW0H72dLxa6IsYr+mPno20GiSm+h9dEdQ==}
    engines: {node: '>=18'}

  '@testing-library/react@16.3.0':
    resolution: {integrity: sha512-kFSyxiEDwv1WLl2fgsq6pPBbw5aWKrsY2/noi1Id0TK0UParSF62oFQFGHXIyaG4pp2tEub/Zlel+fjjZILDsw==}
    engines: {node: '>=18'}
    peerDependencies:
      '@testing-library/dom': ^10.0.0
      '@types/react': ^18.0.0 || ^19.0.0
      '@types/react-dom': ^18.0.0 || ^19.0.0
      react: ^18.0.0 || ^19.0.0
      react-dom: ^18.0.0 || ^19.0.0
    peerDependenciesMeta:
      '@types/react':
        optional: true
      '@types/react-dom':
        optional: true

  '@testing-library/user-event@14.6.1':
    resolution: {integrity: sha512-vq7fv0rnt+QTXgPxr5Hjc210p6YKq2kmdziLgnsZGgLJ9e6VAShx1pACLuRjd/AS/sr7phAR58OIIpf0LlmQNw==}
    engines: {node: '>=12', npm: '>=6'}
    peerDependencies:
      '@testing-library/dom': '>=7.21.4'

  '@trivago/prettier-plugin-sort-imports@5.2.2':
    resolution: {integrity: sha512-fYDQA9e6yTNmA13TLVSA+WMQRc5Bn/c0EUBditUHNfMMxN7M82c38b1kEggVE3pLpZ0FwkwJkUEKMiOi52JXFA==}
    engines: {node: '>18.12'}
    peerDependencies:
      '@vue/compiler-sfc': 3.x
      prettier: 2.x - 3.x
      prettier-plugin-svelte: 3.x
      svelte: 4.x || 5.x
    peerDependenciesMeta:
      '@vue/compiler-sfc':
        optional: true
      prettier-plugin-svelte:
        optional: true
      svelte:
        optional: true

  '@tybys/wasm-util@0.9.0':
    resolution: {integrity: sha512-6+7nlbMVX/PVDCwaIQ8nTOPveOcFLSt8GcXdx8hD0bt39uWxYT88uXzqTd4fTvqta7oeUJqudepapKNt2DYJFw==}

  '@types/aria-query@5.0.4':
    resolution: {integrity: sha512-rfT93uj5s0PRL7EzccGMs3brplhcrghnDoV26NqKhCAS1hVo+WdNsPvE/yb6ilfr5hi2MEk6d5EWJTKdxg8jVw==}

  '@types/aws-lambda@8.10.147':
    resolution: {integrity: sha512-nD0Z9fNIZcxYX5Mai2CTmFD7wX7UldCkW2ezCF8D1T5hdiLsnTWDGRpfRYntU6VjTdLQjOvyszru7I1c1oCQew==}

  '@types/babel__core@7.20.5':
    resolution: {integrity: sha512-qoQprZvz5wQFJwMDqeseRXWv3rqMvhgpbXFfVyWhbx9X47POIA6i/+dXefEmZKoAgOaTdaIgNSMqMIU61yRyzA==}

  '@types/babel__generator@7.27.0':
    resolution: {integrity: sha512-ufFd2Xi92OAVPYsy+P4n7/U7e68fex0+Ee8gSG9KX7eo084CWiQ4sdxktvdl0bOPupXtVJPY19zk6EwWqUQ8lg==}

  '@types/babel__template@7.4.4':
    resolution: {integrity: sha512-h/NUaSyG5EyxBIp8YRxo4RMe2/qQgvyowRwVMzhYhBCONbW8PUsg4lkFMrhgZhUe5z3L3MiLDuvyJ/CaPa2A8A==}

  '@types/babel__traverse@7.20.7':
    resolution: {integrity: sha512-dkO5fhS7+/oos4ciWxyEyjWe48zmG6wbCheo/G2ZnHx4fs3EU6YC6UM8rk56gAjNJ9P3MTH2jo5jb92/K6wbng==}

  '@types/body-parser@1.19.5':
    resolution: {integrity: sha512-fB3Zu92ucau0iQ0JMCFQE7b/dv8Ot07NI3KaZIkIUNXq82k4eBAqUaneXfleGY9JWskeS9y+u0nXMyspcuQrCg==}

  '@types/bunyan@1.8.11':
    resolution: {integrity: sha512-758fRH7umIMk5qt5ELmRMff4mLDlN+xyYzC+dkPTdKwbSkJFvz6xwyScrytPU0QIBbRRwbiE8/BIg8bpajerNQ==}

  '@types/chai@5.2.2':
    resolution: {integrity: sha512-8kB30R7Hwqf40JPiKhVzodJs2Qc1ZJ5zuT3uzw5Hq/dhNCl3G3l83jfpdI1e20BP348+fV7VIL/+FxaXkqBmWg==}

  '@types/compression@1.8.1':
    resolution: {integrity: sha512-kCFuWS0ebDbmxs0AXYn6e2r2nrGAb5KwQhknjSPSPgJcGd8+HVSILlUyFhGqML2gk39HcG7D1ydW9/qpYkN00Q==}

  '@types/connect@3.4.38':
    resolution: {integrity: sha512-K6uROf1LD88uDQqJCktA4yzL1YYAK6NgfsI0v/mTgyPKWsX1CnJ0XPSDhViejru1GcRkLWb8RlzFYJRqGUbaug==}

  '@types/deep-eql@4.0.2':
    resolution: {integrity: sha512-c9h9dVVMigMPc4bwTvC5dxqtqJZwQPePsWjPlpSOnojbor6pGqdk541lfA7AqFQr5pB1BRdq0juY9db81BwyFw==}

  '@types/eslint-plugin-jsx-a11y@6.10.0':
    resolution: {integrity: sha512-TGKmk2gO6DrvTVADNOGQMqn3SzqcFcJILFnXNllQA34us9uClS3/AsL/cERPz6jS9ePI3bx+1q8/d2GZsxPVYw==}

  '@types/eslint@9.6.1':
    resolution: {integrity: sha512-FXx2pKgId/WyYo2jXw63kk7/+TY7u7AziEJxJAnSFzHlqTAS3Ync6SvgYAN/k4/PQpnnVuzoMuVnByKK2qp0ag==}

  '@types/estree@1.0.7':
    resolution: {integrity: sha512-w28IoSUCJpidD/TGviZwwMJckNESJZXFu7NBZ5YJ4mEUnNraUn9Pm8HSZm/jDF1pDWYKspWE7oVphigUPRakIQ==}

  '@types/estree@1.0.8':
    resolution: {integrity: sha512-dWHzHa2WqEXI/O1E9OjrocMTKJl2mSrEolh1Iomrv6U+JuNwaHXsXx9bLu5gG7BUWFIN0skIQJQ/L1rIex4X6w==}

  '@types/express-serve-static-core@5.0.6':
    resolution: {integrity: sha512-3xhRnjJPkULekpSzgtoNYYcTWgEZkp4myc+Saevii5JPnHNvHMRlBSHDbs7Bh1iPPoVTERHEZXyhyLbMEsExsA==}

  '@types/express-session@1.18.2':
    resolution: {integrity: sha512-k+I0BxwVXsnEU2hV77cCobC08kIsn4y44C3gC0b46uxZVMaXA04lSPgRLR/bSL2w0t0ShJiG8o4jPzRG/nscFg==}

  '@types/express@5.0.3':
    resolution: {integrity: sha512-wGA0NX93b19/dZC1J18tKWVIYWyyF2ZjT9vin/NRu0qzzvfVzWjs04iq2rQ3H65vCTQYlRqs3YHfY7zjdV+9Kw==}

  '@types/http-errors@2.0.4':
    resolution: {integrity: sha512-D0CFMMtydbJAegzOyHjtiKPLlvnm3iTZyZRSZoLq2mRhDdmLfIWOCYPfQJ4cu2erKghU++QvjcUjp/5h7hESpA==}

  '@types/json-schema@7.0.15':
    resolution: {integrity: sha512-5+fP8P8MFNC+AyZCDxrB2pkZFPGzqQWUzpSeuuVLvm8VMcorNYavBqoFcxK8bQz4Qsbn4oUEEem4wDLfcysGHA==}

  '@types/json5@0.0.29':
    resolution: {integrity: sha512-dRLjCWHYg4oaA77cxO64oO+7JwCwnIzkZPdrrC71jQmQtlhM556pwKo5bUzqvZndkVbeFLIIi+9TC40JNF5hNQ==}

  '@types/memcached@2.2.10':
    resolution: {integrity: sha512-AM9smvZN55Gzs2wRrqeMHVP7KE8KWgCJO/XL5yCly2xF6EKa4YlbpK+cLSAH4NG/Ah64HrlegmGqW8kYws7Vxg==}

  '@types/mime@1.3.5':
    resolution: {integrity: sha512-/pyBZWSLD2n0dcHE3hq8s8ZvcETHtEuF+3E7XVt0Ig2nvsVQXdghHVcEkIWjy9A0wKfTn97a/PSDYohKIlnP/w==}

  '@types/morgan@1.9.10':
    resolution: {integrity: sha512-sS4A1zheMvsADRVfT0lYbJ4S9lmsey8Zo2F7cnbYjWHP67Q0AwMYuuzLlkIM2N8gAbb9cubhIVFwcIN2XyYCkA==}

  '@types/mysql@2.15.26':
    resolution: {integrity: sha512-DSLCOXhkvfS5WNNPbfn2KdICAmk8lLc+/PNvnPnF7gOdMZCxopXduqv0OQ13y/yA/zXTSikZZqVgybUxOEg6YQ==}

  '@types/node@22.15.33':
    resolution: {integrity: sha512-wzoocdnnpSxZ+6CjW4ADCK1jVmd1S/J3ArNWfn8FDDQtRm8dkDg7TA+mvek2wNrfCgwuZxqEOiB9B1XCJ6+dbw==}

  '@types/oracledb@6.5.2':
    resolution: {integrity: sha512-kK1eBS/Adeyis+3OlBDMeQQuasIDLUYXsi2T15ccNJ0iyUpQ4xDF7svFu3+bGVrI0CMBUclPciz+lsQR3JX3TQ==}

  '@types/pg-pool@2.0.6':
    resolution: {integrity: sha512-TaAUE5rq2VQYxab5Ts7WZhKNmuN78Q6PiFonTDdpbx8a1H0M1vhy3rhiMjl+e2iHmogyMw7jZF4FrE6eJUy5HQ==}

  '@types/pg@8.15.1':
    resolution: {integrity: sha512-YKHrkGWBX5+ivzvOQ66I0fdqsQTsvxqM0AGP2i0XrVZ9DP5VA/deEbTf7VuLPGpY7fJB9uGbkZ6KjVhuHcrTkQ==}

  '@types/qs@6.9.18':
    resolution: {integrity: sha512-kK7dgTYDyGqS+e2Q4aK9X3D7q234CIZ1Bv0q/7Z5IwRDoADNU81xXJK/YVyLbLTZCoIwUoDoffFeF+p/eIklAA==}

  '@types/range-parser@1.2.7':
    resolution: {integrity: sha512-hKormJbkJqzQGhziax5PItDUTMAM9uE2XXQmM37dyd4hVM+5aVl7oVxMVUiVQn2oCQFN/LKCZdvSM0pFRqbSmQ==}

  '@types/react-dom@19.1.6':
    resolution: {integrity: sha512-4hOiT/dwO8Ko0gV1m/TJZYk3y0KBnY9vzDh7W+DH17b2HFSOGgdj33dhihPeuy3l0q23+4e+hoXHV6hCC4dCXw==}
    peerDependencies:
      '@types/react': ^19.0.0

  '@types/react@19.1.8':
    resolution: {integrity: sha512-AwAfQ2Wa5bCx9WP8nZL2uMZWod7J7/JSplxbTmBQ5ms6QpqNYm672H0Vu9ZVKVngQ+ii4R/byguVEUZQyeg44g==}

  '@types/send@0.17.4':
    resolution: {integrity: sha512-x2EM6TJOybec7c52BX0ZspPodMsQUd5L6PRwOunVyVUhXiBSKf3AezDL8Dgvgt5o0UfKNfuA0eMLr2wLT4AiBA==}

  '@types/serve-static@1.15.7':
    resolution: {integrity: sha512-W8Ym+h8nhuRwaKPaDw34QUkwsGi6Rc4yYqvKFo5rm2FUEhCFbzVWrxXUxuKK8TASjWsysJY0nsmNCGhCOIsrOw==}

  '@types/tedious@4.0.14':
    resolution: {integrity: sha512-KHPsfX/FoVbUGbyYvk1q9MMQHLPeRZhRJZdO45Q4YjvFkv4hMNghCWTvy7rdKessBsmtz4euWCWAB6/tVpI1Iw==}

  '@types/triple-beam@1.3.5':
    resolution: {integrity: sha512-6WaYesThRMCl19iryMYP7/x2OVgCtbIVflDGFpWnb9irXI3UjYE4AzmYuiUKY1AJstGijoY+MgUszMgRxIYTYw==}

  '@typescript-eslint/eslint-plugin@8.35.0':
    resolution: {integrity: sha512-ijItUYaiWuce0N1SoSMrEd0b6b6lYkYt99pqCPfybd+HKVXtEvYhICfLdwp42MhiI5mp0oq7PKEL+g1cNiz/Eg==}
    engines: {node: ^18.18.0 || ^20.9.0 || >=21.1.0}
    peerDependencies:
      '@typescript-eslint/parser': ^8.35.0
      eslint: ^8.57.0 || ^9.0.0
      typescript: '>=4.8.4 <5.9.0'

  '@typescript-eslint/parser@8.35.0':
    resolution: {integrity: sha512-6sMvZePQrnZH2/cJkwRpkT7DxoAWh+g6+GFRK6bV3YQo7ogi3SX5rgF6099r5Q53Ma5qeT7LGmOmuIutF4t3lA==}
    engines: {node: ^18.18.0 || ^20.9.0 || >=21.1.0}
    peerDependencies:
      eslint: ^8.57.0 || ^9.0.0
      typescript: '>=4.8.4 <5.9.0'

  '@typescript-eslint/project-service@8.35.0':
    resolution: {integrity: sha512-41xatqRwWZuhUMF/aZm2fcUsOFKNcG28xqRSS6ZVr9BVJtGExosLAm5A1OxTjRMagx8nJqva+P5zNIGt8RIgbQ==}
    engines: {node: ^18.18.0 || ^20.9.0 || >=21.1.0}
    peerDependencies:
      typescript: '>=4.8.4 <5.9.0'

  '@typescript-eslint/scope-manager@8.35.0':
    resolution: {integrity: sha512-+AgL5+mcoLxl1vGjwNfiWq5fLDZM1TmTPYs2UkyHfFhgERxBbqHlNjRzhThJqz+ktBqTChRYY6zwbMwy0591AA==}
    engines: {node: ^18.18.0 || ^20.9.0 || >=21.1.0}

  '@typescript-eslint/tsconfig-utils@8.35.0':
    resolution: {integrity: sha512-04k/7247kZzFraweuEirmvUj+W3bJLI9fX6fbo1Qm2YykuBvEhRTPl8tcxlYO8kZZW+HIXfkZNoasVb8EV4jpA==}
    engines: {node: ^18.18.0 || ^20.9.0 || >=21.1.0}
    peerDependencies:
      typescript: '>=4.8.4 <5.9.0'

  '@typescript-eslint/type-utils@8.35.0':
    resolution: {integrity: sha512-ceNNttjfmSEoM9PW87bWLDEIaLAyR+E6BoYJQ5PfaDau37UGca9Nyq3lBk8Bw2ad0AKvYabz6wxc7DMTO2jnNA==}
    engines: {node: ^18.18.0 || ^20.9.0 || >=21.1.0}
    peerDependencies:
      eslint: ^8.57.0 || ^9.0.0
      typescript: '>=4.8.4 <5.9.0'

  '@typescript-eslint/types@8.35.0':
    resolution: {integrity: sha512-0mYH3emanku0vHw2aRLNGqe7EXh9WHEhi7kZzscrMDf6IIRUQ5Jk4wp1QrledE/36KtdZrVfKnE32eZCf/vaVQ==}
    engines: {node: ^18.18.0 || ^20.9.0 || >=21.1.0}

  '@typescript-eslint/typescript-estree@8.35.0':
    resolution: {integrity: sha512-F+BhnaBemgu1Qf8oHrxyw14wq6vbL8xwWKKMwTMwYIRmFFY/1n/9T/jpbobZL8vp7QyEUcC6xGrnAO4ua8Kp7w==}
    engines: {node: ^18.18.0 || ^20.9.0 || >=21.1.0}
    peerDependencies:
      typescript: '>=4.8.4 <5.9.0'

  '@typescript-eslint/utils@8.35.0':
    resolution: {integrity: sha512-nqoMu7WWM7ki5tPgLVsmPM8CkqtoPUG6xXGeefM5t4x3XumOEKMoUZPdi+7F+/EotukN4R9OWdmDxN80fqoZeg==}
    engines: {node: ^18.18.0 || ^20.9.0 || >=21.1.0}
    peerDependencies:
      eslint: ^8.57.0 || ^9.0.0
      typescript: '>=4.8.4 <5.9.0'

  '@typescript-eslint/visitor-keys@8.35.0':
    resolution: {integrity: sha512-zTh2+1Y8ZpmeQaQVIc/ZZxsx8UzgKJyNg1PTvjzC7WMhPSVS8bfDX34k1SrwOf016qd5RU3az2UxUNue3IfQ5g==}
    engines: {node: ^18.18.0 || ^20.9.0 || >=21.1.0}

  '@unrs/resolver-binding-darwin-arm64@1.7.11':
    resolution: {integrity: sha512-i3/wlWjQJXMh1uiGtiv7k1EYvrrS3L1hdwmWJJiz1D8jWy726YFYPIxQWbEIVPVAgrfRR0XNlLrTQwq17cuCGw==}
    cpu: [arm64]
    os: [darwin]

  '@unrs/resolver-binding-darwin-x64@1.7.11':
    resolution: {integrity: sha512-8XXyFvc6w6kmMmi6VYchZhjd5CDcp+Lv6Cn1YmUme0ypsZ/0Kzd+9ESrWtDrWibKPTgSteDTxp75cvBOY64FQQ==}
    cpu: [x64]
    os: [darwin]

  '@unrs/resolver-binding-freebsd-x64@1.7.11':
    resolution: {integrity: sha512-0qJBYzP8Qk24CZ05RSWDQUjdiQUeIJGfqMMzbtXgCKl/a5xa6thfC0MQkGIr55LCLd6YmMyO640ifYUa53lybQ==}
    cpu: [x64]
    os: [freebsd]

  '@unrs/resolver-binding-linux-arm-gnueabihf@1.7.11':
    resolution: {integrity: sha512-1sGwpgvx+WZf0GFT6vkkOm6UJ+mlsVnjw+Yv9esK71idWeRAG3bbpkf3AoY8KIqKqmnzJExi0uKxXpakQ5Pcbg==}
    cpu: [arm]
    os: [linux]

  '@unrs/resolver-binding-linux-arm-musleabihf@1.7.11':
    resolution: {integrity: sha512-D/1F/2lTe+XAl3ohkYj51NjniVly8sIqkA/n1aOND3ZMO418nl2JNU95iVa1/RtpzaKcWEsNTtHRogykrUflJg==}
    cpu: [arm]
    os: [linux]

  '@unrs/resolver-binding-linux-arm64-gnu@1.7.11':
    resolution: {integrity: sha512-7vFWHLCCNFLEQlmwKQfVy066ohLLArZl+AV/AdmrD1/pD1FlmqM+FKbtnONnIwbHtgetFUCV/SRi1q4D49aTlw==}
    cpu: [arm64]
    os: [linux]

  '@unrs/resolver-binding-linux-arm64-musl@1.7.11':
    resolution: {integrity: sha512-tYkGIx8hjWPh4zcn17jLEHU8YMmdP2obRTGkdaB3BguGHh31VCS3ywqC4QjTODjmhhNyZYkj/1Dz/+0kKvg9YA==}
    cpu: [arm64]
    os: [linux]

  '@unrs/resolver-binding-linux-ppc64-gnu@1.7.11':
    resolution: {integrity: sha512-6F328QIUev29vcZeRX6v6oqKxfUoGwIIAhWGD8wSysnBYFY0nivp25jdWmAb1GildbCCaQvOKEhCok7YfWkj4Q==}
    cpu: [ppc64]
    os: [linux]

  '@unrs/resolver-binding-linux-riscv64-gnu@1.7.11':
    resolution: {integrity: sha512-NqhWmiGJGdzbZbeucPZIG9Iav4lyYLCarEnxAceguMx9qlpeEF7ENqYKOwB8Zqk7/CeuYMEcLYMaW2li6HyDzQ==}
    cpu: [riscv64]
    os: [linux]

  '@unrs/resolver-binding-linux-riscv64-musl@1.7.11':
    resolution: {integrity: sha512-J2RPIFKMdTrLtBdfR1cUMKl8Gcy05nlQ+bEs/6al7EdWLk9cs3tnDREHZ7mV9uGbeghpjo4i8neNZNx3PYUY9w==}
    cpu: [riscv64]
    os: [linux]

  '@unrs/resolver-binding-linux-s390x-gnu@1.7.11':
    resolution: {integrity: sha512-bDpGRerHvvHdhun7MmFUNDpMiYcJSqWckwAVVRTJf8F+RyqYJOp/mx04PDc7DhpNPeWdnTMu91oZRMV+gGaVcQ==}
    cpu: [s390x]
    os: [linux]

  '@unrs/resolver-binding-linux-x64-gnu@1.7.11':
    resolution: {integrity: sha512-G9U7bVmylzRLma3cK39RBm3guoD1HOvY4o0NS4JNm37AD0lS7/xyMt7kn0JejYyc0Im8J+rH69/dXGM9DAJcSQ==}
    cpu: [x64]
    os: [linux]

  '@unrs/resolver-binding-linux-x64-musl@1.7.11':
    resolution: {integrity: sha512-7qL20SBKomekSunm7M9Fe5L93bFbn+FbHiGJbfTlp0RKhPVoJDP73vOxf1QrmJHyDPECsGWPFnKa/f8fO2FsHw==}
    cpu: [x64]
    os: [linux]

  '@unrs/resolver-binding-wasm32-wasi@1.7.11':
    resolution: {integrity: sha512-jisvIva8MidjI+B1lFRZZMfCPaCISePgTyR60wNT1MeQvIh5Ksa0G3gvI+Iqyj3jqYbvOHByenpa5eDGcSdoSg==}
    engines: {node: '>=14.0.0'}
    cpu: [wasm32]

  '@unrs/resolver-binding-win32-arm64-msvc@1.7.11':
    resolution: {integrity: sha512-G+H5nQZ8sRZ8ebMY6mRGBBvTEzMYEcgVauLsNHpvTUavZoCCRVP1zWkCZgOju2dW3O22+8seTHniTdl1/uLz3g==}
    cpu: [arm64]
    os: [win32]

  '@unrs/resolver-binding-win32-ia32-msvc@1.7.11':
    resolution: {integrity: sha512-Hfy46DBfFzyv0wgR0MMOwFFib2W2+Btc8oE5h4XlPhpelnSyA6nFxkVIyTgIXYGTdFaLoZFNn62fmqx3rjEg3A==}
    cpu: [ia32]
    os: [win32]

  '@unrs/resolver-binding-win32-x64-msvc@1.7.11':
    resolution: {integrity: sha512-7L8NdsQlCJ8T106Gbz/AjzM4QKWVsoQbKpB9bMBGcIZswUuAnJMHpvbqGW3RBqLHCIwX4XZ5fxSBHEFcK2h9wA==}
    cpu: [x64]
    os: [win32]

  '@vitejs/plugin-react@4.6.0':
    resolution: {integrity: sha512-5Kgff+m8e2PB+9j51eGHEpn5kUzRKH2Ry0qGoe8ItJg7pqnkPrYPkDQZGgGmTa0EGarHrkjLvOdU3b1fzI8otQ==}
    engines: {node: ^14.18.0 || >=16.0.0}
    peerDependencies:
      vite: ^4.2.0 || ^5.0.0 || ^6.0.0 || ^7.0.0-beta.0

  '@vitest/coverage-v8@3.2.4':
    resolution: {integrity: sha512-EyF9SXU6kS5Ku/U82E259WSnvg6c8KTjppUncuNdm5QHpe17mwREHnjDzozC8x9MZ0xfBUFSaLkRv4TMA75ALQ==}
    peerDependencies:
      '@vitest/browser': 3.2.4
      vitest: 3.2.4
    peerDependenciesMeta:
      '@vitest/browser':
        optional: true

  '@vitest/expect@3.2.4':
    resolution: {integrity: sha512-Io0yyORnB6sikFlt8QW5K7slY4OjqNX9jmJQ02QDda8lyM6B5oNgVWoSoKPac8/kgnCUzuHQKrSLtu/uOqqrig==}

  '@vitest/mocker@3.2.4':
    resolution: {integrity: sha512-46ryTE9RZO/rfDd7pEqFl7etuyzekzEhUbTW3BvmeO/BcCMEgq59BKhek3dXDWgAj4oMK6OZi+vRr1wPW6qjEQ==}
    peerDependencies:
      msw: ^2.4.9
      vite: ^5.0.0 || ^6.0.0 || ^7.0.0-0
    peerDependenciesMeta:
      msw:
        optional: true
      vite:
        optional: true

  '@vitest/pretty-format@3.2.4':
    resolution: {integrity: sha512-IVNZik8IVRJRTr9fxlitMKeJeXFFFN0JaB9PHPGQ8NKQbGpfjlTx9zO4RefN8gp7eqjNy8nyK3NZmBzOPeIxtA==}

  '@vitest/runner@3.2.4':
    resolution: {integrity: sha512-oukfKT9Mk41LreEW09vt45f8wx7DordoWUZMYdY/cyAk7w5TWkTRCNZYF7sX7n2wB7jyGAl74OxgwhPgKaqDMQ==}

  '@vitest/snapshot@3.2.4':
    resolution: {integrity: sha512-dEYtS7qQP2CjU27QBC5oUOxLE/v5eLkGqPE0ZKEIDGMs4vKWe7IjgLOeauHsR0D5YuuycGRO5oSRXnwnmA78fQ==}

  '@vitest/spy@3.2.4':
    resolution: {integrity: sha512-vAfasCOe6AIK70iP5UD11Ac4siNUNJ9i/9PZ3NKx07sG6sUxeag1LWdNrMWeKKYBLlzuK+Gn65Yd5nyL6ds+nw==}

  '@vitest/utils@3.2.4':
    resolution: {integrity: sha512-fB2V0JFrQSMsCo9HiSq3Ezpdv4iYaXRG1Sx8edX3MwxfyNn83mKiGzOcH+Fkxt4MHxr3y42fQi1oeAInqgX2QA==}

  accepts@1.3.8:
    resolution: {integrity: sha512-PYAthTa2m2VKxuvSD3DPC/Gy+U+sOA1LAuT8mkmRuvw+NACSaeXEQ+NHcVF7rONl6qcaxV3Uuemwawk+7+SJLw==}
    engines: {node: '>= 0.6'}

  accepts@2.0.0:
    resolution: {integrity: sha512-5cvg6CtKwfgdmVqY1WIiXKc3Q1bkRqGLi+2W/6ao+6Y7gu/RCwRuAhGEzh5B4KlszSuTLgZYuqFqo5bImjNKng==}
    engines: {node: '>= 0.6'}

  acorn-import-attributes@1.9.5:
    resolution: {integrity: sha512-n02Vykv5uA3eHGM/Z2dQrcD56kL8TyDb2p1+0P83PClMnC/nc+anbQRhIOWnSq4Ke/KvDPrY3C9hDtC/A3eHnQ==}
    peerDependencies:
      acorn: ^8

  acorn-jsx@5.3.2:
    resolution: {integrity: sha512-rq9s+JNhf0IChjtDXxllJ7g41oZk5SlXtp0LHwyA5cejwn7vKmKp4pPri6YEePv2PU65sAsegbXtIinmDFDXgQ==}
    peerDependencies:
      acorn: ^6.0.0 || ^7.0.0 || ^8.0.0

  acorn@8.14.1:
    resolution: {integrity: sha512-OvQ/2pUDKmgfCg++xsTX1wGxfTaszcHVcTctW4UJB4hibJx2HXxxO5UmVgyjMa+ZDsiaf5wWLXYpRWMmBI0QHg==}
    engines: {node: '>=0.4.0'}
    hasBin: true

  acorn@8.15.0:
    resolution: {integrity: sha512-NZyJarBfL7nWwIq+FDL6Zp/yHEhePMNnnJ0y3qfieCrmNvYct8uvtiV41UvlSe6apAfk0fY1FbWx+NwfmpvtTg==}
    engines: {node: '>=0.4.0'}
    hasBin: true

  agent-base@7.1.3:
    resolution: {integrity: sha512-jRR5wdylq8CkOe6hei19GGZnxM6rBGwFl3Bg0YItGDimvjGtAvdZk4Pu6Cl4u4Igsws4a1fd1Vq3ezrhn4KmFw==}
    engines: {node: '>= 14'}

  ajv@6.12.6:
    resolution: {integrity: sha512-j3fVLgvTo527anyYyJOGTYJbG+vnnQYvE0m5mmkc1TK+nxAppkCLMIL0aZ4dblVCNoGShhm+kzE4ZUykBoMg4g==}

  ansi-regex@5.0.1:
    resolution: {integrity: sha512-quJQXlTSUGL2LH9SUXo8VwsY4soanhgo6LNSm84E1LBcE8s3O0wpdiRzyR9z/ZZJMlMWv37qOOb9pdJlMUEKFQ==}
    engines: {node: '>=8'}

  ansi-regex@6.1.0:
    resolution: {integrity: sha512-7HSX4QQb4CspciLpVFwyRe79O3xsIZDDLER21kERQ71oaPodF8jL725AgJMFAYbooIqolJoRLuM81SpeUkpkvA==}
    engines: {node: '>=12'}

  ansi-styles@4.3.0:
    resolution: {integrity: sha512-zbB9rCJAT1rbjiVDb2hqKFHNYLxgtk8NURxZ3IZwD3F6NtxbXZQCnnSi1Lkx+IDohdPlFp222wVALIheZJQSEg==}
    engines: {node: '>=8'}

  ansi-styles@5.2.0:
    resolution: {integrity: sha512-Cxwpt2SfTzTtXcfOlzGEee8O+c+MmUgGrNiBcXnuWxuFJHe6a5Hz7qwhwe5OgaSYI0IJvkLqWX1ASG+cJOkEiA==}
    engines: {node: '>=10'}

  ansi-styles@6.2.1:
    resolution: {integrity: sha512-bN798gFfQX+viw3R7yrGWRqnrN2oRkEkUjjl4JNn4E8GxxbjtG3FbrEIIY3l8/hrwUwIeCZvi4QuOTP4MErVug==}
    engines: {node: '>=12'}

  anymatch@3.1.3:
    resolution: {integrity: sha512-KMReFUr0B4t+D+OBkjR3KYqvocp2XaSzO55UcB6mgQMd3KbcE+mWTyvVV7D/zsdEbNnV6acZUutkiHQXvTr1Rw==}
    engines: {node: '>= 8'}

  arg@5.0.2:
    resolution: {integrity: sha512-PYjyFOLKQ9y57JvQ6QLo8dAgNqswh8M1RMJYdQduT6xbWSgK36P/Z/v+p888pM69jMMfS8Xd8F6I1kQ/I9HUGg==}

  argparse@2.0.1:
    resolution: {integrity: sha512-8+9WqebbFzpX9OR+Wa6O29asIogeRMzcGtAINdpMHHyAg10f05aSFVBbcEqGf/PXw1EjAZ+q2/bEBg3DvurK3Q==}

  aria-hidden@1.2.6:
    resolution: {integrity: sha512-ik3ZgC9dY/lYVVM++OISsaYDeg1tb0VtP5uL3ouh1koGOaUMDPpbFIei4JkFimWUFPn90sbMNMXQAIVOlnYKJA==}
    engines: {node: '>=10'}

  aria-query@5.3.0:
    resolution: {integrity: sha512-b0P0sZPKtyu8HkeRAfCq0IfURZK+SuwMjY1UXGBU27wpAiTwQAIlq56IbIO+ytk/JjS1fMR14ee5WBBfKi5J6A==}

  aria-query@5.3.2:
    resolution: {integrity: sha512-COROpnaoap1E2F000S62r6A60uHZnmlvomhfyT2DlTcrY1OrBKn2UhH7qn5wTC9zMvD0AY7csdPSNwKP+7WiQw==}
    engines: {node: '>= 0.4'}

  array-buffer-byte-length@1.0.2:
    resolution: {integrity: sha512-LHE+8BuR7RYGDKvnrmcuSq3tDcKv9OFEXQt/HpbZhY7V6h0zlUXutnAD82GiFx9rdieCMjkvtcsPqBwgUl1Iiw==}
    engines: {node: '>= 0.4'}

  array-flatten@1.1.1:
    resolution: {integrity: sha512-PCVAQswWemu6UdxsDFFX/+gVeYqKAod3D3UVm91jHwynguOwAvYPhx8nNlM++NqRcK6CxxpUafjmhIdKiHibqg==}

  array-includes@3.1.8:
    resolution: {integrity: sha512-itaWrbYbqpGXkGhZPGUulwnhVf5Hpy1xiCFsGqyIGglbBxmG5vSjxQen3/WGOjPpNEv1RtBLKxbmVXm8HpJStQ==}
    engines: {node: '>= 0.4'}

  array-includes@3.1.9:
    resolution: {integrity: sha512-FmeCCAenzH0KH381SPT5FZmiA/TmpndpcaShhfgEN9eCVjnFBqq3l1xrI42y8+PPLI6hypzou4GXw00WHmPBLQ==}
    engines: {node: '>= 0.4'}

  array.prototype.findlast@1.2.5:
    resolution: {integrity: sha512-CVvd6FHg1Z3POpBLxO6E6zr+rSKEQ9L6rZHAaY7lLfhKsWYUBBOuMs0e9o24oopj6H+geRCX0YJ+TJLBK2eHyQ==}
    engines: {node: '>= 0.4'}

  array.prototype.findlastindex@1.2.6:
    resolution: {integrity: sha512-F/TKATkzseUExPlfvmwQKGITM3DGTK+vkAsCZoDc5daVygbJBnjEUCbgkAvVFsgfXfX4YIqZ/27G3k3tdXrTxQ==}
    engines: {node: '>= 0.4'}

  array.prototype.flat@1.3.3:
    resolution: {integrity: sha512-rwG/ja1neyLqCuGZ5YYrznA62D4mZXg0i1cIskIUKSiqF3Cje9/wXAls9B9s1Wa2fomMsIv8czB8jZcPmxCXFg==}
    engines: {node: '>= 0.4'}

  array.prototype.flatmap@1.3.3:
    resolution: {integrity: sha512-Y7Wt51eKJSyi80hFrJCePGGNo5ktJCslFuboqJsbf57CCPcm5zztluPlc4/aD8sWsKvlwatezpV4U1efk8kpjg==}
    engines: {node: '>= 0.4'}

  array.prototype.tosorted@1.1.4:
    resolution: {integrity: sha512-p6Fx8B7b7ZhL/gmUsAy0D15WhvDccw3mnGNbZpi3pmeJdxtWsj2jEaI4Y6oo3XiHfzuSgPwKc04MYt6KgvC/wA==}
    engines: {node: '>= 0.4'}

  arraybuffer.prototype.slice@1.0.4:
    resolution: {integrity: sha512-BNoCY6SXXPQ7gF2opIP4GBE+Xw7U+pHMYKuzjgCN3GwiaIR09UUeKfheyIry77QtrCBlC0KK0q5/TER/tYh3PQ==}
    engines: {node: '>= 0.4'}

  assertion-error@2.0.1:
    resolution: {integrity: sha512-Izi8RQcffqCeNVgFigKli1ssklIbpHnCYc6AknXGYoB6grJqyeby7jv12JUQgmTAnIDnbck1uxksT4dzN3PWBA==}
    engines: {node: '>=12'}

  ast-types-flow@0.0.8:
    resolution: {integrity: sha512-OH/2E5Fg20h2aPrbe+QL8JZQFko0YZaF+j4mnQ7BGhfavO7OpSLa8a0y9sBwomHdSbkhTS8TQNayBfnW5DwbvQ==}

  ast-v8-to-istanbul@0.3.3:
    resolution: {integrity: sha512-MuXMrSLVVoA6sYN/6Hke18vMzrT4TZNbZIj/hvh0fnYFpO+/kFXcLIaiPwXXWaQUPg4yJD8fj+lfJ7/1EBconw==}

  async-function@1.0.0:
    resolution: {integrity: sha512-hsU18Ae8CDTR6Kgu9DYf0EbCr/a5iGL0rytQDobUcdpYOKokk8LEjVphnXkDkgpi0wYVsqrXuP0bZxJaTqdgoA==}
    engines: {node: '>= 0.4'}

  async@3.2.6:
    resolution: {integrity: sha512-htCUDlxyyCLMgaM3xXg0C0LW2xqfuQ6p05pCEIsXuyQ+a1koYKTuBMzRNwmybfLgvJDMd0r1LTn4+E0Ti6C2AA==}

  available-typed-arrays@1.0.7:
    resolution: {integrity: sha512-wvUjBtSGN7+7SjNpq/9M2Tg350UZD3q62IFZLbRAR1bSMlCo1ZaeW+BJ+D090e4hIIZLBcTDWe4Mh4jvUDajzQ==}
    engines: {node: '>= 0.4'}

  axe-core@4.10.3:
    resolution: {integrity: sha512-Xm7bpRXnDSX2YE2YFfBk2FnF0ep6tmG7xPh8iHee8MIcrgq762Nkce856dYtJYLkuIoYZvGfTs/PbZhideTcEg==}
    engines: {node: '>=4'}

  axobject-query@4.1.0:
    resolution: {integrity: sha512-qIj0G9wZbMGNLjLmg1PT6v2mE9AH2zlnADJD/2tC6E00hgmhUOfEB6greHPAfLRSufHqROIUTkw6E+M3lH0PTQ==}
    engines: {node: '>= 0.4'}

  babel-dead-code-elimination@1.0.10:
    resolution: {integrity: sha512-DV5bdJZTzZ0zn0DC24v3jD7Mnidh6xhKa4GfKCbq3sfW8kaWhDdZjP3i81geA8T33tdYqWKw4D3fVv0CwEgKVA==}

  balanced-match@1.0.2:
    resolution: {integrity: sha512-3oSeUO0TMV67hN1AmbXsK4yaqU7tjiHlbxRDZOpH0KW9+CeX4bRAaX0Anxt0tx2MrpRpWwQaPwIlISEJhYU5Pw==}

  basic-auth@2.0.1:
    resolution: {integrity: sha512-NF+epuEdnUYVlGuhaxbbq+dvJttwLnGY+YixlXlME5KpQ5W3CnXA5cVTneY3SPbPDRkcjMbifrwmFYcClgOZeg==}
    engines: {node: '>= 0.8'}

  bignumber.js@9.3.0:
    resolution: {integrity: sha512-EM7aMFTXbptt/wZdMlBv2t8IViwQL+h6SLHosp8Yf0dqJMTnY6iL32opnAB6kAdL0SZPuvcAzFr31o0c/R3/RA==}

  binary-extensions@2.3.0:
    resolution: {integrity: sha512-Ceh+7ox5qe7LJuLHoY0feh3pHuUDHAcRUeyL2VYghZwfpkNIy/+8Ocg0a3UuSoYzavmylwuLWQOf3hl0jjMMIw==}
    engines: {node: '>=8'}

  body-parser@1.20.3:
    resolution: {integrity: sha512-7rAxByjUMqQ3/bHJy7D6OGXvx/MMc4IqBn/X0fcM1QUcAItpZrBEYhWGem+tzXH90c+G01ypMcYJBO9Y30203g==}
    engines: {node: '>= 0.8', npm: 1.2.8000 || >= 1.4.16}

  body-parser@2.2.0:
    resolution: {integrity: sha512-02qvAaxv8tp7fBa/mw1ga98OGm+eCbqzJOKoRt70sLmfEEi+jyBYVTDGfCL/k06/4EMk/z01gCe7HoCH/f2LTg==}
    engines: {node: '>=18'}

  brace-expansion@1.1.11:
    resolution: {integrity: sha512-iCuPHDFgrHX7H2vEI/5xpz07zSHB00TpugqhmYtVmMO6518mCuRMoOYFldEBl0g187ufozdaHgWKcYFb61qGiA==}

  brace-expansion@2.0.2:
    resolution: {integrity: sha512-Jt0vHyM+jmUBqojB7E1NIYadt0vI0Qxjxd2TErW94wDz+E2LAm5vKMXXwg6ZZBTHPuUlDgQHKXvjGBdfcF1ZDQ==}

  braces@3.0.3:
    resolution: {integrity: sha512-yQbXgO/OSZVD2IsiLlro+7Hf6Q18EJrKSEsdoMzKePKXct3gvD8oLcOQdIzGupr5Fj+EDe8gO/lxc1BzfMpxvA==}
    engines: {node: '>=8'}

  browserslist@4.24.5:
    resolution: {integrity: sha512-FDToo4Wo82hIdgc1CQ+NQD0hEhmpPjrZ3hiUgwgOG6IuTdlpr8jdjyG24P6cNP1yJpTLzS5OcGgSw0xmDU1/Tw==}
    engines: {node: ^6 || ^7 || ^8 || ^9 || ^10 || ^11 || ^12 || >=13.7}
    hasBin: true

  buffer-from@1.1.2:
    resolution: {integrity: sha512-E+XQCRwSbaaiChtv6k6Dwgc+bx+Bs6vuKJHHl5kox/BaKbhiXzqQOwK4cO22yElGp2OCmjwVhT3HmxgyPGnJfQ==}

  bytes@3.1.2:
    resolution: {integrity: sha512-/Nf7TyzTx6S3yRJObOAV7956r8cr2+Oj8AC5dt8wSP3BQAoeX58NoHyCU8P8zGkNXStjTSi6fzO6F0pBdcYbEg==}
    engines: {node: '>= 0.8'}

  cac@6.7.14:
    resolution: {integrity: sha512-b6Ilus+c3RrdDk+JhLKUAQfzzgLEPy6wcXqS7f/xe1EETvsDP6GORG7SFuOs6cID5YkqchW/LXZbX5bc8j7ZcQ==}
    engines: {node: '>=8'}

  call-bind-apply-helpers@1.0.2:
    resolution: {integrity: sha512-Sp1ablJ0ivDkSzjcaJdxEunN5/XvksFJ2sMBFfq6x0ryhQV/2b/KwFe21cMpmHtPOSij8K99/wSfoEuTObmuMQ==}
    engines: {node: '>= 0.4'}

  call-bind@1.0.8:
    resolution: {integrity: sha512-oKlSFMcMwpUg2ednkhQ454wfWiU/ul3CkJe/PEHcTKuiX6RpbehUiFMXu13HalGZxfUwCQzZG747YXBn1im9ww==}
    engines: {node: '>= 0.4'}

  call-bound@1.0.4:
    resolution: {integrity: sha512-+ys997U96po4Kx/ABpBCqhA9EuxJaQWDQg7295H4hBphv3IZg0boBKuwYpt4YXp6MZ5AmZQnU/tyMTlRpaSejg==}
    engines: {node: '>= 0.4'}

  callsites@3.1.0:
    resolution: {integrity: sha512-P8BjAsXvZS+VIDUI11hHCQEv74YT67YUi5JJFNWIqL235sBmjX4+qx9Muvls5ivyNENctx46xQLQ3aTuE7ssaQ==}
    engines: {node: '>=6'}

  caniuse-lite@1.0.30001717:
    resolution: {integrity: sha512-auPpttCq6BDEG8ZAuHJIplGw6GODhjw+/11e7IjpnYCxZcW/ONgPs0KVBJ0d1bY3e2+7PRe5RCLyP+PfwVgkYw==}

  chai@5.2.0:
    resolution: {integrity: sha512-mCuXncKXk5iCLhfhwTc0izo0gtEmpz5CtG2y8GiOINBlMVS6v8TMRc5TaLWKS6692m9+dVVfzgeVxR5UxWHTYw==}
    engines: {node: '>=12'}

  chalk@4.1.2:
    resolution: {integrity: sha512-oKnbhFyRIXpUuez8iBMmyEa4nbj4IOQyuhc/wy9kY7/WVPcwIO9VA668Pu8RkO7+0G76SLROeyw9CpQ061i4mA==}
    engines: {node: '>=10'}

  check-error@2.1.1:
    resolution: {integrity: sha512-OAlb+T7V4Op9OwdkjmguYRqncdlx5JiofwOAUkmTF+jNdHwzTaTs4sRAGpzLF3oOz5xAyDGrPgeIDFQmDOTiJw==}
    engines: {node: '>= 16'}

  chokidar@3.6.0:
    resolution: {integrity: sha512-7VT13fmjotKpGipCW9JEQAusEPE+Ei8nl6/g4FBAmIm0GOOLMua9NDDo/DWp0ZAxCr3cPq5ZpBqmPAQgDda2Pw==}
    engines: {node: '>= 8.10.0'}

  chokidar@4.0.3:
    resolution: {integrity: sha512-Qgzu8kfBvo+cA4962jnP1KkS6Dop5NS6g7R5LFYJr4b8Ub94PPQXUksCw9PvXoeXPRRddRNC5C1JQUR2SMGtnA==}
    engines: {node: '>= 14.16.0'}

  chownr@3.0.0:
    resolution: {integrity: sha512-+IxzY9BZOQd/XuYPRmrvEVjF/nqj5kgT4kEq7VofrDoM1MxoRjEWkrCC3EtLi59TVawxTAn+orJwFQcrqEN1+g==}
    engines: {node: '>=18'}

  cjs-module-lexer@1.4.3:
    resolution: {integrity: sha512-9z8TZaGM1pfswYeXrUpzPrkx8UnWYdhJclsiYMm6x/w5+nN+8Tf/LnAgfLGQCm59qAOxU8WwHEq2vNwF6i4j+Q==}

  classnames@2.5.1:
    resolution: {integrity: sha512-saHYOzhIQs6wy2sVxTM6bUDsQO4F50V9RQ22qBpEdCW+I+/Wmke2HOl6lS6dTpdxVhb88/I6+Hs+438c3lfUow==}

  cliui@8.0.1:
    resolution: {integrity: sha512-BSeNnyus75C4//NQ9gQt1/csTXyo/8Sb+afLAkzAptFuMsod9HFokGNudZpi/oQV73hnVK+sR+5PVRMd+Dr7YQ==}
    engines: {node: '>=12'}

  clsx@2.1.1:
    resolution: {integrity: sha512-eYm0QWBtUrBWZWG0d386OGAw16Z995PiOVo2B7bjWSbHedGl5e0ZWaq65kOGgUSNesEIDkB9ISbTg/JK9dhCZA==}
    engines: {node: '>=6'}

  cluster-key-slot@1.1.2:
    resolution: {integrity: sha512-RMr0FhtfXemyinomL4hrWcYJxmX6deFdCxpJzhDttxgO1+bcCnkk+9drydLVDmAMG7NE6aN/fl4F7ucU/90gAA==}
    engines: {node: '>=0.10.0'}

  color-convert@1.9.3:
    resolution: {integrity: sha512-QfAUtd+vFdAtFQcC8CCyYt1fYWxSqAiK2cSD6zDB8N3cpsEBAvRxp9zOGg6G/SHHJYAT88/az/IuDGALsNVbGg==}

  color-convert@2.0.1:
    resolution: {integrity: sha512-RRECPsj7iu/xb5oKYcsFHSppFNnsj/52OVTRKb4zP5onXwVF3zVmmToNcOfGC+CRDpfK/U584fMg38ZHCaElKQ==}
    engines: {node: '>=7.0.0'}

  color-name@1.1.3:
    resolution: {integrity: sha512-72fSenhMw2HZMTVHeCA9KCmpEIbzWiQsjN+BHcBbS9vr1mtt+vJjPdksIBNUmKAW8TFUDPJK5SUU3QhE9NEXDw==}

  color-name@1.1.4:
    resolution: {integrity: sha512-dOy+3AuW3a2wNbZHIuMZpTcgjGuLU/uBL/ubcZF9OXbDo8ff4O8yVp5Bf0efS8uEoYo5q4Fx7dY9OgQGXgAsQA==}

  color-string@1.9.1:
    resolution: {integrity: sha512-shrVawQFojnZv6xM40anx4CkoDP+fZsw/ZerEMsW/pyzsRbElpsL/DBVW7q3ExxwusdNXI3lXpuhEZkzs8p5Eg==}

  color@3.2.1:
    resolution: {integrity: sha512-aBl7dZI9ENN6fUGC7mWpMTPNHmWUSNan9tuWN6ahh5ZLNk9baLJOnSMlrQkHcrfFgz2/RigjUVAjdx36VcemKA==}

  colorspace@1.1.4:
    resolution: {integrity: sha512-BgvKJiuVu1igBUF2kEjRCZXol6wiiGbY5ipL/oVPwm0BL9sIpMIzM8IK7vwuxIIzOXMV3Ey5w+vxhm0rR/TN8w==}

  compressible@2.0.18:
    resolution: {integrity: sha512-AF3r7P5dWxL8MxyITRMlORQNaOA2IkAFaTr4k7BUumjPtRpGDTZpl0Pb1XCO6JeDCBdp126Cgs9sMxqSjgYyRg==}
    engines: {node: '>= 0.6'}

  compression@1.8.0:
    resolution: {integrity: sha512-k6WLKfunuqCYD3t6AsuPGvQWaKwuLLh2/xHNcX4qE+vIfDNXpSqnrhwA7O53R7WVQUnt8dVAIW+YHr7xTgOgGA==}
    engines: {node: '>= 0.8.0'}

  concat-map@0.0.1:
    resolution: {integrity: sha512-/Srv4dswyQNBfohGpz9o6Yb3Gz3SrUDqBH5rTuhGR7ahtlbYKnVxw2bCFMRljaA7EXHaXZ8wsHdodFvbkhKmqg==}

  connect-redis@8.1.0:
    resolution: {integrity: sha512-Km0EYLDlmExF52UCss5gLGTtrukGC57G6WCC2aqEMft5Vr4xNWuM4tL+T97kWrw+vp40SXFteb6Xk/7MxgpwdA==}
    engines: {node: '>=18'}
    peerDependencies:
      express-session: '>=1'

  content-disposition@0.5.4:
    resolution: {integrity: sha512-FveZTNuGw04cxlAiWbzi6zTAL/lhehaWbTtgluJh4/E95DqMwTmha3KZN1aAWA8cFIhHzMZUvLevkw5Rqk+tSQ==}
    engines: {node: '>= 0.6'}

  content-disposition@1.0.0:
    resolution: {integrity: sha512-Au9nRL8VNUut/XSzbQA38+M78dzP4D+eqg3gfJHMIHHYa3bg067xj1KxMUWj+VULbiZMowKngFFbKczUrNJ1mg==}
    engines: {node: '>= 0.6'}

  content-type@1.0.5:
    resolution: {integrity: sha512-nTjqfcBFEipKdXCv4YDQWCfmcLZKm81ldF0pAopTvyrFGVbcR6P/VAAd5G7N+0tTr8QqiU0tFadD6FK4NtJwOA==}
    engines: {node: '>= 0.6'}

  convert-source-map@2.0.0:
    resolution: {integrity: sha512-Kvp459HrV2FEJ1CAsi1Ku+MY3kasH19TFykTz2xWmMeq6bk2NU3XXvfJ+Q61m0xktWwt+1HSYf3JZsTms3aRJg==}

  cookie-signature@1.0.6:
    resolution: {integrity: sha512-QADzlaHc8icV8I7vbaJXJwod9HWYp8uCqf1xa4OfNu1T7JVxQIrUgOWtHdNDtPiywmFbiS12VjotIXLrKM3orQ==}

  cookie-signature@1.0.7:
    resolution: {integrity: sha512-NXdYc3dLr47pBkpUCHtKSwIOQXLVn8dZEuywboCOJY/osA0wFSLlSawr3KN8qXJEyX66FcONTH8EIlVuK0yyFA==}

  cookie-signature@1.2.2:
    resolution: {integrity: sha512-D76uU73ulSXrD1UXF4KE2TMxVVwhsnCgfAyTg9k8P6KGZjlXKrOLe4dJQKI3Bxi5wjesZoFXJWElNWBjPZMbhg==}
    engines: {node: '>=6.6.0'}

  cookie@0.7.1:
    resolution: {integrity: sha512-6DnInpx7SJ2AK3+CTUE/ZM0vWTUboZCegxhC2xiIydHR9jNuTAASBrfEpHhiGOZw/nX51bHt6YQl8jsGo4y/0w==}
    engines: {node: '>= 0.6'}

  cookie@0.7.2:
    resolution: {integrity: sha512-yki5XnKuf750l50uGTllt6kKILY4nQ1eNIQatoXEByZ5dWgnKqbnqmTrBE5B4N7lrMJKQ2ytWMiTO2o0v6Ew/w==}
    engines: {node: '>= 0.6'}

  cookie@1.0.2:
    resolution: {integrity: sha512-9Kr/j4O16ISv8zBBhJoi4bXOYNTkFLOqSL3UDB0njXxCXNezjeyVrJyGOWtgfs/q2km1gwBcfH8q1yEGoMYunA==}
    engines: {node: '>=18'}

  country-flag-icons@1.5.19:
    resolution: {integrity: sha512-D/ZkRyj+ywJC6b2IrAN3/tpbReMUqmuRLlcKFoY/o0+EPQN9Ev/e8tV+D3+9scvu/tarxwLErNwS73C3yzxs/g==}

  cross-env@7.0.3:
    resolution: {integrity: sha512-+/HKd6EgcQCJGh2PSjZuUitQBQynKor4wrFbRg4DtAgS1aWO+gU52xpH7M9ScGgXSYmAVS9bIJ8EzuaGw0oNAw==}
    engines: {node: '>=10.14', npm: '>=6', yarn: '>=1'}
    hasBin: true

  cross-spawn@7.0.6:
    resolution: {integrity: sha512-uV2QOWP2nWzsy2aMp8aRibhi9dlzF5Hgh5SHaB9OiTGEyDTiJJyx0uy51QXdyWbtAHNua4XJzUKca3OzKUd3vA==}
    engines: {node: '>= 8'}

  cssstyle@4.3.1:
    resolution: {integrity: sha512-ZgW+Jgdd7i52AaLYCriF8Mxqft0gD/R9i9wi6RWBhs1pqdPEzPjym7rvRKi397WmQFf3SlyUsszhw+VVCbx79Q==}
    engines: {node: '>=18'}

  csstype@3.1.3:
    resolution: {integrity: sha512-M1uQkMl8rQK/szD0LNhtqxIPLpimGm8sOBwU7lLnCpSbTyY3yeU1Vc7l4KT5zT4s/yOxHH5O7tIuuLOCnLADRw==}

  damerau-levenshtein@1.0.8:
    resolution: {integrity: sha512-sdQSFB7+llfUcQHUQO3+B8ERRj0Oa4w9POWMI/puGtuf7gFywGmkaLCElnudfTiKZV+NvHqL0ifzdrI8Ro7ESA==}

  data-urls@5.0.0:
    resolution: {integrity: sha512-ZYP5VBHshaDAiVZxjbRVcFJpc+4xGgT0bK3vzy1HLN8jTO975HEbuYzZJcHoQEY5K1a0z8YayJkyVETa08eNTg==}
    engines: {node: '>=18'}

  data-view-buffer@1.0.2:
    resolution: {integrity: sha512-EmKO5V3OLXh1rtK2wgXRansaK1/mtVdTUEiEI0W8RkvgT05kfxaH29PliLnpLP73yYO6142Q72QNa8Wx/A5CqQ==}
    engines: {node: '>= 0.4'}

  data-view-byte-length@1.0.2:
    resolution: {integrity: sha512-tuhGbE6CfTM9+5ANGf+oQb72Ky/0+s3xKUpHvShfiz2RxMFgFPjsXuRLBVMtvMs15awe45SRb83D6wH4ew6wlQ==}
    engines: {node: '>= 0.4'}

  data-view-byte-offset@1.0.1:
    resolution: {integrity: sha512-BS8PfmtDGnrgYdOonGZQdLZslWIeCGFP9tpan0hi1Co2Zr2NKADsvGYA8XxuG/4UWgJ6Cjtv+YJnB6MM69QGlQ==}
    engines: {node: '>= 0.4'}

  date-fns@4.1.0:
    resolution: {integrity: sha512-Ukq0owbQXxa/U3EGtsdVBkR1w7KOQ5gIBqdH2hkvknzZPYvBxb/aa6E8L7tmjFtkwZBu3UXBbjIgPo/Ez4xaNg==}

  debug@2.6.9:
    resolution: {integrity: sha512-bC7ElrdJaJnPbAP+1EotYvqZsb3ecl5wi6Bfi6BJTUcNowp6cvspg0jXznRTKDjm/E7AdgFBVeAPVMNcKGsHMA==}
    peerDependencies:
      supports-color: '*'
    peerDependenciesMeta:
      supports-color:
        optional: true

  debug@3.2.7:
    resolution: {integrity: sha512-CFjzYYAi4ThfiQvizrFQevTTXHtnCqWfe7x1AhgEscTz6ZbLbfoLRLPugTQyBth6f8ZERVUSyWHFD/7Wu4t1XQ==}
    peerDependencies:
      supports-color: '*'
    peerDependenciesMeta:
      supports-color:
        optional: true

  debug@4.4.0:
    resolution: {integrity: sha512-6WTZ/IxCY/T6BALoZHaE4ctp9xm+Z5kY/pzYaCHRFeyVhojxlrm+46y68HA6hr0TcwEssoxNiDEUJQjfPZ/RYA==}
    engines: {node: '>=6.0'}
    peerDependencies:
      supports-color: '*'
    peerDependenciesMeta:
      supports-color:
        optional: true

  debug@4.4.1:
    resolution: {integrity: sha512-KcKCqiftBJcZr++7ykoDIEwSa3XWowTfNPo92BYxjXiyYEVrUQh2aLyhxBCwww+heortUFxEJYcRzosstTEBYQ==}
    engines: {node: '>=6.0'}
    peerDependencies:
      supports-color: '*'
    peerDependenciesMeta:
      supports-color:
        optional: true

  decimal.js@10.5.0:
    resolution: {integrity: sha512-8vDa8Qxvr/+d94hSh5P3IJwI5t8/c0KsMp+g8bNw9cY2icONa5aPfvKeieW1WlG0WQYwwhJ7mjui2xtiePQSXw==}

  dedent@1.6.0:
    resolution: {integrity: sha512-F1Z+5UCFpmQUzJa11agbyPVMbpgT/qA3/SKyJ1jyBgm7dUcUEa8v9JwDkerSQXfakBwFljIxhOJqGkjUwZ9FSA==}
    peerDependencies:
      babel-plugin-macros: ^3.1.0
    peerDependenciesMeta:
      babel-plugin-macros:
        optional: true

  deep-eql@5.0.2:
    resolution: {integrity: sha512-h5k/5U50IJJFpzfL6nO9jaaumfjO/f2NjK/oYB2Djzm4p9L+3T9qWpZqZ2hAbLPuuYq9wrU08WQyBTL5GbPk5Q==}
    engines: {node: '>=6'}

  deep-is@0.1.4:
    resolution: {integrity: sha512-oIPzksmTg4/MriiaYGO+okXDT7ztn/w3Eptv/+gSIdMdKsJo0u4CfYNFJPy+4SKMuCqGw2wxnA+URMg3t8a/bQ==}

  define-data-property@1.1.4:
    resolution: {integrity: sha512-rBMvIzlpA8v6E+SJZoo++HAYqsLrkg7MSfIinMPFhmkorw7X+dOXVJQs+QT69zGkzMyfDnIMN2Wid1+NbL3T+A==}
    engines: {node: '>= 0.4'}

  define-properties@1.2.1:
    resolution: {integrity: sha512-8QmQKqEASLd5nx0U1B1okLElbUuuttJ/AnYmRXbbbGDWh6uS208EjD4Xqq/I9wK7u0v6O08XhTWnt5XtEbR6Dg==}
    engines: {node: '>= 0.4'}

  denque@2.1.0:
    resolution: {integrity: sha512-HVQE3AAb/pxF8fQAoiqpvg9i3evqug3hoiwakOyZAwJm+6vZehbkYXZ0l4JxS+I3QxM97v5aaRNhj8v5oBhekw==}
    engines: {node: '>=0.10'}

  depd@2.0.0:
    resolution: {integrity: sha512-g7nH6P6dyDioJogAAGprGpCtVImJhpPk/roCzdb3fIh61/s/nPsfR6onyMwkCAR/OlC3yBC0lESvUoQEAssIrw==}
    engines: {node: '>= 0.8'}

  dequal@2.0.3:
    resolution: {integrity: sha512-0je+qPKHEMohvfRTCEo3CrPG6cAzAYgmzKyxRiYSSDkS6eGJdyVJm7WaYA5ECaAD9wLB2T4EEeymA5aFVcYXCA==}
    engines: {node: '>=6'}

  destroy@1.2.0:
    resolution: {integrity: sha512-2sJGJTaXIIaR1w4iJSNoN0hnMY7Gpc/n8D4qSCJw8QqFWXf7cuAgnEHxBpweaVcPevC2l3KpjYCx3NypQQgaJg==}
    engines: {node: '>= 0.8', npm: 1.2.8000 || >= 1.4.16}

  detect-libc@2.0.4:
    resolution: {integrity: sha512-3UDv+G9CsCKO1WKMGw9fwq/SWJYbI0c5Y7LU1AXYoDdbhE2AHQ6N6Nb34sG8Fj7T5APy8qXDCKuuIHd1BR0tVA==}
    engines: {node: '>=8'}

  detect-node-es@1.1.0:
    resolution: {integrity: sha512-ypdmJU/TbBby2Dxibuv7ZLW3Bs1QEmM7nHjEANfohJLvE0XVujisn1qPJcZxg+qDucsr+bP6fLD1rPS3AhJ7EQ==}

  doctrine@2.1.0:
    resolution: {integrity: sha512-35mSku4ZXK0vfCuHEDAwt55dg2jNajHZ1odvF+8SSr82EsZY4QmXfuWso8oEd8zRhVObSN18aM0CjSdoBX7zIw==}
    engines: {node: '>=0.10.0'}

  dom-accessibility-api@0.5.16:
    resolution: {integrity: sha512-X7BJ2yElsnOJ30pZF4uIIDfBEVgF4XEBxL9Bxhy6dnrm5hkzqmsWHGTiHqRiITNhMyFLyAiWndIJP7Z1NTteDg==}

  dunder-proto@1.0.1:
    resolution: {integrity: sha512-KIN/nDJBQRcXw0MLVhZE9iQHmG68qAVIBg9CqmUYjmQIhgij9U5MFvrqkUL5FbtyyzZuOeOt0zdeRe4UY7ct+A==}
    engines: {node: '>= 0.4'}

  eastasianwidth@0.2.0:
    resolution: {integrity: sha512-I88TYZWc9XiYHRQ4/3c5rjjfgkjhLyW2luGIheGERbNQ6OY7yTybanSpDXZa8y7VUP9YmDcYa+eyq4ca7iLqWA==}

  ee-first@1.1.1:
    resolution: {integrity: sha512-WMwm9LhRUo+WUaRN+vRuETqG89IgZphVSNkdFgeb6sS/E4OrDIN7t48CAewSHXc6C8lefD8KKfr5vY61brQlow==}

  electron-to-chromium@1.5.151:
    resolution: {integrity: sha512-Rl6uugut2l9sLojjS4H4SAr3A4IgACMLgpuEMPYCVcKydzfyPrn5absNRju38IhQOf/NwjJY8OGWjlteqYeBCA==}

  emoji-regex@8.0.0:
    resolution: {integrity: sha512-MSjYzcWNOA0ewAHpz0MxpYFvwg6yjy1NG3xteoqz644VCo/RPgnr1/GGt+ic3iJTzQ8Eu3TdM14SawnVUmGE6A==}

  emoji-regex@9.2.2:
    resolution: {integrity: sha512-L18DaJsXSUk2+42pv8mLs5jJT2hqFkFE4j21wOmgbUqsZ2hL72NsUU785g9RXgo3s0ZNgVl42TiHp3ZtOv/Vyg==}

  enabled@2.0.0:
    resolution: {integrity: sha512-AKrN98kuwOzMIdAizXGI86UFBoo26CL21UM763y1h/GMSJ4/OHU9k2YlsmBpyScFo/wbLzWQJBMCW4+IO3/+OQ==}

  encodeurl@1.0.2:
    resolution: {integrity: sha512-TPJXq8JqFaVYm2CWmPvnP2Iyo4ZSM7/QKcSmuMLDObfpH5fi7RUGmd/rTDf+rut/saiDiQEeVTNgAmJEdAOx0w==}
    engines: {node: '>= 0.8'}

  encodeurl@2.0.0:
    resolution: {integrity: sha512-Q0n9HRi4m6JuGIV1eFlmvJB7ZEVxu93IrMyiMsGC0lrMJMWzRgx6WGquyfQgZVb31vhGgXnfmPNNXmxnOkRBrg==}
    engines: {node: '>= 0.8'}

  enhanced-resolve@5.18.1:
    resolution: {integrity: sha512-ZSW3ma5GkcQBIpwZTSRAI8N71Uuwgs93IezB7mf7R60tC8ZbJideoDNKjHn2O9KIlx6rkGTTEk1xUCK2E1Y2Yg==}
    engines: {node: '>=10.13.0'}

  entities@6.0.0:
    resolution: {integrity: sha512-aKstq2TDOndCn4diEyp9Uq/Flu2i1GlLkc6XIDQSDMuaFE3OPW5OphLCyQ5SpSJZTb4reN+kTcYru5yIfXoRPw==}
    engines: {node: '>=0.12'}

  err-code@2.0.3:
    resolution: {integrity: sha512-2bmlRpNKBxT/CRmPOlyISQpNj+qSeYvcym/uT0Jx2bMOlKLtSy1ZmLuVxSEKKyor/N5yhvp/ZiG1oE3DEYMSFA==}

  error-serializer@8.0.1:
    resolution: {integrity: sha512-+yhGfbVNmOQlHkTnJO2koKlAG0Pshju0fS8f1hbA8RNQCi/nNLoGLPh8Ht34a3tcBC6KdhrkXzLRq5bHXM/woA==}
    engines: {node: '>=18.18.0'}

  es-abstract@1.23.9:
    resolution: {integrity: sha512-py07lI0wjxAC/DcfK1S6G7iANonniZwTISvdPzk9hzeH0IZIshbuuFxLIU96OyF89Yb9hiqWn8M/bY83KY5vzA==}
    engines: {node: '>= 0.4'}

  es-abstract@1.24.0:
    resolution: {integrity: sha512-WSzPgsdLtTcQwm4CROfS5ju2Wa1QQcVeT37jFjYzdFz1r9ahadC8B8/a4qxJxM+09F18iumCdRmlr96ZYkQvEg==}
    engines: {node: '>= 0.4'}

  es-define-property@1.0.1:
    resolution: {integrity: sha512-e3nRfgfUZ4rNGL232gUgX06QNyyez04KdjFrF+LTRoOXmrOgFKDg4BCdsjW8EnT69eqdYGmRpJwiPVYNrCaW3g==}
    engines: {node: '>= 0.4'}

  es-errors@1.3.0:
    resolution: {integrity: sha512-Zf5H2Kxt2xjTvbJvP2ZWLEICxA6j+hAmMzIlypy4xcBg1vKVnx89Wy0GbS+kf5cwCVFFzdCFh2XSCFNULS6csw==}
    engines: {node: '>= 0.4'}

  es-iterator-helpers@1.2.1:
    resolution: {integrity: sha512-uDn+FE1yrDzyC0pCo961B2IHbdM8y/ACZsKD4dG6WqrjV53BADjwa7D+1aom2rsNVfLyDgU/eigvlJGJ08OQ4w==}
    engines: {node: '>= 0.4'}

  es-module-lexer@1.7.0:
    resolution: {integrity: sha512-jEQoCwk8hyb2AZziIOLhDqpm5+2ww5uIE6lkO/6jcOCusfk6LhMHpXXfBLXTZ7Ydyt0j4VoUQv6uGNYbdW+kBA==}

  es-object-atoms@1.1.1:
    resolution: {integrity: sha512-FGgH2h8zKNim9ljj7dankFPcICIK9Cp5bm+c2gQSYePhpaG5+esrLODihIorn+Pe6FGJzWhXQotPv73jTaldXA==}
    engines: {node: '>= 0.4'}

  es-set-tostringtag@2.1.0:
    resolution: {integrity: sha512-j6vWzfrGVfyXxge+O0x5sh6cvxAog0a/4Rdd2K36zCMV5eJ+/+tOAngRO8cODMNWbVRdVlmGZQL2YS3yR8bIUA==}
    engines: {node: '>= 0.4'}

  es-shim-unscopables@1.1.0:
    resolution: {integrity: sha512-d9T8ucsEhh8Bi1woXCf+TIKDIROLG5WCkxg8geBCbvk22kzwC5G2OnXVMO6FUsvQlgUUXQ2itephWDLqDzbeCw==}
    engines: {node: '>= 0.4'}

  es-to-primitive@1.3.0:
    resolution: {integrity: sha512-w+5mJ3GuFL+NjVtJlvydShqE1eN3h3PbI7/5LAsYJP/2qtuMXjfL2LpHSRqo4b4eSF5K/DH1JXKUAHSB2UW50g==}
    engines: {node: '>= 0.4'}

  esbuild@0.25.4:
    resolution: {integrity: sha512-8pgjLUcUjcgDg+2Q4NYXnPbo/vncAY4UmyaCm0jZevERqCHZIaWwdJHkf8XQtu4AxSKCdvrUbT0XUr1IdZzI8Q==}
    engines: {node: '>=18'}
    hasBin: true

  escalade@3.2.0:
    resolution: {integrity: sha512-WUj2qlxaQtO4g6Pq5c29GTcWGDyd8itL8zTlipgECz3JesAiiOKotd8JU6otB3PACgG6xkJUyVhboMS+bje/jA==}
    engines: {node: '>=6'}

  escape-html@1.0.3:
    resolution: {integrity: sha512-NiSupZ4OeuGwr68lGIeym/ksIZMJodUGOSCZ/FSnTxcrekbvqrgdUxlJOMpijaKZVjAJrWrGs/6Jy8OMuyj9ow==}

  escape-string-regexp@4.0.0:
    resolution: {integrity: sha512-TtpcNJ3XAzx3Gq8sWRzJaVajRs0uVxA2YAkdb1jm2YkPz4G6egUFAyA3n5vtEIZefPk5Wa4UXbKuS5fKkJWdgA==}
    engines: {node: '>=10'}

  eslint-import-context@0.1.8:
    resolution: {integrity: sha512-bq+F7nyc65sKpZGT09dY0S0QrOnQtuDVIfyTGQ8uuvtMIF7oHp6CEP3mouN0rrnYF3Jqo6Ke0BfU/5wASZue1w==}
    engines: {node: ^12.20.0 || ^14.18.0 || >=16.0.0}
    peerDependencies:
      unrs-resolver: ^1.0.0
    peerDependenciesMeta:
      unrs-resolver:
        optional: true

  eslint-import-resolver-node@0.3.9:
    resolution: {integrity: sha512-WFj2isz22JahUv+B788TlO3N6zL3nNJGU8CcZbPZvVEkBPaJdCV4vy5wyghty5ROFbCRnm132v8BScu5/1BQ8g==}

  eslint-import-resolver-typescript@4.4.4:
    resolution: {integrity: sha512-1iM2zeBvrYmUNTj2vSC/90JTHDth+dfOfiNKkxApWRsTJYNrc8rOdxxIf5vazX+BiAXTeOT0UvWpGI/7qIWQOw==}
    engines: {node: ^16.17.0 || >=18.6.0}
    peerDependencies:
      eslint: '*'
      eslint-plugin-import: '*'
      eslint-plugin-import-x: '*'
    peerDependenciesMeta:
      eslint-plugin-import:
        optional: true
      eslint-plugin-import-x:
        optional: true

  eslint-module-utils@2.12.1:
    resolution: {integrity: sha512-L8jSWTze7K2mTg0vos/RuLRS5soomksDPoJLXIslC7c8Wmut3bx7CPpJijDcBZtxQ5lrbUdM+s0OlNbz0DCDNw==}
    engines: {node: '>=4'}
    peerDependencies:
      '@typescript-eslint/parser': '*'
      eslint: '*'
      eslint-import-resolver-node: '*'
      eslint-import-resolver-typescript: '*'
      eslint-import-resolver-webpack: '*'
    peerDependenciesMeta:
      '@typescript-eslint/parser':
        optional: true
      eslint:
        optional: true
      eslint-import-resolver-node:
        optional: true
      eslint-import-resolver-typescript:
        optional: true
      eslint-import-resolver-webpack:
        optional: true

  eslint-plugin-import@2.32.0:
    resolution: {integrity: sha512-whOE1HFo/qJDyX4SnXzP4N6zOWn79WhnCUY/iDR0mPfQZO8wcYE4JClzI2oZrhBnnMUCBCHZhO6VQyoBU95mZA==}
    engines: {node: '>=4'}
    peerDependencies:
      '@typescript-eslint/parser': '*'
      eslint: ^2 || ^3 || ^4 || ^5 || ^6 || ^7.2.0 || ^8 || ^9
    peerDependenciesMeta:
      '@typescript-eslint/parser':
        optional: true

  eslint-plugin-jsx-a11y@6.10.2:
    resolution: {integrity: sha512-scB3nz4WmG75pV8+3eRUQOHZlNSUhFNq37xnpgRkCCELU3XMvXAxLk1eqWWyE22Ki4Q01Fnsw9BA3cJHDPgn2Q==}
    engines: {node: '>=4.0'}
    peerDependencies:
      eslint: ^3 || ^4 || ^5 || ^6 || ^7 || ^8 || ^9

  eslint-plugin-react-hooks@5.2.0:
    resolution: {integrity: sha512-+f15FfK64YQwZdJNELETdn5ibXEUQmW1DZL6KXhNnc2heoy/sg9VJJeT7n8TlMWouzWqSWavFkIhHyIbIAEapg==}
    engines: {node: '>=10'}
    peerDependencies:
      eslint: ^3.0.0 || ^4.0.0 || ^5.0.0 || ^6.0.0 || ^7.0.0 || ^8.0.0-0 || ^9.0.0

  eslint-plugin-react@7.37.5:
    resolution: {integrity: sha512-Qteup0SqU15kdocexFNAJMvCJEfa2xUKNV4CC1xsVMrIIqEy3SQ/rqyxCWNzfrd3/ldy6HMlD2e0JDVpDg2qIA==}
    engines: {node: '>=4'}
    peerDependencies:
      eslint: ^3 || ^4 || ^5 || ^6 || ^7 || ^8 || ^9.7

  eslint-scope@8.4.0:
    resolution: {integrity: sha512-sNXOfKCn74rt8RICKMvJS7XKV/Xk9kA7DyJr8mJik3S7Cwgy3qlkkmyS2uQB3jiJg6VNdZd/pDBJu0nvG2NlTg==}
    engines: {node: ^18.18.0 || ^20.9.0 || >=21.1.0}

  eslint-visitor-keys@3.4.3:
    resolution: {integrity: sha512-wpc+LXeiyiisxPlEkUzU6svyS1frIO3Mgxj1fdy7Pm8Ygzguax2N3Fa/D/ag1WqbOprdI+uY6wMUl8/a2G+iag==}
    engines: {node: ^12.22.0 || ^14.17.0 || >=16.0.0}

  eslint-visitor-keys@4.2.0:
    resolution: {integrity: sha512-UyLnSehNt62FFhSwjZlHmeokpRK59rcz29j+F1/aDgbkbRTk7wIc9XzdoasMUbRNKDM0qQt/+BJ4BrpFeABemw==}
    engines: {node: ^18.18.0 || ^20.9.0 || >=21.1.0}

  eslint-visitor-keys@4.2.1:
    resolution: {integrity: sha512-Uhdk5sfqcee/9H/rCOJikYz67o0a2Tw2hGRPOG2Y1R2dg7brRe1uG0yaNQDHu+TO/uQPF/5eCapvYSmHUjt7JQ==}
    engines: {node: ^18.18.0 || ^20.9.0 || >=21.1.0}

  eslint@9.29.0:
    resolution: {integrity: sha512-GsGizj2Y1rCWDu6XoEekL3RLilp0voSePurjZIkxL3wlm5o5EC9VpgaP7lrCvjnkuLvzFBQWB3vWB3K5KQTveQ==}
    engines: {node: ^18.18.0 || ^20.9.0 || >=21.1.0}
    hasBin: true
    peerDependencies:
      jiti: '*'
    peerDependenciesMeta:
      jiti:
        optional: true

  espree@10.3.0:
    resolution: {integrity: sha512-0QYC8b24HWY8zjRnDTL6RiHfDbAWn63qb4LMj1Z4b076A4une81+z03Kg7l7mn/48PUTqoLptSXez8oknU8Clg==}
    engines: {node: ^18.18.0 || ^20.9.0 || >=21.1.0}

  espree@10.4.0:
    resolution: {integrity: sha512-j6PAQ2uUr79PZhBjP5C5fhl8e39FmRnOjsD5lGnWrFU8i2G776tBK7+nP8KuQUTTyAZUwfQqXAgrVH5MbH9CYQ==}
    engines: {node: ^18.18.0 || ^20.9.0 || >=21.1.0}

  esquery@1.6.0:
    resolution: {integrity: sha512-ca9pw9fomFcKPvFLXhBKUK90ZvGibiGOvRJNbjljY7s7uq/5YO4BOzcYtJqExdx99rF6aAcnRxHmcUHcz6sQsg==}
    engines: {node: '>=0.10'}

  esrecurse@4.3.0:
    resolution: {integrity: sha512-KmfKL3b6G+RXvP8N1vr3Tq1kL/oCFgn2NYXEtqP8/L3pKapUA4G8cFVaoF3SU323CD4XypR/ffioHmkti6/Tag==}
    engines: {node: '>=4.0'}

  estraverse@5.3.0:
    resolution: {integrity: sha512-MMdARuVEQziNTeJD8DgMqmhwR11BRQ/cBP+pLtYdSTnf3MIO8fFeiINEbX36ZdNlfU/7A9f3gUw49B3oQsvwBA==}
    engines: {node: '>=4.0'}

  estree-walker@3.0.3:
    resolution: {integrity: sha512-7RUKfXgSMMkzt6ZuXmqapOurLGPPfgj6l9uRZ7lRGolvk0y2yocc35LdcxKC5PQZdn2DMqioAQ2NoWcrTKmm6g==}

  esutils@2.0.3:
    resolution: {integrity: sha512-kVscqXk4OCp68SZ0dkgEKVi6/8ij300KBWTJq32P/dYeWTSwK41WyTxalN1eRmA5Z9UU/LX9D7FWSmV9SAYx6g==}
    engines: {node: '>=0.10.0'}

  etag@1.8.1:
    resolution: {integrity: sha512-aIL5Fx7mawVa300al2BnEE4iNvo1qETxLrPI/o05L7z6go7fCw1J6EQmbK4FmJ2AS7kgVF/KEZWufBfdClMcPg==}
    engines: {node: '>= 0.6'}

  exit-hook@2.2.1:
    resolution: {integrity: sha512-eNTPlAD67BmP31LDINZ3U7HSF8l57TxOY2PmBJ1shpCvpnxBF93mWCE8YHBnXs8qiUZJc9WDcWIeC3a2HIAMfw==}
    engines: {node: '>=6'}

  expect-type@1.2.1:
    resolution: {integrity: sha512-/kP8CAwxzLVEeFrMm4kMmy4CCDlpipyA7MYLVrdJIkV0fYF0UaigQHRsxHiuY/GEea+bh4KSv3TIlgr+2UL6bw==}
    engines: {node: '>=12.0.0'}

  express-session@1.18.1:
    resolution: {integrity: sha512-a5mtTqEaZvBCL9A9aqkrtfz+3SMDhOVUnjafjo+s7A9Txkq+SVX2DLvSp1Zrv4uCXa3lMSK3viWnh9Gg07PBUA==}
    engines: {node: '>= 0.8.0'}

  express@4.21.2:
    resolution: {integrity: sha512-28HqgMZAmih1Czt9ny7qr6ek2qddF4FclbMzwhCREB6OFfH+rXAnuNCwo1/wFvrtbgsQDb4kSbX9de9lFbrXnA==}
    engines: {node: '>= 0.10.0'}

  express@5.1.0:
    resolution: {integrity: sha512-DT9ck5YIRU+8GYzzU5kT3eHGA5iL+1Zd0EutOmTE9Dtk+Tvuzd23VBU+ec7HPNSTxXYO55gPV/hq4pSBJDjFpA==}
    engines: {node: '>= 18'}

  extend@3.0.2:
    resolution: {integrity: sha512-fjquC59cD7CyW6urNXK0FBufkZcoiGG80wTuPujX590cB5Ttln20E2UB4S/WARVqhXffZl2LNgS+gQdPIIim/g==}

  fast-deep-equal@3.1.3:
    resolution: {integrity: sha512-f3qQ9oQy9j2AhBe/H9VC91wLmKBCCU/gDOnKNAYG5hswO7BLKj09Hc5HYNz9cGI++xlpDCIgDaitVs03ATR84Q==}

  fast-glob@3.3.3:
    resolution: {integrity: sha512-7MptL8U0cqcFdzIzwOTHoilX9x5BrNqye7Z/LuC7kCMRio1EMSyqRK3BEAUD7sXRq4iT4AzTVuZdhgQ2TCvYLg==}
    engines: {node: '>=8.6.0'}

  fast-json-stable-stringify@2.1.0:
    resolution: {integrity: sha512-lhd/wF+Lk98HZoTCtlVraHtfh5XYijIjalXck7saUtuanSDyLMxnHhSXEDJqHxD7msR8D0uCmqlkwjCV8xvwHw==}

  fast-levenshtein@2.0.6:
    resolution: {integrity: sha512-DCXu6Ifhqcks7TZKY3Hxp3y6qphY5SJZmrWMDrKcERSOXWQdMhU9Ig/PYrzyw/ul9jOIyh0N4M0tbC5hodg8dw==}

  fastq@1.19.1:
    resolution: {integrity: sha512-GwLTyxkCXjXbxqIhTsMI2Nui8huMPtnxg7krajPJAjnEG/iiOS7i+zCtWGZR9G0NBKbXKh6X9m9UIsYX/N6vvQ==}

  fdir@6.4.4:
    resolution: {integrity: sha512-1NZP+GK4GfuAv3PqKvxQRDMjdSRZjnkq7KfhlNrCNNlZ0ygQFpebfrnfnq/W7fpUnAv9aGWmY1zKx7FYL3gwhg==}
    peerDependencies:
      picomatch: ^3 || ^4
    peerDependenciesMeta:
      picomatch:
        optional: true

  fecha@4.2.3:
    resolution: {integrity: sha512-OP2IUU6HeYKJi3i0z4A19kHMQoLVs4Hc+DPqqxI2h/DPZHTm/vjsfC6P0b4jCMy14XizLBqvndQ+UilD7707Jw==}

  file-entry-cache@8.0.0:
    resolution: {integrity: sha512-XXTUwCvisa5oacNGRP9SfNtYBNAMi+RPwBFmblZEF7N7swHYQS6/Zfk7SRwx4D5j3CH211YNRco1DEMNVfZCnQ==}
    engines: {node: '>=16.0.0'}

  fill-range@7.1.1:
    resolution: {integrity: sha512-YsGpe3WHLK8ZYi4tWDg2Jy3ebRz2rXowDxnld4bkQB00cc/1Zw9AWnC0i9ztDJitivtQvaI9KaLyKrc+hBW0yg==}
    engines: {node: '>=8'}

  finalhandler@1.3.1:
    resolution: {integrity: sha512-6BN9trH7bp3qvnrRyzsBz+g3lZxTNZTbVO2EV1CS0WIcDbawYVdYvGflME/9QP0h0pYlCDBCTjYa9nZzMDpyxQ==}
    engines: {node: '>= 0.8'}

  finalhandler@2.1.0:
    resolution: {integrity: sha512-/t88Ty3d5JWQbWYgaOGCCYfXRwV1+be02WqYYlL6h0lEiUAMPM8o8qKGO01YIkOHzka2up08wvgYD0mDiI+q3Q==}
    engines: {node: '>= 0.8'}

  find-up@5.0.0:
    resolution: {integrity: sha512-78/PXT1wlLLDgTzDs7sjq9hzz0vXD+zn+7wypEe4fXQxCmdmqfGsEPQxmiCSQI3ajFV91bVSsvNtrJRiW6nGng==}
    engines: {node: '>=10'}

  flat-cache@4.0.1:
    resolution: {integrity: sha512-f7ccFPK3SXFHpx15UIGyRJ/FJQctuKZ0zVuN3frBo4HnK3cay9VEW0R6yPYFHC0AgqhukPzKjq22t5DmAyqGyw==}
    engines: {node: '>=16'}

  flatted@3.3.3:
    resolution: {integrity: sha512-GX+ysw4PBCz0PzosHDepZGANEuFCMLrnRTiEy9McGjmkCQYwRq4A/X786G/fjM/+OjsWSU1ZrY5qyARZmO/uwg==}

  fn.name@1.1.0:
    resolution: {integrity: sha512-GRnmB5gPyJpAhTQdSZTSp9uaPSvl09KoYcMQtsB9rQoOmzs9dH6ffeccH+Z+cv6P68Hu5bC6JjRh4Ah/mHSNRw==}

  for-each@0.3.5:
    resolution: {integrity: sha512-dKx12eRCVIzqCxFGplyFKJMPvLEWgmNtUrpTiJIR5u97zEhRG8ySrtboPHZXx7daLxQVrl643cTzbab2tkQjxg==}
    engines: {node: '>= 0.4'}

  foreground-child@3.3.1:
    resolution: {integrity: sha512-gIXjKqtFuWEgzFRJA9WCQeSJLZDjgJUOMCMzxtvFq/37KojM1BFGufqsCy0r4qSQmYLsZYMeyRqzIWOMup03sw==}
    engines: {node: '>=14'}

  forwarded-parse@2.1.2:
    resolution: {integrity: sha512-alTFZZQDKMporBH77856pXgzhEzaUVmLCDk+egLgIgHst3Tpndzz8MnKe+GzRJRfvVdn69HhpW7cmXzvtLvJAw==}

  forwarded@0.2.0:
    resolution: {integrity: sha512-buRG0fpBtRHSTCOASe6hD258tEubFoRLb4ZNA6NxMVHNw2gOcwHo9wyablzMzOA5z9xA9L1KNjk/Nt6MT9aYow==}
    engines: {node: '>= 0.6'}

  fresh@0.5.2:
    resolution: {integrity: sha512-zJ2mQYM18rEFOudeV4GShTGIQ7RbzA7ozbU9I/XBpm7kqgMywgmylMwXHxZJmkVoYkna9d2pVXVXPdYTP9ej8Q==}
    engines: {node: '>= 0.6'}

  fresh@2.0.0:
    resolution: {integrity: sha512-Rx/WycZ60HOaqLKAi6cHRKKI7zxWbJ31MhntmtwMoaTeF7XFH9hhBp8vITaMidfljRQ6eYWCKkaTK+ykVJHP2A==}
    engines: {node: '>= 0.8'}

  fs-extra@10.1.0:
    resolution: {integrity: sha512-oRXApq54ETRj4eMiFzGnHWGy+zo5raudjuxN0b8H7s/RU2oW0Wvsx9O0ACRN/kRq9E8Vu/ReskGB5o3ji+FzHQ==}
    engines: {node: '>=12'}

  fs-extra@11.3.0:
    resolution: {integrity: sha512-Z4XaCL6dUDHfP/jT25jJKMmtxvuwbkrD1vNSMFlo9lNLY2c5FHYSQgHPRZUjAB26TpDEoW9HCOgplrdbaPV/ew==}
    engines: {node: '>=14.14'}

  fsevents@2.3.2:
    resolution: {integrity: sha512-xiqMQR4xAeHTuB9uWm+fFRcIOgKBMiOBP+eXiyT7jsgVCq1bkVygt00oASowB7EdtpOHaaPgKt812P9ab+DDKA==}
    engines: {node: ^8.16.0 || ^10.6.0 || >=11.0.0}
    os: [darwin]

  fsevents@2.3.3:
    resolution: {integrity: sha512-5xoDfX+fL7faATnagmWPpbFtwh/R77WmMMqqHGS65C3vvB0YHrgF+B1YmZ3441tMj5n63k0212XNoJwzlhffQw==}
    engines: {node: ^8.16.0 || ^10.6.0 || >=11.0.0}
    os: [darwin]

  function-bind@1.1.2:
    resolution: {integrity: sha512-7XHNxH7qX9xG5mIwxkhumTox/MIRNcOgDrxWsMt2pAr23WHp6MrRlN7FBSFpCpr+oVO0F744iUgR82nJMfG2SA==}

  function.prototype.name@1.1.8:
    resolution: {integrity: sha512-e5iwyodOHhbMr/yNrc7fDYG4qlbIvI5gajyzPnb5TCwyhjApznQh1BMFou9b30SevY43gCJKXycoCBjMbsuW0Q==}
    engines: {node: '>= 0.4'}

  functions-have-names@1.2.3:
    resolution: {integrity: sha512-xckBUXyTIqT97tq2x2AMb+g163b5JFysYk0x4qxNFwbfQkmNZoiRHb6sPzI9/QV33WeuvVYBUIiD4NzNIyqaRQ==}

  gaxios@6.7.1:
    resolution: {integrity: sha512-LDODD4TMYx7XXdpwxAVRAIAuB0bzv0s+ywFonY46k126qzQHT9ygyoa9tncmOiQmmDrik65UYsEkv3lbfqQ3yQ==}
    engines: {node: '>=14'}

  gcp-metadata@6.1.1:
    resolution: {integrity: sha512-a4tiq7E0/5fTjxPAaH4jpjkSv/uCaU2p5KC6HVGrvl0cDjA8iBZv4vv1gyzlmK0ZUKqwpOyQMKzZQe3lTit77A==}
    engines: {node: '>=14'}

  gensync@1.0.0-beta.2:
    resolution: {integrity: sha512-3hN7NaskYvMDLQY55gnW3NQ+mesEAepTqlg+VEbj7zzqEMBVNhzcGYYeqFo/TlYz6eQiFcp1HcsCZO+nGgS8zg==}
    engines: {node: '>=6.9.0'}

  get-caller-file@2.0.5:
    resolution: {integrity: sha512-DyFP3BM/3YHTQOCUL/w0OZHR0lpKeGrxotcHWcqNEdnltqFwXVfhEBQ94eIo34AfQpo0rGki4cyIiftY06h2Fg==}
    engines: {node: 6.* || 8.* || >= 10.*}

  get-intrinsic@1.3.0:
    resolution: {integrity: sha512-9fSjSaos/fRIVIp+xSJlE6lfwhES7LNtKaCBIamHsjr2na1BiABJPo0mOjjz8GJDURarmCPGqaiVg5mfjb98CQ==}
    engines: {node: '>= 0.4'}

  get-nonce@1.0.1:
    resolution: {integrity: sha512-FJhYRoDaiatfEkUK8HKlicmu/3SGFD51q3itKDGoSTysQJBnfOcxU5GxnhE1E6soB76MbT0MBtnKJuXyAx+96Q==}
    engines: {node: '>=6'}

  get-port@5.1.1:
    resolution: {integrity: sha512-g/Q1aTSDOxFpchXC4i8ZWvxA1lnPqx/JHqcpIw0/LX9T8x/GBbi6YnlN5nhaKIFkT8oFsscUKgDJYxfwfS6QsQ==}
    engines: {node: '>=8'}

  get-proto@1.0.1:
    resolution: {integrity: sha512-sTSfBjoXBp89JvIKIefqw7U2CCebsc74kiY6awiGogKtoSGbgjYE/G/+l9sF3MWFPNc9IcoOC4ODfKHfxFmp0g==}
    engines: {node: '>= 0.4'}

  get-symbol-description@1.1.0:
    resolution: {integrity: sha512-w9UMqWwJxHNOvoNzSJ2oPF5wvYcvP7jUvYzhp67yEhTi17ZDBBC1z9pTdGuzjD+EFIqLSYRweZjqfiPzQ06Ebg==}
    engines: {node: '>= 0.4'}

  get-tsconfig@4.10.1:
    resolution: {integrity: sha512-auHyJ4AgMz7vgS8Hp3N6HXSmlMdUyhSUrfBF16w153rxtLIEOE+HGqaBppczZvnHLqQJfiHotCYpNhl0lUROFQ==}

  glob-parent@5.1.2:
    resolution: {integrity: sha512-AOIgSQCepiJYwP3ARnGx+5VnTu2HBYdzbGP45eLw1vr3zB3vZLeyed1sC9hnbcOc9/SrMyM5RPQrkGz4aS9Zow==}
    engines: {node: '>= 6'}

  glob-parent@6.0.2:
    resolution: {integrity: sha512-XxwI8EOhVQgWp6iDL+3b0r86f4d6AX6zSU55HfB4ydCEuXLXc5FcYeOu+nnGftS4TEju/11rt4KJPTMgbfmv4A==}
    engines: {node: '>=10.13.0'}

  glob@10.4.5:
    resolution: {integrity: sha512-7Bv8RF0k6xjo7d4A/PxYLbUCfb6c+Vpd2/mB2yRDlew7Jb5hEXiCD9ibfO7wpk8i4sevK6DFny9h7EYbM3/sHg==}
    hasBin: true

  globals@11.12.0:
    resolution: {integrity: sha512-WOBp/EEGUiIsJSp7wcv/y6MO+lV9UoncWqxuFfm8eBwzWNgyfBd6Gz+IeKQ9jCmyhoH99g15M3T+QaVHFjizVA==}
    engines: {node: '>=4'}

  globals@14.0.0:
    resolution: {integrity: sha512-oahGvuMGQlPw/ivIYBjVSrWAfWLBeku5tpPE2fOPLi+WHffIWbuh2tCjhyQhTBPMf5E9jDEH4FOmTYgYwbKwtQ==}
    engines: {node: '>=18'}

  globals@16.2.0:
    resolution: {integrity: sha512-O+7l9tPdHCU320IigZZPj5zmRCFG9xHmx9cU8FqU2Rp+JN714seHV+2S9+JslCpY4gJwU2vOGox0wzgae/MCEg==}
    engines: {node: '>=18'}

  globalthis@1.0.4:
    resolution: {integrity: sha512-DpLKbNU4WylpxJykQujfCcwYWiV/Jhm50Goo0wrVILAv5jOr9d+H+UR3PhSCD2rCCEIg0uc+G+muBTwD54JhDQ==}
    engines: {node: '>= 0.4'}

  globrex@0.1.2:
    resolution: {integrity: sha512-uHJgbwAMwNFf5mLst7IWLNg14x1CkeqglJb/K3doi4dw6q2IvAAmM/Y81kevy83wP+Sst+nutFTYOGg3d1lsxg==}

  google-logging-utils@0.0.2:
    resolution: {integrity: sha512-NEgUnEcBiP5HrPzufUkBzJOD/Sxsco3rLNo1F1TNf7ieU8ryUzBhqba8r756CjLX7rn3fHl6iLEwPYuqpoKgQQ==}
    engines: {node: '>=14'}

  gopd@1.2.0:
    resolution: {integrity: sha512-ZUKRh6/kUFoAiTAtTYPZJ3hw9wNxx+BIBOijnlG9PnrJsCcSjs1wyyD6vJpaYtgnzDrKYRSqf3OO6Rfa93xsRg==}
    engines: {node: '>= 0.4'}

  graceful-fs@4.2.11:
    resolution: {integrity: sha512-RbJ5/jmFcNNCcDV5o9eTnBLJ/HszWV0P73bc+Ff4nS/rJj+YaS6IGyiOL0VoBYX+l1Wrl3k63h/KrH+nhJ0XvQ==}

  graphemer@1.4.0:
    resolution: {integrity: sha512-EtKwoO6kxCL9WO5xipiHTZlSzBm7WLT627TqC/uVRd0HKmq8NXyebnNYxDoBi7wt8eTWrUrKXCOVaFq9x1kgag==}

  has-bigints@1.1.0:
    resolution: {integrity: sha512-R3pbpkcIqv2Pm3dUwgjclDRVmWpTJW2DcMzcIhEXEx1oh/CEMObMm3KLmRJOdvhM7o4uQBnwr8pzRK2sJWIqfg==}
    engines: {node: '>= 0.4'}

  has-flag@3.0.0:
    resolution: {integrity: sha512-sKJf1+ceQBr4SMkvQnBDNDtf4TXpVhVGateu0t918bl30FnbE2m4vNLX+VWe/dpjlb+HugGYzW7uQXH98HPEYw==}
    engines: {node: '>=4'}

  has-flag@4.0.0:
    resolution: {integrity: sha512-EykJT/Q1KjTWctppgIAgfSO0tKVuZUjhgMr17kqTumMl6Afv3EISleU7qZUzoXDFTAHTDC4NOoG/ZxU3EvlMPQ==}
    engines: {node: '>=8'}

  has-property-descriptors@1.0.2:
    resolution: {integrity: sha512-55JNKuIW+vq4Ke1BjOTjM2YctQIvCT7GFzHwmfZPGo5wnrgkid0YQtnAleFSqumZm4az3n2BS+erby5ipJdgrg==}

  has-proto@1.2.0:
    resolution: {integrity: sha512-KIL7eQPfHQRC8+XluaIw7BHUwwqL19bQn4hzNgdr+1wXoU0KKj6rufu47lhY7KbJR2C6T6+PfyN0Ea7wkSS+qQ==}
    engines: {node: '>= 0.4'}

  has-symbols@1.1.0:
    resolution: {integrity: sha512-1cDNdwJ2Jaohmb3sg4OmKaMBwuC48sYni5HUw2DvsC8LjGTLK9h+eb1X6RyuOHe4hT0ULCW68iomhjUoKUqlPQ==}
    engines: {node: '>= 0.4'}

  has-tostringtag@1.0.2:
    resolution: {integrity: sha512-NqADB8VjPFLM2V0VvHUewwwsw0ZWBaIdgo+ieHtK3hasLz4qeCRjYcqfB6AQrBggRKppKF8L52/VqdVsO47Dlw==}
    engines: {node: '>= 0.4'}

  hasown@2.0.2:
    resolution: {integrity: sha512-0hJU9SCPvmMzIBdZFqNPXWa6dqh7WdH0cII9y+CyS8rG3nL48Bclra9HmKhVVUHyPWNH5Y7xDwAB7bfgSjkUMQ==}
    engines: {node: '>= 0.4'}

  hosted-git-info@6.1.3:
    resolution: {integrity: sha512-HVJyzUrLIL1c0QmviVh5E8VGyUS7xCFPS6yydaVd1UegW+ibV/CohqTH9MkOLDp5o+rb82DMo77PTuc9F/8GKw==}
    engines: {node: ^14.17.0 || ^16.13.0 || >=18.0.0}

  html-encoding-sniffer@4.0.0:
    resolution: {integrity: sha512-Y22oTqIU4uuPgEemfz7NDJz6OeKf12Lsu+QC+s3BVpda64lTiMYCyGwg5ki4vFxkMwQdeZDl2adZoqUgdFuTgQ==}
    engines: {node: '>=18'}

  html-escaper@2.0.2:
    resolution: {integrity: sha512-H2iMtd0I4Mt5eYiapRdIDjp+XzelXQ0tFE4JS7YFwFevXXMmOp9myNrUvCg0D6ws8iqkRPBfKHgbwig1SmlLfg==}

  html-parse-stringify@3.0.1:
    resolution: {integrity: sha512-KknJ50kTInJ7qIScF3jeaFRpMpE8/lfiTdzf/twXyPBLAGrLRTmkz3AdTnKeh40X8k9L2fdYwEp/42WGXIRGcg==}

  http-errors@2.0.0:
    resolution: {integrity: sha512-FtwrG/euBzaEjYeRqOgly7G0qviiXoJWnvEH2Z1plBdXgbyjv34pHTSb9zoeHMyDy33+DWy5Wt9Wo+TURtOYSQ==}
    engines: {node: '>= 0.8'}

  http-proxy-agent@7.0.2:
    resolution: {integrity: sha512-T1gkAiYYDWYx3V5Bmyu7HcfcvL7mUrTWiM6yOfa3PIphViJ/gFPbvidQ+veqSOHci/PxBcDabeUNCzpOODJZig==}
    engines: {node: '>= 14'}

  https-proxy-agent@7.0.6:
    resolution: {integrity: sha512-vK9P5/iUfdl95AI+JVyUuIcVtd4ofvtrOr3HNtM2yxC9bnMbEdp3x01OhQNnjb8IJYi38VlTE3mBXwcfvywuSw==}
    engines: {node: '>= 14'}

  i18next-fetch-backend@6.0.0:
    resolution: {integrity: sha512-kVqnydqLVMZfVlOuP2nf71cREydlxEKLH43jUXAFdOku/GF+6b9fBg31anoos5XncdhdtiYgL9fheqMrtXRwng==}
    engines: {node: '>=18'}

  i18next@25.2.1:
    resolution: {integrity: sha512-+UoXK5wh+VlE1Zy5p6MjcvctHXAhRwQKCxiJD8noKZzIXmnAX8gdHX5fLPA3MEVxEN4vbZkQFy8N0LyD9tUqPw==}
    peerDependencies:
      typescript: ^5
    peerDependenciesMeta:
      typescript:
        optional: true

  iconv-lite@0.4.24:
    resolution: {integrity: sha512-v3MXnZAcvnywkTUEZomIActle7RXXeedOR31wwl7VlyoXO4Qi9arvSenNQWne1TcRwhCL1HwLI21bEqdpj8/rA==}
    engines: {node: '>=0.10.0'}

  iconv-lite@0.6.3:
    resolution: {integrity: sha512-4fCk79wshMdzMp2rH06qWrJE4iolqLhCUH+OiuIgU++RB0+94NlDL81atO7GX55uUKueo0txHNtvEyI6D7WdMw==}
    engines: {node: '>=0.10.0'}

  ignore-by-default@1.0.1:
    resolution: {integrity: sha512-Ius2VYcGNk7T90CppJqcIkS5ooHUZyIQK+ClZfMfMNFEF9VSE73Fq+906u/CWu92x4gzZMWOwfFYckPObzdEbA==}

  ignore@5.3.2:
    resolution: {integrity: sha512-hsBTNUqQTDwkWtcdYI2i06Y/nUBEsNEDJKjWdigLvegy8kDuJAS8uRlpkkcQpyEXL0Z/pjDy5HBmMjRCJ2gq+g==}
    engines: {node: '>= 4'}

  ignore@7.0.5:
    resolution: {integrity: sha512-Hs59xBNfUIunMFgWAbGX5cq6893IbWg4KnrjbYwX3tx0ztorVgTDA6B2sxf8ejHJ4wz8BqGUMYlnzNBer5NvGg==}
    engines: {node: '>= 4'}

  import-fresh@3.3.1:
    resolution: {integrity: sha512-TR3KfrTZTYLPB6jUjfx6MF9WcWrHL9su5TObK4ZkYgBdWKPOFoSoQIdEuTuR82pmtxH2spWG9h6etwfr1pLBqQ==}
    engines: {node: '>=6'}

  import-in-the-middle@1.14.0:
    resolution: {integrity: sha512-g5zLT0HaztRJWysayWYiUq/7E5H825QIiecMD2pI5QO7Wzr847l6GDvPvmZaDIdrDtS2w7qRczywxiK6SL5vRw==}

  imurmurhash@0.1.4:
    resolution: {integrity: sha512-JmXMZ6wuvDmLiHEml9ykzqO6lwFbof0GG4IkcGaENdCRDDmMVnny7s5HsIgHCbaq0w2MyPhDqkhTUgS2LU2PHA==}
    engines: {node: '>=0.8.19'}

  inherits@2.0.4:
    resolution: {integrity: sha512-k/vGaX4/Yla3WzyMCvTQOXYeIHvqOKtnqBduzTHpzpQZzAskKMhZ2K+EnBiSM9zGSoIFeMpXKxa4dYeZIQqewQ==}

  input-format@0.3.14:
    resolution: {integrity: sha512-gHMrgrbCgmT4uK5Um5eVDUohuV9lcs95ZUUN9Px2Y0VIfjTzT2wF8Q3Z4fwLFm7c5Z2OXCm53FHoovj6SlOKdg==}
    peerDependencies:
      react: '>=18.1.0'
      react-dom: '>=18.1.0'
    peerDependenciesMeta:
      react:
        optional: true
      react-dom:
        optional: true

  internal-slot@1.1.0:
    resolution: {integrity: sha512-4gd7VpWNQNB4UKKCFFVcp1AVv+FMOgs9NKzjHKusc8jTMhd5eL1NqQqOpE0KzMds804/yHlglp3uxgluOqAPLw==}
    engines: {node: '>= 0.4'}

  ioredis@5.6.1:
    resolution: {integrity: sha512-UxC0Yv1Y4WRJiGQxQkP0hfdL0/5/6YvdfOOClRgJ0qppSarkhneSa6UvkMkms0AkdGimSH3Ikqm+6mkMmX7vGA==}
    engines: {node: '>=12.22.0'}

  ipaddr.js@1.9.1:
    resolution: {integrity: sha512-0KI/607xoxSToH7GjN1FfSbLoU0+btTicjsQSWQlh/hZykN8KpmMf7uYwPW3R+akZ6R/w18ZlXSHBYXiYUPO3g==}
    engines: {node: '>= 0.10'}

  is-array-buffer@3.0.5:
    resolution: {integrity: sha512-DDfANUiiG2wC1qawP66qlTugJeL5HyzMpfr8lLK+jMQirGzNod0B12cFB/9q838Ru27sBwfw78/rdoU7RERz6A==}
    engines: {node: '>= 0.4'}

  is-arrayish@0.3.2:
    resolution: {integrity: sha512-eVRqCvVlZbuw3GrM63ovNSNAeA1K16kaR/LRY/92w0zxQ5/1YzwblUX652i4Xs9RwAGjW9d9y6X88t8OaAJfWQ==}

  is-async-function@2.1.1:
    resolution: {integrity: sha512-9dgM/cZBnNvjzaMYHVoxxfPj2QXt22Ev7SuuPrs+xav0ukGB0S6d4ydZdEiM48kLx5kDV+QBPrpVnFyefL8kkQ==}
    engines: {node: '>= 0.4'}

  is-bigint@1.1.0:
    resolution: {integrity: sha512-n4ZT37wG78iz03xPRKJrHTdZbe3IicyucEtdRsV5yglwc3GyUfbAfpSeD0FJ41NbUNSt5wbhqfp1fS+BgnvDFQ==}
    engines: {node: '>= 0.4'}

  is-binary-path@2.1.0:
    resolution: {integrity: sha512-ZMERYes6pDydyuGidse7OsHxtbI7WVeUEozgR/g7rd0xUimYNlvZRE/K2MgZTjWy725IfelLeVcEM97mmtRGXw==}
    engines: {node: '>=8'}

  is-boolean-object@1.2.2:
    resolution: {integrity: sha512-wa56o2/ElJMYqjCjGkXri7it5FbebW5usLw/nPmCMs5DeZ7eziSYZhSmPRn0txqeW4LnAmQQU7FgqLpsEFKM4A==}
    engines: {node: '>= 0.4'}

  is-bun-module@2.0.0:
    resolution: {integrity: sha512-gNCGbnnnnFAUGKeZ9PdbyeGYJqewpmc2aKHUEMO5nQPWU9lOmv7jcmQIv+qHD8fXW6W7qfuCwX4rY9LNRjXrkQ==}

  is-callable@1.2.7:
    resolution: {integrity: sha512-1BC0BVFhS/p0qtw6enp8e+8OD0UrK0oFLztSjNzhcKA3WDuJxxAPXzPuPtKkjEY9UUoEWlX/8fgKeu2S8i9JTA==}
    engines: {node: '>= 0.4'}

  is-core-module@2.16.1:
    resolution: {integrity: sha512-UfoeMA6fIJ8wTYFEUjelnaGI67v6+N7qXJEvQuIGa99l4xsCruSYOVSQ0uPANn4dAzm8lkYPaKLrrijLq7x23w==}
    engines: {node: '>= 0.4'}

  is-data-view@1.0.2:
    resolution: {integrity: sha512-RKtWF8pGmS87i2D6gqQu/l7EYRlVdfzemCJN/P3UOs//x1QE7mfhvzHIApBTRf7axvT6DMGwSwBXYCT0nfB9xw==}
    engines: {node: '>= 0.4'}

  is-date-object@1.1.0:
    resolution: {integrity: sha512-PwwhEakHVKTdRNVOw+/Gyh0+MzlCl4R6qKvkhuvLtPMggI1WAHt9sOwZxQLSGpUaDnrdyDsomoRgNnCfKNSXXg==}
    engines: {node: '>= 0.4'}

  is-error-instance@3.0.1:
    resolution: {integrity: sha512-nEw1ptjtbmXRkHOFrLvpHywsv+jMUZdtqI2BAC/XxMd24vUY5gXhvOprH0Bh4xA2gqQCQsEkr7aaxsgvxYRjnQ==}
    engines: {node: '>=18.18.0'}

  is-extglob@2.1.1:
    resolution: {integrity: sha512-SbKbANkN603Vi4jEZv49LeVJMn4yGwsbzZworEoyEiutsN3nJYdbO36zfhGJ6QEDpOZIFkDtnq5JRxmvl3jsoQ==}
    engines: {node: '>=0.10.0'}

  is-finalizationregistry@1.1.1:
    resolution: {integrity: sha512-1pC6N8qWJbWoPtEjgcL2xyhQOP491EQjeUo3qTKcmV8YSDDJrOepfG8pcC7h/QgnQHYSv0mJ3Z/ZWxmatVrysg==}
    engines: {node: '>= 0.4'}

  is-fullwidth-code-point@3.0.0:
    resolution: {integrity: sha512-zymm5+u+sCsSWyD9qNaejV3DFvhCKclKdizYaJUuHA83RLjb7nSuGnddCHGv0hk+KY7BMAlsWeK4Ueg6EV6XQg==}
    engines: {node: '>=8'}

  is-generator-function@1.1.0:
    resolution: {integrity: sha512-nPUB5km40q9e8UfN/Zc24eLlzdSf9OfKByBw9CIdw4H1giPMeA0OIJvbchsCu4npfI2QcMVBsGEBHKZ7wLTWmQ==}
    engines: {node: '>= 0.4'}

  is-glob@4.0.3:
    resolution: {integrity: sha512-xelSayHH36ZgE7ZWhli7pW34hNbNl8Ojv5KVmkJD4hBdD3th8Tfk9vYasLM+mXWOZhFkgZfxhLSnrwRr4elSSg==}
    engines: {node: '>=0.10.0'}

  is-map@2.0.3:
    resolution: {integrity: sha512-1Qed0/Hr2m+YqxnM09CjA2d/i6YZNfF6R2oRAOj36eUdS6qIV/huPJNSEpKbupewFs+ZsJlxsjjPbc0/afW6Lw==}
    engines: {node: '>= 0.4'}

  is-negative-zero@2.0.3:
    resolution: {integrity: sha512-5KoIu2Ngpyek75jXodFvnafB6DJgr3u8uuK0LEZJjrU19DrMD3EVERaR8sjz8CCGgpZvxPl9SuE1GMVPFHx1mw==}
    engines: {node: '>= 0.4'}

  is-number-object@1.1.1:
    resolution: {integrity: sha512-lZhclumE1G6VYD8VHe35wFaIif+CTy5SJIi5+3y4psDgWu4wPDoBhF8NxUOinEc7pHgiTsT6MaBb92rKhhD+Xw==}
    engines: {node: '>= 0.4'}

  is-number@7.0.0:
    resolution: {integrity: sha512-41Cifkg6e8TylSpdtTpeLVMqvSBEVzTttHvERD741+pnZ8ANv0004MRL43QKPDlK9cGvNp6NZWZUBlbGXYxxng==}
    engines: {node: '>=0.12.0'}

  is-plain-obj@4.1.0:
    resolution: {integrity: sha512-+Pgi+vMuUNkJyExiMBt5IlFoMyKnr5zhJ4Uspz58WOhBF5QoIZkFyNHIbBAtHwzVAgk5RtndVNsDRN61/mmDqg==}
    engines: {node: '>=12'}

  is-potential-custom-element-name@1.0.1:
    resolution: {integrity: sha512-bCYeRA2rVibKZd+s2625gGnGF/t7DSqDs4dP7CrLA1m7jKWz6pps0LpYLJN8Q64HtmPKJ1hrN3nzPNKFEKOUiQ==}

  is-promise@4.0.0:
    resolution: {integrity: sha512-hvpoI6korhJMnej285dSg6nu1+e6uxs7zG3BYAm5byqDsgJNWwxzM6z6iZiAgQR4TJ30JmBTOwqZUw3WlyH3AQ==}

  is-regex@1.2.1:
    resolution: {integrity: sha512-MjYsKHO5O7mCsmRGxWcLWheFqN9DJ/2TmngvjKXihe6efViPqc274+Fx/4fYj/r03+ESvBdTXK0V6tA3rgez1g==}
    engines: {node: '>= 0.4'}

  is-set@2.0.3:
    resolution: {integrity: sha512-iPAjerrse27/ygGLxw+EBR9agv9Y6uLeYVJMu+QNCoouJ1/1ri0mGrcWpfCqFZuzzx3WjtwxG098X+n4OuRkPg==}
    engines: {node: '>= 0.4'}

  is-shared-array-buffer@1.0.4:
    resolution: {integrity: sha512-ISWac8drv4ZGfwKl5slpHG9OwPNty4jOWPRIhBpxOoD+hqITiwuipOQ2bNthAzwA3B4fIjO4Nln74N0S9byq8A==}
    engines: {node: '>= 0.4'}

  is-stream@2.0.1:
    resolution: {integrity: sha512-hFoiJiTl63nn+kstHGBtewWSKnQLpyb155KHheA1l39uvtO9nWIop1p3udqPcUd/xbF1VLMO4n7OI6p7RbngDg==}
    engines: {node: '>=8'}

  is-string@1.1.1:
    resolution: {integrity: sha512-BtEeSsoaQjlSPBemMQIrY1MY0uM6vnS1g5fmufYOtnxLGUZM2178PKbhsk7Ffv58IX+ZtcvoGwccYsh0PglkAA==}
    engines: {node: '>= 0.4'}

  is-symbol@1.1.1:
    resolution: {integrity: sha512-9gGx6GTtCQM73BgmHQXfDmLtfjjTUDSyoxTCbp5WtoixAhfgsDirWIcVQ/IHpvI5Vgd5i/J5F7B9cN/WlVbC/w==}
    engines: {node: '>= 0.4'}

  is-typed-array@1.1.15:
    resolution: {integrity: sha512-p3EcsicXjit7SaskXHs1hA91QxgTw46Fv6EFKKGS5DRFLD8yKnohjF3hxoju94b/OcMZoQukzpPpBE9uLVKzgQ==}
    engines: {node: '>= 0.4'}

  is-weakmap@2.0.2:
    resolution: {integrity: sha512-K5pXYOm9wqY1RgjpL3YTkF39tni1XajUIkawTLUo9EZEVUFga5gSQJF8nNS7ZwJQ02y+1YCNYcMh+HIf1ZqE+w==}
    engines: {node: '>= 0.4'}

  is-weakref@1.1.1:
    resolution: {integrity: sha512-6i9mGWSlqzNMEqpCp93KwRS1uUOodk2OJ6b+sq7ZPDSy2WuI5NFIxp/254TytR8ftefexkWn5xNiHUNpPOfSew==}
    engines: {node: '>= 0.4'}

  is-weakset@2.0.4:
    resolution: {integrity: sha512-mfcwb6IzQyOKTs84CQMrOwW4gQcaTOAWJ0zzJCl2WSPDrWk/OzDaImWFH3djXhb24g4eudZfLRozAvPGw4d9hQ==}
    engines: {node: '>= 0.4'}

  isarray@2.0.5:
    resolution: {integrity: sha512-xHjhDr3cNBK0BzdUJSPXZntQUx/mwMS5Rw4A7lPJ90XGAO6ISP/ePDNuo0vhqOZU+UD5JoodwCAAoZQd3FeAKw==}

  isbot@5.1.28:
    resolution: {integrity: sha512-qrOp4g3xj8YNse4biorv6O5ZShwsJM0trsoda4y7j/Su7ZtTTfVXFzbKkpgcSoDrHS8FcTuUwcU04YimZlZOxw==}
    engines: {node: '>=18'}

  isexe@2.0.0:
    resolution: {integrity: sha512-RHxMLp9lnKHGHRng9QFhRCMbYAcVpn69smSGcq3f36xjgVVWThj4qqLbTLlq7Ssj8B+fIQ1EuCEGI2lKsyQeIw==}

  istanbul-lib-coverage@3.2.2:
    resolution: {integrity: sha512-O8dpsF+r0WV/8MNRKfnmrtCWhuKjxrq2w+jpzBL5UZKTi2LeVWnWOmWRxFlesJONmc+wLAGvKQZEOanko0LFTg==}
    engines: {node: '>=8'}

  istanbul-lib-report@3.0.1:
    resolution: {integrity: sha512-GCfE1mtsHGOELCU8e/Z7YWzpmybrx/+dSTfLrvY8qRmaY6zXTKWn6WQIjaAFw069icm6GVMNkgu0NzI4iPZUNw==}
    engines: {node: '>=10'}

  istanbul-lib-source-maps@5.0.6:
    resolution: {integrity: sha512-yg2d+Em4KizZC5niWhQaIomgf5WlL4vOOjZ5xGCmF8SnPE/mDWWXgvRExdcpCgh9lLRRa1/fSYp2ymmbJ1pI+A==}
    engines: {node: '>=10'}

  istanbul-reports@3.1.7:
    resolution: {integrity: sha512-BewmUXImeuRk2YY0PVbxgKAysvhRPUQE0h5QRM++nVWyubKGV0l8qQ5op8+B2DOmwSe63Jivj0BjkPQVf8fP5g==}
    engines: {node: '>=8'}

  iterator.prototype@1.1.5:
    resolution: {integrity: sha512-H0dkQoCa3b2VEeKQBOxFph+JAbcrQdE7KC0UkqwpLmv2EC4P41QXP+rqo9wYodACiG5/WM5s9oDApTU8utwj9g==}
    engines: {node: '>= 0.4'}

  jackspeak@3.4.3:
    resolution: {integrity: sha512-OGlZQpz2yfahA/Rd1Y8Cd9SIEsqvXkLVoSw/cgwhnhFMDbsQFeZYoJJ7bIZBS9BcamUW96asq/npPWugM+RQBw==}

  javascript-natural-sort@0.7.1:
    resolution: {integrity: sha512-nO6jcEfZWQXDhOiBtG2KvKyEptz7RVbpGP4vTD2hLBdmNQSsCiicO2Ioinv6UI4y9ukqnBpy+XZ9H6uLNgJTlw==}

  jiti@2.4.2:
    resolution: {integrity: sha512-rg9zJN+G4n2nfJl5MW3BMygZX56zKPNVEYYqq7adpmMh4Jn2QNEwhvQlFy6jPVdcod7txZtKHWnyZiA3a0zP7A==}
    hasBin: true

  jose@6.0.11:
    resolution: {integrity: sha512-QxG7EaliDARm1O1S8BGakqncGT9s25bKL1WSf6/oa17Tkqwi8D2ZNglqCF+DsYF88/rV66Q/Q2mFAy697E1DUg==}

  js-tokens@4.0.0:
    resolution: {integrity: sha512-RdJUflcE3cUzKiMqQgsCu06FPu9UdIJO0beYbPhHN4k6apgJtifcoCtT9bcxOpYBtpD2kCM6Sbzg4CausW/PKQ==}

  js-tokens@9.0.1:
    resolution: {integrity: sha512-mxa9E9ITFOt0ban3j6L5MpjwegGz6lBQmM1IJkWeBZGcMxto50+eWdjC/52xDbS2vy0k7vIMK0Fe2wfL9OQSpQ==}

  js-yaml@4.1.0:
    resolution: {integrity: sha512-wpxZs9NoxZaJESJGIZTyDEaYpl0FKSA+FB9aJiyemKhMwkxQg63h4T1KJgUGHpTqPDNRcmmYLugrRjJlBtWvRA==}
    hasBin: true

  jsdom@26.1.0:
    resolution: {integrity: sha512-Cvc9WUhxSMEo4McES3P7oK3QaXldCfNWp7pl2NNeiIFlCoLr3kfq9kb1fxftiwk1FLV7CvpvDfonxtzUDeSOPg==}
    engines: {node: '>=18'}
    peerDependencies:
      canvas: ^3.0.0
    peerDependenciesMeta:
      canvas:
        optional: true

  jsesc@3.0.2:
    resolution: {integrity: sha512-xKqzzWXDttJuOcawBt4KnKHHIf5oQ/Cxax+0PWFG+DFDgHNAdi+TXECADI+RYiFUMmx8792xsMbbgXj4CwnP4g==}
    engines: {node: '>=6'}
    hasBin: true

  jsesc@3.1.0:
    resolution: {integrity: sha512-/sM3dO2FOzXjKQhJuo0Q173wf2KOo8t4I8vHy6lF9poUp7bKT0/NHE8fPX23PwfhnykfqnC2xRxOnVw5XuGIaA==}
    engines: {node: '>=6'}
    hasBin: true

  json-bigint@1.0.0:
    resolution: {integrity: sha512-SiPv/8VpZuWbvLSMtTDU8hEfrZWg/mH/nV/b4o0CYbSxu1UIQPLdwKOCIyLQX+VIPO5vrLX3i8qtqFyhdPSUSQ==}

  json-buffer@3.0.1:
    resolution: {integrity: sha512-4bV5BfR2mqfQTJm+V5tPPdf+ZpuhiIvTuAB5g8kcrXOZpTT/QwwVRWBywX1ozr6lEuPdbHxwaJlm9G6mI2sfSQ==}

  json-parse-even-better-errors@3.0.2:
    resolution: {integrity: sha512-fi0NG4bPjCHunUJffmLd0gxssIgkNmArMvis4iNah6Owg1MCJjWhEcDLmsK6iGkJq3tHwbDkTlce70/tmXN4cQ==}
    engines: {node: ^14.17.0 || ^16.13.0 || >=18.0.0}

  json-schema-traverse@0.4.1:
    resolution: {integrity: sha512-xbbCH5dCYU5T8LcEhhuh7HJ88HXuW3qsI3Y0zOZFKfZEHcpWiHU/Jxzk629Brsab/mMiHQti9wMP+845RPe3Vg==}

  json-stable-stringify-without-jsonify@1.0.1:
    resolution: {integrity: sha512-Bdboy+l7tA3OGW6FjyFHWkP5LuByj1Tk33Ljyq0axyzdk9//JSi2u3fP1QSmd1KNwq6VOKYGlAu87CisVir6Pw==}

  json5@1.0.2:
    resolution: {integrity: sha512-g1MWMLBiz8FKi1e4w0UyVL3w+iJceWAFBAaBnnGKOpNa5f8TLktkbre1+s6oICydWAm+HRUGTmI+//xv2hvXYA==}
    hasBin: true

  json5@2.2.3:
    resolution: {integrity: sha512-XmOWe7eyHYH14cLdVPoyg+GOH3rYX++KpzrylJwSW98t3Nk+U8XOl8FWKOgwtzdb8lXGf6zYwDUzeHMWfxasyg==}
    engines: {node: '>=6'}
    hasBin: true

  jsonfile@6.1.0:
    resolution: {integrity: sha512-5dgndWOriYSm5cnYaJNhalLNDKOqFwyDB/rr1E9ZsGciGvKPs8R2xYGCacuf3z6K1YKDz182fd+fY3cn3pMqXQ==}

  jsx-ast-utils@3.3.5:
    resolution: {integrity: sha512-ZZow9HBI5O6EPgSJLUb8n2NKgmVWTwCvHGwFuJlMjvLFqlGG6pjirPhtdsseaLZjSibD8eegzmYpUZwoIlj2cQ==}
    engines: {node: '>=4.0'}

  keyv@4.5.4:
    resolution: {integrity: sha512-oxVHkHR/EJf2CNXnWxRLW6mg7JyCCUcG0DtEGmL2ctUo1PNTin1PUil+r/+4r5MpVgC/fn1kjsx7mjSujKqIpw==}

  kuler@2.0.0:
    resolution: {integrity: sha512-Xq9nH7KlWZmXAtodXDDRE7vs6DU1gTU8zYDHDiWLSip45Egwq3plLHzPn27NgvzL2r1LMPC1vdqh98sQxtqj4A==}

  language-subtag-registry@0.3.23:
    resolution: {integrity: sha512-0K65Lea881pHotoGEa5gDlMxt3pctLi2RplBb7Ezh4rRdLEOtgi7n4EwK9lamnUCkKBqaeKRVebTq6BAxSkpXQ==}

  language-tags@1.0.9:
    resolution: {integrity: sha512-MbjN408fEndfiQXbFQ1vnd+1NoLDsnQW41410oQBXiyXDMYH5z505juWa4KUE1LqxRC7DgOgZDbKLxHIwm27hA==}
    engines: {node: '>=0.10'}

  levn@0.4.1:
    resolution: {integrity: sha512-+bT2uH4E5LGE7h/n3evcS/sQlJXCpIp6ym8OWJ5eV6+67Dsql/LaaT7qJBAt2rzfoa/5QBGBhxDix1dMt2kQKQ==}
    engines: {node: '>= 0.8.0'}

  libphonenumber-js@1.12.9:
    resolution: {integrity: sha512-VWwAdNeJgN7jFOD+wN4qx83DTPMVPPAUyx9/TUkBXKLiNkuWWk6anV0439tgdtwaJDrEdqkvdN22iA6J4bUCZg==}

  lightningcss-darwin-arm64@1.30.1:
    resolution: {integrity: sha512-c8JK7hyE65X1MHMN+Viq9n11RRC7hgin3HhYKhrMyaXflk5GVplZ60IxyoVtzILeKr+xAJwg6zK6sjTBJ0FKYQ==}
    engines: {node: '>= 12.0.0'}
    cpu: [arm64]
    os: [darwin]

  lightningcss-darwin-x64@1.30.1:
    resolution: {integrity: sha512-k1EvjakfumAQoTfcXUcHQZhSpLlkAuEkdMBsI/ivWw9hL+7FtilQc0Cy3hrx0AAQrVtQAbMI7YjCgYgvn37PzA==}
    engines: {node: '>= 12.0.0'}
    cpu: [x64]
    os: [darwin]

  lightningcss-freebsd-x64@1.30.1:
    resolution: {integrity: sha512-kmW6UGCGg2PcyUE59K5r0kWfKPAVy4SltVeut+umLCFoJ53RdCUWxcRDzO1eTaxf/7Q2H7LTquFHPL5R+Gjyig==}
    engines: {node: '>= 12.0.0'}
    cpu: [x64]
    os: [freebsd]

  lightningcss-linux-arm-gnueabihf@1.30.1:
    resolution: {integrity: sha512-MjxUShl1v8pit+6D/zSPq9S9dQ2NPFSQwGvxBCYaBYLPlCWuPh9/t1MRS8iUaR8i+a6w7aps+B4N0S1TYP/R+Q==}
    engines: {node: '>= 12.0.0'}
    cpu: [arm]
    os: [linux]

  lightningcss-linux-arm64-gnu@1.30.1:
    resolution: {integrity: sha512-gB72maP8rmrKsnKYy8XUuXi/4OctJiuQjcuqWNlJQ6jZiWqtPvqFziskH3hnajfvKB27ynbVCucKSm2rkQp4Bw==}
    engines: {node: '>= 12.0.0'}
    cpu: [arm64]
    os: [linux]

  lightningcss-linux-arm64-musl@1.30.1:
    resolution: {integrity: sha512-jmUQVx4331m6LIX+0wUhBbmMX7TCfjF5FoOH6SD1CttzuYlGNVpA7QnrmLxrsub43ClTINfGSYyHe2HWeLl5CQ==}
    engines: {node: '>= 12.0.0'}
    cpu: [arm64]
    os: [linux]

  lightningcss-linux-x64-gnu@1.30.1:
    resolution: {integrity: sha512-piWx3z4wN8J8z3+O5kO74+yr6ze/dKmPnI7vLqfSqI8bccaTGY5xiSGVIJBDd5K5BHlvVLpUB3S2YCfelyJ1bw==}
    engines: {node: '>= 12.0.0'}
    cpu: [x64]
    os: [linux]

  lightningcss-linux-x64-musl@1.30.1:
    resolution: {integrity: sha512-rRomAK7eIkL+tHY0YPxbc5Dra2gXlI63HL+v1Pdi1a3sC+tJTcFrHX+E86sulgAXeI7rSzDYhPSeHHjqFhqfeQ==}
    engines: {node: '>= 12.0.0'}
    cpu: [x64]
    os: [linux]

  lightningcss-win32-arm64-msvc@1.30.1:
    resolution: {integrity: sha512-mSL4rqPi4iXq5YVqzSsJgMVFENoa4nGTT/GjO2c0Yl9OuQfPsIfncvLrEW6RbbB24WtZ3xP/2CCmI3tNkNV4oA==}
    engines: {node: '>= 12.0.0'}
    cpu: [arm64]
    os: [win32]

  lightningcss-win32-x64-msvc@1.30.1:
    resolution: {integrity: sha512-PVqXh48wh4T53F/1CCu8PIPCxLzWyCnn/9T5W1Jpmdy5h9Cwd+0YQS6/LwhHXSafuc61/xg9Lv5OrCby6a++jg==}
    engines: {node: '>= 12.0.0'}
    cpu: [x64]
    os: [win32]

  lightningcss@1.30.1:
    resolution: {integrity: sha512-xi6IyHML+c9+Q3W0S4fCQJOym42pyurFiJUHEcEyHS0CeKzia4yZDEsLlqOFykxOdHpNy0NmvVO31vcSqAxJCg==}
    engines: {node: '>= 12.0.0'}

  locate-path@6.0.0:
    resolution: {integrity: sha512-iPZK6eYjbxRu3uB4/WZ3EsEIMJFMqAoopl3R+zuq0UjcAm/MO6KCweDgPfP3elTztoKP3KtnVHxTn2NHBSDVUw==}
    engines: {node: '>=10'}

  lodash.camelcase@4.3.0:
    resolution: {integrity: sha512-TwuEnCnxbc3rAvhf/LbG7tJUDzhqXyFnv3dtzLOPgCG/hODL7WFnsbwktkD7yUV0RrreP/l1PALq/YSg6VvjlA==}

  lodash.defaults@4.2.0:
    resolution: {integrity: sha512-qjxPLHd3r5DnsdGacqOMU6pb/avJzdh9tFX2ymgoZE27BmjXrNy/y4LoaiTeAb+O3gL8AfpJGtqfX/ae2leYYQ==}

  lodash.isarguments@3.1.0:
    resolution: {integrity: sha512-chi4NHZlZqZD18a0imDHnZPrDeBbTtVN7GXMwuGdRH9qotxAjYs3aVLKc7zNOG9eddR5Ksd8rvFEBc9SsggPpg==}

  lodash.merge@4.6.2:
    resolution: {integrity: sha512-0KpjqXRVvrYyCsX1swR/XTK0va6VQkQM6MNo7PqW77ByjAhoARA8EfrP1N4+KlKj8YS0ZUCtRT/YUuhyYDujIQ==}

  lodash@4.17.21:
    resolution: {integrity: sha512-v2kDEe57lecTulaDIuNTPy3Ry4gLGJ6Z1O3vE1krgXZNrsQ+LFTGHVxVjcXPs17LhbZVGedAJv8XZ1tvj5FvSg==}

  logform@2.7.0:
    resolution: {integrity: sha512-TFYA4jnP7PVbmlBIfhlSe+WKxs9dklXMTEGcBCIvLhE/Tn3H6Gk1norupVW7m5Cnd4bLcr08AytbyV/xj7f/kQ==}
    engines: {node: '>= 12.0.0'}

  long@5.3.2:
    resolution: {integrity: sha512-mNAgZ1GmyNhD7AuqnTG3/VQ26o760+ZYBPKjPvugO8+nLbYfX6TVpJPseBvopbdY+qpZ/lKUnmEc1LeZYS3QAA==}

  loose-envify@1.4.0:
    resolution: {integrity: sha512-lyuxPGr/Wfhrlem2CL/UcnUc1zcqKAImBDzukY7Y5F/yQiNdko6+fRLevlw1HgMySw7f611UIY408EtxRSoK3Q==}
    hasBin: true

  loupe@3.1.3:
    resolution: {integrity: sha512-kkIp7XSkP78ZxJEsSxW3712C6teJVoeHHwgo9zJ380de7IYyJ2ISlxojcH2pC5OFLewESmnRi/+XCDIEEVyoug==}

  loupe@3.1.4:
    resolution: {integrity: sha512-wJzkKwJrheKtknCOKNEtDK4iqg/MxmZheEMtSTYvnzRdEYaZzmgH976nenp8WdJRdx5Vc1X/9MO0Oszl6ezeXg==}

  lru-cache@10.4.3:
    resolution: {integrity: sha512-JNAzZcXrCt42VGLuYz0zfAzDfAvJWW6AfYlDBQyDV5DClI2m5sAmK+OIO7s59XfsRsWHp02jAJrRadPRGTt6SQ==}

  lru-cache@5.1.1:
    resolution: {integrity: sha512-KpNARQA3Iwv+jTA0utUVVbrh+Jlrr1Fv0e56GGzAFOXN7dk/FviaDW8LHmK52DlcH4WP2n6gI8vN1aesBFgo9w==}

  lru-cache@7.18.3:
    resolution: {integrity: sha512-jumlc0BIUrS3qJGgIkWZsyfAM7NCWiBcCDhnd+3NNM5KbBmLTgHVfWBcg6W+rLUsIpzpERPsvwUP7CckAQSOoA==}
    engines: {node: '>=12'}

  lz-string@1.5.0:
    resolution: {integrity: sha512-h5bgJWpxJNswbU7qCrV0tIKQCaS3blPDrqKWx+QxzuzL1zGUzij9XCWLrSLsJPu5t+eWA/ycetzYAO5IOMcWAQ==}
    hasBin: true

  magic-string@0.30.17:
    resolution: {integrity: sha512-sNPKHvyjVf7gyjwS4xGTaW/mCnF8wnjtifKBEhxfZ7E/S8tQ0rssrwGNn6q8JH/ohItJfSQp9mBtQYuTlH5QnA==}

  magicast@0.3.5:
    resolution: {integrity: sha512-L0WhttDl+2BOsybvEOLK7fW3UA0OQ0IQ2d6Zl2x/a6vVRs3bAY0ECOSHHeL5jD+SbOpOCUEi0y1DgHEn9Qn1AQ==}

  make-dir@4.0.0:
    resolution: {integrity: sha512-hXdUTZYIVOt1Ex//jAQi+wTZZpUpwBj/0QsOzqegb3rGMMeJiSEu5xLHnYfBrRV4RH2+OCSOO95Is/7x1WJ4bw==}
    engines: {node: '>=10'}

  math-intrinsics@1.1.0:
    resolution: {integrity: sha512-/IXtbwEk5HTPyEwyKX6hGkYXxM9nbj64B+ilVJnC/R6B0pH5G4V3b0pVbL7DBj4tkhBAppbQUlf6F6Xl9LHu1g==}
    engines: {node: '>= 0.4'}

  media-typer@0.3.0:
    resolution: {integrity: sha512-dq+qelQ9akHpcOl/gUVRTxVIOkAJ1wR3QAvb4RsVjS8oVoFjDGTc679wJYmUmknUF5HwMLOgb5O+a3KxfWapPQ==}
    engines: {node: '>= 0.6'}

  media-typer@1.1.0:
    resolution: {integrity: sha512-aisnrDP4GNe06UcKFnV5bfMNPBUw4jsLGaWwWfnH3v02GnBuXX2MCVn5RbrWo0j3pczUilYblq7fQ7Nw2t5XKw==}
    engines: {node: '>= 0.8'}

  merge-descriptors@1.0.3:
    resolution: {integrity: sha512-gaNvAS7TZ897/rVaZ0nMtAyxNyi/pdbjbAwUpFQpN70GqnVfOiXpeUUMKRBmzXaSQ8DdTX4/0ms62r2K+hE6mQ==}

  merge-descriptors@2.0.0:
    resolution: {integrity: sha512-Snk314V5ayFLhp3fkUREub6WtjBfPdCPY1Ln8/8munuLuiYhsABgBVWsozAG+MWMbVEvcdcpbi9R7ww22l9Q3g==}
    engines: {node: '>=18'}

  merge2@1.4.1:
    resolution: {integrity: sha512-8q7VEgMJW4J8tcfVPy8g09NcQwZdbwFEqhe/WZkoIzjn/3TGDwtOCYtXGxA3O8tPzpczCCDgv+P2P5y00ZJOOg==}
    engines: {node: '>= 8'}

  methods@1.1.2:
    resolution: {integrity: sha512-iclAHeNqNm68zFtnZ0e+1L2yUIdvzNoauKU4WBA3VvH/vPFieF7qfRlwUZU+DA9P9bPXIS90ulxoUoCH23sV2w==}
    engines: {node: '>= 0.6'}

  micromatch@4.0.8:
    resolution: {integrity: sha512-PXwfBhYu0hBCPw8Dn0E+WDYb7af3dSLVWKi3HGv84IdF4TyFoC0ysxFd0Goxw7nSv4T/PzEJQxsYsEiFCKo2BA==}
    engines: {node: '>=8.6'}

  mime-db@1.52.0:
    resolution: {integrity: sha512-sPU4uV7dYlvtWJxwwxHD0PuihVNiE7TyAbQ5SWxDCB9mUYvOgroQOwYQQOKPJ8CIbE+1ETVlOoK1UC2nU3gYvg==}
    engines: {node: '>= 0.6'}

  mime-db@1.54.0:
    resolution: {integrity: sha512-aU5EJuIN2WDemCcAp2vFBfp/m4EAhWJnUNSSw0ixs7/kXbd6Pg64EmwJkNdFhB8aWt1sH2CTXrLxo/iAGV3oPQ==}
    engines: {node: '>= 0.6'}

  mime-types@2.1.35:
    resolution: {integrity: sha512-ZDY+bPm5zTTF+YpCrAU9nK0UgICYPT0QtT1NZWFv4s++TNkcgVaT0g6+4R2uI4MjQjzysHB1zxuWL50hzaeXiw==}
    engines: {node: '>= 0.6'}

  mime-types@3.0.1:
    resolution: {integrity: sha512-xRc4oEhT6eaBpU1XF7AjpOFD+xQmXNB5OVKwp4tqCuBpHLS/ZbBDrc07mYTDqVMg6PfxUjjNp85O6Cd2Z/5HWA==}
    engines: {node: '>= 0.6'}

  mime@1.6.0:
    resolution: {integrity: sha512-x0Vn8spI+wuJ1O6S7gnbaQg8Pxh4NNHb7KSINmEWKiPE4RKOplvijn+NkmYmmRgP68mc70j2EbeTFRsrswaQeg==}
    engines: {node: '>=4'}
    hasBin: true

  minimatch@10.0.3:
    resolution: {integrity: sha512-IPZ167aShDZZUMdRk66cyQAW3qr0WzbHkPdMYa8bzZhlHhO3jALbKdxcaak7W9FfT2rZNpQuUu4Od7ILEpXSaw==}
    engines: {node: 20 || >=22}

  minimatch@3.1.2:
    resolution: {integrity: sha512-J7p63hRiAjw1NDEww1W7i37+ByIrOWO5XQQAzZ3VOcL0PNybwpfmV/N05zFAzwQ9USyEcX6t3UO+K5aqBQOIHw==}

  minimatch@9.0.5:
    resolution: {integrity: sha512-G6T0ZX48xgozx7587koeX9Ys2NYy6Gmv//P89sEte9V9whIapMNF4idKxnW2QtCcLiTWlb/wfCabAtAFWhhBow==}
    engines: {node: '>=16 || 14 >=14.17'}

  minimist@1.2.8:
    resolution: {integrity: sha512-2yyAR8qBkN3YuheJanUpWC5U3bb5osDywNB8RzDVlDwDHbocAJveqqj1u8+SVD7jkWT4yvsHCpWqqWqAxb0zCA==}

  minipass@7.1.2:
    resolution: {integrity: sha512-qOOzS1cBTWYF4BH8fVePDBOO9iptMnGUEZwNc/cMWnTV2nVLZ7VoNWEPHkYczZA0pdoA7dl6e7FL659nX9S2aw==}
    engines: {node: '>=16 || 14 >=14.17'}

  minizlib@3.0.2:
    resolution: {integrity: sha512-oG62iEk+CYt5Xj2YqI5Xi9xWUeZhDI8jjQmC5oThVH5JGCTgIjr7ciJDzC7MBzYd//WvR1OTmP5Q38Q8ShQtVA==}
    engines: {node: '>= 18'}

  mkdirp@3.0.1:
    resolution: {integrity: sha512-+NsyUUAZDmo6YVHzL/stxSu3t9YS1iljliy3BSDrXJ/dkn1KYdmtZODGGjLcc9XLgVVpH4KshHB8XmZgMhaBXg==}
    engines: {node: '>=10'}
    hasBin: true

  module-details-from-path@1.0.4:
    resolution: {integrity: sha512-EGWKgxALGMgzvxYF1UyGTy0HXX/2vHLkw6+NvDKW2jypWbHpjQuj4UMcqQWXHERJhVGKikolT06G3bcKe4fi7w==}

  morgan@1.10.0:
    resolution: {integrity: sha512-AbegBVI4sh6El+1gNwvD5YIck7nSA36weD7xvIxG4in80j/UoK8AEGaWnnz8v1GxonMCltmlNs5ZKbGvl9b1XQ==}
    engines: {node: '>= 0.8.0'}

  ms@2.0.0:
    resolution: {integrity: sha512-Tpp60P6IUJDTuOq/5Z8cdskzJujfwqfOTkrwIwj7IRISpnkJnT6SyJ4PCPnGMoFjC9ddhal5KVIYtAt97ix05A==}

  ms@2.1.3:
    resolution: {integrity: sha512-6FlzubTLZG3J2a/NVCAleEhjzq5oxgHyaCU9yYXvcLsvoVaHJq/s5xXI6/XXP6tz7R9xAOtHnSO/tXtF3WRTlA==}

  nanoid@3.3.11:
    resolution: {integrity: sha512-N8SpfPUnUp1bK+PMYW8qSWdl9U+wwNWI4QKxOYDy9JAro3WMX7p2OeVRF9v+347pnakNevPmiHhNmZ2HbFA76w==}
    engines: {node: ^10 || ^12 || ^13.7 || ^14 || >=15.0.1}
    hasBin: true

  napi-postinstall@0.2.4:
    resolution: {integrity: sha512-ZEzHJwBhZ8qQSbknHqYcdtQVr8zUgGyM/q6h6qAyhtyVMNrSgDhrC4disf03dYW0e+czXyLnZINnCTEkWy0eJg==}
    engines: {node: ^12.20.0 || ^14.18.0 || >=16.0.0}
    hasBin: true

  natural-compare@1.4.0:
    resolution: {integrity: sha512-OWND8ei3VtNC9h7V60qff3SVobHr996CTwgxubgyQYEpg290h9J0buyECNNJexkFm5sOajh5G116RYA1c8ZMSw==}

  negotiator@0.6.3:
    resolution: {integrity: sha512-+EUsqGPLsM+j/zdChZjsnX51g4XrHFOIXwfnCVPGlQk/k5giakcKsuxCObBRu6DSm9opw/O6slWbJdghQM4bBg==}
    engines: {node: '>= 0.6'}

  negotiator@0.6.4:
    resolution: {integrity: sha512-myRT3DiWPHqho5PrJaIRyaMv2kgYf0mUVgBNOYMuCH5Ki1yEiQaf/ZJuQ62nvpc44wL5WDbTX7yGJi1Neevw8w==}
    engines: {node: '>= 0.6'}

  negotiator@1.0.0:
    resolution: {integrity: sha512-8Ofs/AUQh8MaEcrlq5xOX0CQ9ypTF5dl78mjlMNfOK08fzpgTHQRQPBxcPlEtIw0yRpws+Zo/3r+5WRby7u3Gg==}
    engines: {node: '>= 0.6'}

  node-fetch@2.7.0:
    resolution: {integrity: sha512-c4FRfUm/dbcWZ7U+1Wq0AwCyFL+3nt2bEw05wfxSz+DWpWsitgmSgYmy2dQdWyKC1694ELPqMs/YzUSNozLt8A==}
    engines: {node: 4.x || >=6.0.0}
    peerDependencies:
      encoding: ^0.1.0
    peerDependenciesMeta:
      encoding:
        optional: true

  node-releases@2.0.19:
    resolution: {integrity: sha512-xxOWJsBKtzAq7DY0J+DTzuz58K8e7sJbdgwkbMWQe8UYB6ekmsQ45q0M/tJDsGaZmbC+l7n57UV8Hl5tHxO9uw==}

  nodemon@3.1.10:
    resolution: {integrity: sha512-WDjw3pJ0/0jMFmyNDp3gvY2YizjLmmOUQo6DEBY+JgdvW/yQ9mEeSw6H5ythl5Ny2ytb7f9C2nIbjSxMNzbJXw==}
    engines: {node: '>=10'}
    hasBin: true

  normalize-exception@4.0.1:
    resolution: {integrity: sha512-2fUwKMZLYvHIHZN4a6Bt2FYEea6mDwQcTVCffRvQ1bJHndQRRrNhq8+WQiLolOzJ7bJl59SCURGSwCLvQv/X7w==}
    engines: {node: '>=18.18.0'}

  normalize-package-data@5.0.0:
    resolution: {integrity: sha512-h9iPVIfrVZ9wVYQnxFgtw1ugSvGEMOlyPWWtm8BMJhnwyEL/FLbYbTY3V3PpjI/BUK67n9PEWDu6eHzu1fB15Q==}
    engines: {node: ^14.17.0 || ^16.13.0 || >=18.0.0}

  normalize-path@3.0.0:
    resolution: {integrity: sha512-6eZs5Ls3WtCisHWp9S2GUy8dqkpGi4BVSz3GaqiE6ezub0512ESztXUwUB6C6IKbQkY2Pnb/mD4WYojCRwcwLA==}
    engines: {node: '>=0.10.0'}

  npm-install-checks@6.3.0:
    resolution: {integrity: sha512-W29RiK/xtpCGqn6f3ixfRYGk+zRyr+Ew9F2E20BfXxT5/euLdA/Nm7fO7OeTGuAmTs30cpgInyJ0cYe708YTZw==}
    engines: {node: ^14.17.0 || ^16.13.0 || >=18.0.0}

  npm-normalize-package-bin@3.0.1:
    resolution: {integrity: sha512-dMxCf+zZ+3zeQZXKxmyuCKlIDPGuv8EF940xbkC4kQVDTtqoh6rJFO+JTKSA6/Rwi0getWmtuy4Itup0AMcaDQ==}
    engines: {node: ^14.17.0 || ^16.13.0 || >=18.0.0}

  npm-package-arg@10.1.0:
    resolution: {integrity: sha512-uFyyCEmgBfZTtrKk/5xDfHp6+MdrqGotX/VoOyEEl3mBwiEE5FlBaePanazJSVMPT7vKepcjYBY2ztg9A3yPIA==}
    engines: {node: ^14.17.0 || ^16.13.0 || >=18.0.0}

  npm-pick-manifest@8.0.2:
    resolution: {integrity: sha512-1dKY+86/AIiq1tkKVD3l0WI+Gd3vkknVGAggsFeBkTvbhMQ1OND/LKkYv4JtXPKUJ8bOTCyLiqEg2P6QNdK+Gg==}
    engines: {node: ^14.17.0 || ^16.13.0 || >=18.0.0}

  nwsapi@2.2.20:
    resolution: {integrity: sha512-/ieB+mDe4MrrKMT8z+mQL8klXydZWGR5Dowt4RAGKbJ3kIGEx3X4ljUo+6V73IXtUPWgfOlU5B9MlGxFO5T+cA==}

  oauth4webapi@3.5.3:
    resolution: {integrity: sha512-2bnHosmBLAQpXNBLOvaJMyMkr4Yya5ohE5Q9jqyxiN+aa7GFCzvDN1RRRMrp0NkfqRR2MTaQNkcSUCCjILD9oQ==}

  object-assign@4.1.1:
    resolution: {integrity: sha512-rJgTQnkUnH1sFw8yT6VSU3zD3sWmu6sZhIseY8VX+GRu3P6F7Fu+JNDoXfklElbLJSnc3FUQHVe4cU5hj+BcUg==}
    engines: {node: '>=0.10.0'}

  object-inspect@1.13.4:
    resolution: {integrity: sha512-W67iLl4J2EXEGTbfeHCffrjDfitvLANg0UlX3wFUUSTx92KXRFegMHUVgSqE+wvhAbi4WqjGg9czysTV2Epbew==}
    engines: {node: '>= 0.4'}

  object-keys@1.1.1:
    resolution: {integrity: sha512-NuAESUOUMrlIXOfHKzD6bpPu3tYt3xvjNdRIQ+FeT0lNb4K8WR70CaDxhuNguS2XG+GjkyMwOzsN5ZktImfhLA==}
    engines: {node: '>= 0.4'}

  object.assign@4.1.7:
    resolution: {integrity: sha512-nK28WOo+QIjBkDduTINE4JkF/UJJKyf2EJxvJKfblDpyg0Q+pkOHNTL0Qwy6NP6FhE/EnzV73BxxqcJaXY9anw==}
    engines: {node: '>= 0.4'}

  object.entries@1.1.9:
    resolution: {integrity: sha512-8u/hfXFRBD1O0hPUjioLhoWFHRmt6tKA4/vZPyckBr18l1KE9uHrFaFaUi8MDRTpi4uak2goyPTSNJLXX2k2Hw==}
    engines: {node: '>= 0.4'}

  object.fromentries@2.0.8:
    resolution: {integrity: sha512-k6E21FzySsSK5a21KRADBd/NGneRegFO5pLHfdQLpRDETUNJueLXs3WCzyQ3tFRDYgbq3KHGXfTbi2bs8WQ6rQ==}
    engines: {node: '>= 0.4'}

  object.groupby@1.0.3:
    resolution: {integrity: sha512-+Lhy3TQTuzXI5hevh8sBGqbmurHbbIjAi0Z4S63nthVLmLxfbj4T54a4CfZrXIrt9iP4mVAPYMo/v99taj3wjQ==}
    engines: {node: '>= 0.4'}

  object.values@1.2.1:
    resolution: {integrity: sha512-gXah6aZrcUxjWg2zR2MwouP2eHlCBzdV4pygudehaKXSGW4v2AsRQUK+lwwXhii6KFZcunEnmSUoYp5CXibxtA==}
    engines: {node: '>= 0.4'}

  obuf@1.1.2:
    resolution: {integrity: sha512-PX1wu0AmAdPqOL1mWhqmlOd8kOIZQwGZw6rh7uby9fTc5lhaOWFLX3I6R1hrF9k3zUY40e6igsLGkDXK92LJNg==}

  on-finished@2.3.0:
    resolution: {integrity: sha512-ikqdkGAAyf/X/gPhXGvfgAytDZtDbr+bkNUJ0N9h5MI/dmdgCs3l6hoHrcUv41sRKew3jIwrp4qQDXiK99Utww==}
    engines: {node: '>= 0.8'}

  on-finished@2.4.1:
    resolution: {integrity: sha512-oVlzkg3ENAhCk2zdv7IJwd/QUD4z2RxRwpkcGY8psCVcCYZNq4wYnVWALHM+brtuJjePWiYF/ClmuDr8Ch5+kg==}
    engines: {node: '>= 0.8'}

  on-headers@1.0.2:
    resolution: {integrity: sha512-pZAE+FJLoyITytdqK0U5s+FIpjN0JP3OzFi/u8Rx+EV5/W+JTWGXG8xFzevE7AjBfDqHv/8vL8qQsIhHnqRkrA==}
    engines: {node: '>= 0.8'}

  once@1.4.0:
    resolution: {integrity: sha512-lNaJgI+2Q5URQBkccEKHTQOPaXdUxnZZElQTZY0MFUAuaEqe1E+Nyvgdz/aIyNi6Z9MzO5dv1H8n58/GELp3+w==}

  one-time@1.0.0:
    resolution: {integrity: sha512-5DXOiRKwuSEcQ/l0kGCF6Q3jcADFv5tSmRaJck/OqkVFcOzutB134KRSfF0xDrL39MNnqxbHBbUUcjZIhTgb2g==}

  optionator@0.9.4:
    resolution: {integrity: sha512-6IpQ7mKUxRcZNLIObR0hz7lxsapSSIYNZJwXPGeF0mTVqGKFIXj1DQcMoT22S3ROcLyY/rz0PWaWZ9ayWmad9g==}
    engines: {node: '>= 0.8.0'}

  own-keys@1.0.1:
    resolution: {integrity: sha512-qFOyK5PjiWZd+QQIh+1jhdb9LpxTF0qs7Pm8o5QHYZ0M3vKqSqzsZaEB6oWlxZ+q2sJBMI/Ktgd2N5ZwQoRHfg==}
    engines: {node: '>= 0.4'}

  oxide.ts@1.1.0:
    resolution: {integrity: sha512-+MkqFRQVHEe/x4/cJ6KuYz2m2VpnoBi7aKLbttGYTxmpNZalQ2RbKH2HxyfsTqXJhjh9DYxulPWfQV/hWMmzCg==}

  p-limit@3.1.0:
    resolution: {integrity: sha512-TYOanM3wGwNGsZN2cVTYPArw454xnXj5qmWF1bEoAc4+cU/ol7GVh7odevjp1FNHduHc3KZMcFduxU5Xc6uJRQ==}
    engines: {node: '>=10'}

  p-locate@5.0.0:
    resolution: {integrity: sha512-LaNjtRWUBY++zB5nE/NwcaoMylSPk+S+ZHNB1TzdbMJMny6dynpAGt7X/tl/QYq3TIeE6nxHppbo2LGymrG5Pw==}
    engines: {node: '>=10'}

  p-map@7.0.3:
    resolution: {integrity: sha512-VkndIv2fIB99swvQoA65bm+fsmt6UNdGeIB0oxBs+WhAhdh08QA04JXpI7rbB9r08/nkbysKoya9rtDERYOYMA==}
    engines: {node: '>=18'}

  package-json-from-dist@1.0.1:
    resolution: {integrity: sha512-UEZIS3/by4OC8vL3P2dTXRETpebLI2NiI5vIrjaD/5UtrkFX/tNbwjTSRAGC/+7CAo2pIcBaRgWmcBBHcsaCIw==}

  parent-module@1.0.1:
    resolution: {integrity: sha512-GQ2EWRpQV8/o+Aw8YqtfZZPfNRWZYkbidE9k5rpl/hC3vtHHBfGm2Ifi6qWV+coDGkrUKZAxE3Lot5kcsRlh+g==}
    engines: {node: '>=6'}

  parse5@7.3.0:
    resolution: {integrity: sha512-IInvU7fabl34qmi9gY8XOVxhYyMyuH2xUNpb2q8/Y+7552KlejkRvqvD19nMoUW/uQGGbqNpA6Tufu5FL5BZgw==}

  parseurl@1.3.3:
    resolution: {integrity: sha512-CiyeOxFT/JZyN5m0z9PfXw4SCBJ6Sygz1Dpl0wqjlhDEGGBP1GnsUVEL0p63hoG1fcj3fHynXi9NYO4nWOL+qQ==}
    engines: {node: '>= 0.8'}

  path-exists@4.0.0:
    resolution: {integrity: sha512-ak9Qy5Q7jYb2Wwcey5Fpvg2KoAc/ZIhLSLOSBmRmygPsGwkVVt0fZa0qrtMz+m6tJTAHfZQ8FnmB4MG4LWy7/w==}
    engines: {node: '>=8'}

  path-key@3.1.1:
    resolution: {integrity: sha512-ojmeN0qd+y0jszEtoY48r0Peq5dwMEkIlCOu6Q5f41lfkswXuKtYrhgoTpLnyIcHm24Uhqx+5Tqm2InSwLhE6Q==}
    engines: {node: '>=8'}

  path-parse@1.0.7:
    resolution: {integrity: sha512-LDJzPVEEEPR+y48z93A0Ed0yXb8pAByGWo/k5YYdYgpY2/2EsOsksJrq7lOHxryrVOn1ejG6oAp8ahvOIQD8sw==}

  path-scurry@1.11.1:
    resolution: {integrity: sha512-Xa4Nw17FS9ApQFJ9umLiJS4orGjm7ZzwUrwamcGQuHSzDyth9boKDaycYdDcZDuqYATXw4HFXgaqWTctW/v1HA==}
    engines: {node: '>=16 || 14 >=14.18'}

  path-to-regexp@0.1.12:
    resolution: {integrity: sha512-RA1GjUVMnvYFxuqovrEqZoxxW5NUZqbwKtYz/Tt7nXerk0LbLblQmrsgdeOxV5SFHf0UDggjS/bSeOZwt1pmEQ==}

  path-to-regexp@8.2.0:
    resolution: {integrity: sha512-TdrF7fW9Rphjq4RjrW0Kp2AW0Ahwu9sRGTkS6bvDi0SCwZlEZYmcfDbEsTz8RVk0EHIS/Vd1bv3JhG+1xZuAyQ==}
    engines: {node: '>=16'}

  pathe@1.1.2:
    resolution: {integrity: sha512-whLdWMYL2TwI08hn8/ZqAbrVemu0LNaNNJZX73O6qaIdCTfXutsLhMkjdENX0qhsQ9uIimo4/aQOmXkoon2nDQ==}

  pathe@2.0.3:
    resolution: {integrity: sha512-WUjGcAqP1gQacoQe+OBJsFA7Ld4DyXuUIjZ5cc75cLHvJ7dtNsTugphxIADwspS+AraAUePCKrSVtPLFj/F88w==}

  pathval@2.0.0:
    resolution: {integrity: sha512-vE7JKRyES09KiunauX7nd2Q9/L7lhok4smP9RZTDeD4MVs72Dp2qNFVz39Nz5a0FVEW0BJR6C0DYrq6unoziZA==}
    engines: {node: '>= 14.16'}

  pg-int8@1.0.1:
    resolution: {integrity: sha512-WCtabS6t3c8SkpDBUlb1kjOs7l66xsGdKpIPZsg4wR+B3+u9UAum2odSsF9tnvxg80h4ZxLWMy4pRjOsFIqQpw==}
    engines: {node: '>=4.0.0'}

  pg-numeric@1.0.2:
    resolution: {integrity: sha512-BM/Thnrw5jm2kKLE5uJkXqqExRUY/toLHda65XgFTBTFYZyopbKjBe29Ii3RbkvlsMoFwD+tHeGaCjjv0gHlyw==}
    engines: {node: '>=4'}

  pg-protocol@1.10.0:
    resolution: {integrity: sha512-IpdytjudNuLv8nhlHs/UrVBhU0e78J0oIS/0AVdTbWxSOkFUVdsHC/NrorO6nXsQNDTT1kzDSOMJubBQviX18Q==}

  pg-types@4.0.2:
    resolution: {integrity: sha512-cRL3JpS3lKMGsKaWndugWQoLOCoP+Cic8oseVcbr0qhPzYD5DWXK+RZ9LY9wxRf7RQia4SCwQlXk0q6FCPrVng==}
    engines: {node: '>=10'}

  picocolors@1.1.1:
    resolution: {integrity: sha512-xceH2snhtb5M9liqDsmEw56le376mTZkEX/jEb/RxNFyegNul7eNslCXP9FDj/Lcu0X8KEyMceP2ntpaHrDEVA==}

  picomatch@2.3.1:
    resolution: {integrity: sha512-JU3teHTNjmE2VCGFzuY8EXzCDVwEqB2a8fsIvwaStHhAWJEeVd1o1QD80CU6+ZdEXXSLbSsuLwJjkCBWqRQUVA==}
    engines: {node: '>=8.6'}

  picomatch@4.0.2:
    resolution: {integrity: sha512-M7BAV6Rlcy5u+m6oPhAPFgJTzAioX/6B0DxyvDlo9l8+T3nLKbrczg2WLUyzd45L8RqfUMyGPzekbMvX2Ldkwg==}
    engines: {node: '>=12'}

  playwright-core@1.53.1:
    resolution: {integrity: sha512-Z46Oq7tLAyT0lGoFx4DOuB1IA9D1TPj0QkYxpPVUnGDqHHvDpCftu1J2hM2PiWsNMoZh8+LQaarAWcDfPBc6zg==}
    engines: {node: '>=18'}
    hasBin: true

  playwright@1.53.1:
    resolution: {integrity: sha512-LJ13YLr/ocweuwxyGf1XNFWIU4M2zUSo149Qbp+A4cpwDjsxRPj7k6H25LBrEHiEwxvRbD8HdwvQmRMSvquhYw==}
    engines: {node: '>=18'}
    hasBin: true

  possible-typed-array-names@1.1.0:
    resolution: {integrity: sha512-/+5VFTchJDoVj3bhoqi6UeymcD00DAwb1nJwamzPvHEszJ4FpF6SNNbUbOS8yI56qHzdV8eK0qEfOSiodkTdxg==}
    engines: {node: '>= 0.4'}

  postcss@8.5.3:
    resolution: {integrity: sha512-dle9A3yYxlBSrt8Fu+IpjGT8SY8hN0mlaA6GY8t0P5PjIOZemULz/E2Bnm/2dcUOena75OTNkHI76uZBNUUq3A==}
    engines: {node: ^10 || ^12 || >=14}

  postgres-array@3.0.4:
    resolution: {integrity: sha512-nAUSGfSDGOaOAEGwqsRY27GPOea7CNipJPOA7lPbdEpx5Kg3qzdP0AaWC5MlhTWV9s4hFX39nomVZ+C4tnGOJQ==}
    engines: {node: '>=12'}

  postgres-bytea@3.0.0:
    resolution: {integrity: sha512-CNd4jim9RFPkObHSjVHlVrxoVQXz7quwNFpz7RY1okNNme49+sVyiTvTRobiLV548Hx/hb1BG+iE7h9493WzFw==}
    engines: {node: '>= 6'}

  postgres-date@2.1.0:
    resolution: {integrity: sha512-K7Juri8gtgXVcDfZttFKVmhglp7epKb1K4pgrkLxehjqkrgPhfG6OO8LHLkfaqkbpjNRnra018XwAr1yQFWGcA==}
    engines: {node: '>=12'}

  postgres-interval@3.0.0:
    resolution: {integrity: sha512-BSNDnbyZCXSxgA+1f5UU2GmwhoI0aU5yMxRGO8CdFEcY2BQF9xm/7MqKnYoM1nJDk8nONNWDk9WeSmePFhQdlw==}
    engines: {node: '>=12'}

  postgres-range@1.1.4:
    resolution: {integrity: sha512-i/hbxIE9803Alj/6ytL7UHQxRvZkI9O4Sy+J3HGc4F4oo/2eQAjTSNJ0bfxyse3bH0nuVesCk+3IRLaMtG3H6w==}

  prelude-ls@1.2.1:
    resolution: {integrity: sha512-vkcDPrRZo1QZLbn5RLGPpg/WmIQ65qoWWhcGKf/b5eplkkarX0m9z8ppCat4mlOqUsWpyNuYgO3VRyrYHSzX5g==}
    engines: {node: '>= 0.8.0'}

  prettier-plugin-tailwindcss@0.6.13:
    resolution: {integrity: sha512-uQ0asli1+ic8xrrSmIOaElDu0FacR4x69GynTh2oZjFY10JUt6EEumTQl5tB4fMeD6I1naKd+4rXQQ7esT2i1g==}
    engines: {node: '>=14.21.3'}
    peerDependencies:
      '@ianvs/prettier-plugin-sort-imports': '*'
      '@prettier/plugin-pug': '*'
      '@shopify/prettier-plugin-liquid': '*'
      '@trivago/prettier-plugin-sort-imports': '*'
      '@zackad/prettier-plugin-twig': '*'
      prettier: ^3.0
      prettier-plugin-astro: '*'
      prettier-plugin-css-order: '*'
      prettier-plugin-import-sort: '*'
      prettier-plugin-jsdoc: '*'
      prettier-plugin-marko: '*'
      prettier-plugin-multiline-arrays: '*'
      prettier-plugin-organize-attributes: '*'
      prettier-plugin-organize-imports: '*'
      prettier-plugin-sort-imports: '*'
      prettier-plugin-style-order: '*'
      prettier-plugin-svelte: '*'
    peerDependenciesMeta:
      '@ianvs/prettier-plugin-sort-imports':
        optional: true
      '@prettier/plugin-pug':
        optional: true
      '@shopify/prettier-plugin-liquid':
        optional: true
      '@trivago/prettier-plugin-sort-imports':
        optional: true
      '@zackad/prettier-plugin-twig':
        optional: true
      prettier-plugin-astro:
        optional: true
      prettier-plugin-css-order:
        optional: true
      prettier-plugin-import-sort:
        optional: true
      prettier-plugin-jsdoc:
        optional: true
      prettier-plugin-marko:
        optional: true
      prettier-plugin-multiline-arrays:
        optional: true
      prettier-plugin-organize-attributes:
        optional: true
      prettier-plugin-organize-imports:
        optional: true
      prettier-plugin-sort-imports:
        optional: true
      prettier-plugin-style-order:
        optional: true
      prettier-plugin-svelte:
        optional: true

  prettier@2.8.8:
    resolution: {integrity: sha512-tdN8qQGvNjw4CHbY+XXk0JgCXn9QiF21a55rBe5LJAU+kDyC4WQn4+awm2Xfk2lQMk5fKup9XgzTZtGkjBdP9Q==}
    engines: {node: '>=10.13.0'}
    hasBin: true

  prettier@3.6.1:
    resolution: {integrity: sha512-5xGWRa90Sp2+x1dQtNpIpeOQpTDBs9cZDmA/qs2vDNN2i18PdapqY7CmBeyLlMuGqXJRIOPaCaVZTLNQRWUH/A==}
    engines: {node: '>=14'}
    hasBin: true

  pretty-format@27.5.1:
    resolution: {integrity: sha512-Qb1gy5OrP5+zDf2Bvnzdl3jsTf1qXVMazbvCoKhtKqVs4/YK4ozX4gKQJJVyNe+cajNPn0KoC0MC3FUmaHWEmQ==}
    engines: {node: ^10.13.0 || ^12.13.0 || ^14.15.0 || >=15.0.0}

  proc-log@3.0.0:
    resolution: {integrity: sha512-++Vn7NS4Xf9NacaU9Xq3URUuqZETPsf8L4j5/ckhaRYsfPeRyzGw+iDjFhV/Jr3uNmTvvddEJFWh5R1gRgUH8A==}
    engines: {node: ^14.17.0 || ^16.13.0 || >=18.0.0}

  promise-inflight@1.0.1:
    resolution: {integrity: sha512-6zWPyEOFaQBJYcGMHBKTKJ3u6TBsnMFOIZSa6ce1e/ZrrsOlnHRHbabMjLiBYKp+n44X9eUI6VUPaukCXHuG4g==}
    peerDependencies:
      bluebird: '*'
    peerDependenciesMeta:
      bluebird:
        optional: true

  promise-retry@2.0.1:
    resolution: {integrity: sha512-y+WKFlBR8BGXnsNlIHFGPZmyDf3DFMoLhaflAnyZgV6rG6xu+JwesTo2Q9R6XwYmtmwAFCkAk3e35jEdoeh/3g==}
    engines: {node: '>=10'}

  prop-types@15.8.1:
    resolution: {integrity: sha512-oj87CgZICdulUohogVAR7AjlC0327U4el4L6eAvOqCeudMDVU0NThNaV+b9Df4dXgSP1gXMTnPdhfe/2qDH5cg==}

  protobufjs@7.5.3:
    resolution: {integrity: sha512-sildjKwVqOI2kmFDiXQ6aEB0fjYTafpEvIBs8tOR8qI4spuL9OPROLVu2qZqi/xgCfsHIwVqlaF8JBjWFHnKbw==}
    engines: {node: '>=12.0.0'}

  proxy-addr@2.0.7:
    resolution: {integrity: sha512-llQsMLSUDUPT44jdrU/O37qlnifitDP+ZwrmmZcoSKyLKvtZxpyV0n2/bD/N4tBAAZ/gJEdZU7KMraoK1+XYAg==}
    engines: {node: '>= 0.10'}

  pstree.remy@1.1.8:
    resolution: {integrity: sha512-77DZwxQmxKnu3aR542U+X8FypNzbfJ+C5XQDk3uWjWxn6151aIMGthWYRXTqT1E5oJvg+ljaa2OJi+VfvCOQ8w==}

  punycode@2.3.1:
    resolution: {integrity: sha512-vYt7UD1U9Wg6138shLtLOvdAu+8DsC/ilFtEVHcH+wydcSpNE20AfSOduf6MkRFahL5FY7X1oU7nKVZFtfq8Fg==}
    engines: {node: '>=6'}

  qs@6.13.0:
    resolution: {integrity: sha512-+38qI9SOr8tfZ4QmJNplMUxqjbe7LKvvZgWdExBOmd+egZTtjLB67Gu0HRX3u/XOq7UU2Nx6nsjvS16Z9uwfpg==}
    engines: {node: '>=0.6'}

  qs@6.14.0:
    resolution: {integrity: sha512-YWWTjgABSKcvs/nWBi9PycY/JiPJqOD4JA6o9Sej2AtvSGarXxKC3OQSk4pAarbdQlKAh5D4FCQkJNkW+GAn3w==}
    engines: {node: '>=0.6'}

  queue-microtask@1.2.3:
    resolution: {integrity: sha512-NuaNSa6flKT5JaSYQzJok04JzTL1CA6aGhv5rfLW3PgqA+M2ChpZQnAC8h8i4ZFkBS8X5RqkDBHA7r4hej3K9A==}

  random-bytes@1.0.0:
    resolution: {integrity: sha512-iv7LhNVO047HzYR3InF6pUcUsPQiHTM1Qal51DcGSuZFBil1aBBWG5eHPNek7bvILMaYJ/8RU1e8w1AMdHmLQQ==}
    engines: {node: '>= 0.8'}

  range-parser@1.2.1:
    resolution: {integrity: sha512-Hrgsx+orqoygnmhFbKaHE6c296J+HTAQXoxEF6gNupROmmGJRoyzfG3ccAveqCBrwr/2yxQ5BVd/GTl5agOwSg==}
    engines: {node: '>= 0.6'}

  raw-body@2.5.2:
    resolution: {integrity: sha512-8zGqypfENjCIqGhgXToC8aB2r7YrBX+AQAfIPs/Mlk+BtPTztOvTS01NRW/3Eh60J+a48lt8qsCzirQ6loCVfA==}
    engines: {node: '>= 0.8'}

  raw-body@3.0.0:
    resolution: {integrity: sha512-RmkhL8CAyCRPXCE28MMH0z2PNWQBNk2Q09ZdxM9IOOXwxwZbN+qbWaatPkdkWIKL2ZVDImrN/pK5HTRz2PcS4g==}
    engines: {node: '>= 0.8'}

  react-dom@19.1.0:
    resolution: {integrity: sha512-Xs1hdnE+DyKgeHJeJznQmYMIBG3TKIHJJT95Q58nHLSrElKlGQqDTR2HQ9fx5CN/Gk6Vh/kupBTDLU11/nDk/g==}
    peerDependencies:
      react: ^19.1.0

  react-i18next@15.5.3:
    resolution: {integrity: sha512-ypYmOKOnjqPEJZO4m1BI0kS8kWqkBNsKYyhVUfij0gvjy9xJNoG/VcGkxq5dRlVwzmrmY1BQMAmpbbUBLwC4Kw==}
    peerDependencies:
      i18next: '>= 23.2.3'
      react: '>= 16.8.0'
      react-dom: '*'
      react-native: '*'
      typescript: ^5
    peerDependenciesMeta:
      react-dom:
        optional: true
      react-native:
        optional: true
      typescript:
        optional: true

  react-idle-timer@5.7.2:
    resolution: {integrity: sha512-+BaPfc7XEUU5JFkwZCx6fO1bLVK+RBlFH+iY4X34urvIzZiZINP6v2orePx3E6pAztJGE7t4DzvL7if2SL/0GQ==}
    peerDependencies:
      react: '>=16'
      react-dom: '>=16'

  react-is@16.13.1:
    resolution: {integrity: sha512-24e6ynE2H+OKt4kqsOvNd8kBpV65zoxbA4BVsEOB3ARVWQki/DHzaUoC5KuON/BiccDaCCTZBuOcfZs70kR8bQ==}

  react-is@17.0.2:
    resolution: {integrity: sha512-w2GsyukL62IJnlaff/nRegPQR94C/XXamvMWmSHRJ4y7Ts/4ocGRmTHvOs8PSE6pB3dWOrD/nueuU5sduBsQ4w==}

  react-number-format@5.4.4:
    resolution: {integrity: sha512-wOmoNZoOpvMminhifQYiYSTCLUDOiUbBunrMrMjA+dV52sY+vck1S4UhR6PkgnoCquvvMSeJjErXZ4qSaWCliA==}
    peerDependencies:
      react: ^0.14 || ^15.0.0 || ^16.0.0 || ^17.0.0 || ^18.0.0 || ^19.0.0
      react-dom: ^0.14 || ^15.0.0 || ^16.0.0 || ^17.0.0 || ^18.0.0 || ^19.0.0

  react-phone-number-input@3.4.12:
    resolution: {integrity: sha512-Raob77KdtLGm49iC6nuOX9qy6Mg16idkgC7Y1mHmvG2WBYoauHpzxYNlfmFskQKeiztrJIwPhPzBhjFwjenNCA==}
    peerDependencies:
      react: '>=16.8'
      react-dom: '>=16.8'

  react-refresh@0.14.2:
    resolution: {integrity: sha512-jCvmsr+1IUSMUyzOkRcvnVbX3ZYC6g9TDrDbFuFmRDq7PD4yaGbLKNQL6k2jnArV8hjYxh7hVhAZB6s9HDGpZA==}
    engines: {node: '>=0.10.0'}

  react-refresh@0.17.0:
    resolution: {integrity: sha512-z6F7K9bV85EfseRCp2bzrpyQ0Gkw1uLoCel9XBVWPg/TjRj94SkJzUTGfOa4bs7iJvBWtQG0Wq7wnI0syw3EBQ==}
    engines: {node: '>=0.10.0'}

  react-remove-scroll-bar@2.3.8:
    resolution: {integrity: sha512-9r+yi9+mgU33AKcj6IbT9oRCO78WriSj6t/cF8DWBZJ9aOGPOTEDvdUDz1FwKim7QXWwmHqtdHnRJfhAxEG46Q==}
    engines: {node: '>=10'}
    peerDependencies:
      '@types/react': '*'
      react: ^16.8.0 || ^17.0.0 || ^18.0.0 || ^19.0.0
    peerDependenciesMeta:
      '@types/react':
        optional: true

  react-remove-scroll@2.7.0:
    resolution: {integrity: sha512-sGsQtcjMqdQyijAHytfGEELB8FufGbfXIsvUTe+NLx1GDRJCXtCFLBLUI1eyZCKXXvbEU2C6gai0PZKoIE9Vbg==}
    engines: {node: '>=10'}
    peerDependencies:
      '@types/react': '*'
      react: ^16.8.0 || ^17.0.0 || ^18.0.0 || ^19.0.0 || ^19.0.0-rc
    peerDependenciesMeta:
      '@types/react':
        optional: true

  react-router@7.6.2:
    resolution: {integrity: sha512-U7Nv3y+bMimgWjhlT5CRdzHPu2/KVmqPwKUCChW8en5P3znxUqwlYFlbmyj8Rgp1SF6zs5X4+77kBVknkg6a0w==}
    engines: {node: '>=20.0.0'}
    peerDependencies:
      react: '>=18'
      react-dom: '>=18'
    peerDependenciesMeta:
      react-dom:
        optional: true

  react-style-singleton@2.2.3:
    resolution: {integrity: sha512-b6jSvxvVnyptAiLjbkWLE/lOnR4lfTtDAl+eUC7RZy+QQWc6wRzIV2CE6xBuMmDxc2qIihtDCZD5NPOFl7fRBQ==}
    engines: {node: '>=10'}
    peerDependencies:
      '@types/react': '*'
      react: ^16.8.0 || ^17.0.0 || ^18.0.0 || ^19.0.0 || ^19.0.0-rc
    peerDependenciesMeta:
      '@types/react':
        optional: true

  react@19.1.0:
    resolution: {integrity: sha512-FS+XFBNvn3GTAWq26joslQgWNoFu08F4kl0J4CgdNKADkdSGXQyTCnKteIAJy96Br6YbpEU1LSzV5dYtjMkMDg==}
    engines: {node: '>=0.10.0'}

  readable-stream@3.6.2:
    resolution: {integrity: sha512-9u/sniCrY3D5WdsERHzHE4G2YCXqoG5FTHUiCC4SIbr6XcLZBY05ya9EKjYek9O5xOAwjGq+1JdGBAS7Q9ScoA==}
    engines: {node: '>= 6'}

  readdirp@3.6.0:
    resolution: {integrity: sha512-hOS089on8RduqdbhvQ5Z37A0ESjsqz6qnRcffsMU3495FuTdqSm+7bhJ29JvIOsBDEEnan5DPu9t3To9VRlMzA==}
    engines: {node: '>=8.10.0'}

  readdirp@4.1.2:
    resolution: {integrity: sha512-GDhwkLfywWL2s6vEjyhri+eXmfH6j1L7JE27WhqLeYzoh/A3DBaYGEj2H/HFZCn/kMfim73FXxEJTw06WtxQwg==}
    engines: {node: '>= 14.18.0'}

  redis-errors@1.2.0:
    resolution: {integrity: sha512-1qny3OExCf0UvUV/5wpYKf2YwPcOqXzkwKKSmKHiE6ZMQs5heeE/c8eXK+PNllPvmjgAbfnsbpkGZWy8cBpn9w==}
    engines: {node: '>=4'}

  redis-parser@3.0.0:
    resolution: {integrity: sha512-DJnGAeenTdpMEH6uAJRK/uiyEIH9WVsUmoLwzudwGJUwZPp80PDBWPHXSAGNPwNvIXAbe7MSUB1zQFugFml66A==}
    engines: {node: '>=4'}

  reflect.getprototypeof@1.0.10:
    resolution: {integrity: sha512-00o4I+DVrefhv+nX0ulyi3biSHCPDe+yLv5o/p6d/UVlirijB8E16FtfwSAi4g3tcqrQ4lRAqQSoFEZJehYEcw==}
    engines: {node: '>= 0.4'}

  regexp.prototype.flags@1.5.4:
    resolution: {integrity: sha512-dYqgNSZbDwkaJ2ceRd9ojCGjBq+mOm9LmtXnAnEGyHhN/5R7iDW2TRw3h+o/jCFxus3P2LfWIIiwowAjANm7IA==}
    engines: {node: '>= 0.4'}

  require-directory@2.1.1:
    resolution: {integrity: sha512-fGxEI7+wsG9xrvdjsrlmL22OMTTiHRwAMroiEeMgq8gzoLC/PQr7RsRDSTLUg/bZAZtF+TVIkHc6/4RIKrui+Q==}
    engines: {node: '>=0.10.0'}

  require-in-the-middle@7.5.2:
    resolution: {integrity: sha512-gAZ+kLqBdHarXB64XpAe2VCjB7rIRv+mU8tfRWziHRJ5umKsIHN2tLLv6EtMw7WCdP19S0ERVMldNvxYCHnhSQ==}
    engines: {node: '>=8.6.0'}

  resolve-from@4.0.0:
    resolution: {integrity: sha512-pb/MYmXstAkysRFx8piNI1tGFNQIFA3vkE3Gq4EuA1dF6gHp/+vgZqsCGJapvy8N3Q+4o7FwvquPJcnZ7RYy4g==}
    engines: {node: '>=4'}

  resolve-pkg-maps@1.0.0:
    resolution: {integrity: sha512-seS2Tj26TBVOC2NIc2rOe2y2ZO7efxITtLZcGSOnHHNOQ7CkiUBfw0Iw2ck6xkIhPwLhKNLS8BO+hEpngQlqzw==}

  resolve@1.22.10:
    resolution: {integrity: sha512-NPRy+/ncIMeDlTAsuqwKIiferiawhefFJtkNSW0qZJEqMEb+qBt/77B/jGeeek+F0uOeN05CDa6HXbbIgtVX4w==}
    engines: {node: '>= 0.4'}
    hasBin: true

  resolve@2.0.0-next.5:
    resolution: {integrity: sha512-U7WjGVG9sH8tvjW5SmGbQuui75FiyjAX72HX15DwBBwF9dNiQZRQAg9nnPhYy+TUnE0+VcrttuvNI8oSxZcocA==}
    hasBin: true

  retry@0.12.0:
    resolution: {integrity: sha512-9LkiTwjUh6rT555DtE9rTX+BKByPfrMzEAtnlEtdEwr3Nkffwiihqe2bWADg+OQRjt9gl6ICdmB/ZFDCGAtSow==}
    engines: {node: '>= 4'}

  reusify@1.1.0:
    resolution: {integrity: sha512-g6QUff04oZpHs0eG5p83rFLhHeV00ug/Yf9nZM6fLeUrPguBTkTQOdpAWWspMh55TZfVQDPaN3NQJfbVRAxdIw==}
    engines: {iojs: '>=1.0.0', node: '>=0.10.0'}

  rollup@4.40.2:
    resolution: {integrity: sha512-tfUOg6DTP4rhQ3VjOO6B4wyrJnGOX85requAXvqYTHsOgb2TFJdZ3aWpT8W2kPoypSGP7dZUyzxJ9ee4buM5Fg==}
    engines: {node: '>=18.0.0', npm: '>=8.0.0'}
    hasBin: true

  router@2.2.0:
    resolution: {integrity: sha512-nLTrUKm2UyiL7rlhapu/Zl45FwNgkZGaCpZbIHajDYgwlJCOzLSk+cIPAnsEqV955GjILJnKbdQC1nVPz+gAYQ==}
    engines: {node: '>= 18'}

  rrweb-cssom@0.8.0:
    resolution: {integrity: sha512-guoltQEx+9aMf2gDZ0s62EcV8lsXR+0w8915TC3ITdn2YueuNjdAYh/levpU9nFaoChh9RUS5ZdQMrKfVEN9tw==}

  run-parallel@1.2.0:
    resolution: {integrity: sha512-5l4VyZR86LZ/lDxZTR6jqL8AFE2S0IFLMP26AbjsLVADxHdhB/c0GUsH+y39UfCi3dzz8OlQuPmnaJOMoDHQBA==}

  safe-array-concat@1.1.3:
    resolution: {integrity: sha512-AURm5f0jYEOydBj7VQlVvDrjeFgthDdEF5H1dP+6mNpoXOMo1quQqJ4wvJDyRZ9+pO3kGWoOdmV08cSv2aJV6Q==}
    engines: {node: '>=0.4'}

  safe-buffer@5.1.2:
    resolution: {integrity: sha512-Gd2UZBJDkXlY7GbJxfsE8/nvKkUEU1G38c1siN6QP6a9PT9MmHB8GnpscSmMJSoF8LOIrt8ud/wPtojys4G6+g==}

  safe-buffer@5.2.1:
    resolution: {integrity: sha512-rp3So07KcdmmKbGvgaNxQSJr7bGVSVk5S9Eq1F+ppbRo70+YeaDxkw5Dd8NPN+GD6bjnYm2VuPuCXmpuYvmCXQ==}

  safe-json-value@3.0.1:
    resolution: {integrity: sha512-SLpLoERUlSefVk6ZuUFhj42IoQGIjGBEAeb7cEkPUGbsj7NrxJ/AjqYiSRDdYP5GMMAEzqJlJuoHzoW6cVvYtw==}
    engines: {node: '>=18.18.0'}

  safe-push-apply@1.0.0:
    resolution: {integrity: sha512-iKE9w/Z7xCzUMIZqdBsp6pEQvwuEebH4vdpjcDWnyzaI6yl6O9FHvVpmGelvEHNsoY6wGblkxR6Zty/h00WiSA==}
    engines: {node: '>= 0.4'}

  safe-regex-test@1.1.0:
    resolution: {integrity: sha512-x/+Cz4YrimQxQccJf5mKEbIa1NzeCRNI5Ecl/ekmlYaampdNLPalVyIcCZNNH3MvmqBugV5TMYZXv0ljslUlaw==}
    engines: {node: '>= 0.4'}

  safe-stable-stringify@2.5.0:
    resolution: {integrity: sha512-b3rppTKm9T+PsVCBEOUR46GWI7fdOs00VKZ1+9c1EWDaDMvjQc6tUwuFyIprgGgTcWoVHSKrU8H31ZHA2e0RHA==}
    engines: {node: '>=10'}

  safer-buffer@2.1.2:
    resolution: {integrity: sha512-YZo3K82SD7Riyi0E1EQPojLz7kpepnSQI9IyPbHHg1XXXevb5dJI7tpyN2ADxGcQbHG7vcyRHk0cbwqcQriUtg==}

  saxes@6.0.0:
    resolution: {integrity: sha512-xAg7SOnEhrm5zI3puOOKyy1OMcMlIJZYNJY7xLBwSze0UjhPLnWfj2GF2EpT0jmzaJKIWKHLsaSSajf35bcYnA==}
    engines: {node: '>=v12.22.7'}

  scheduler@0.26.0:
    resolution: {integrity: sha512-NlHwttCI/l5gCPR3D1nNXtWABUmBwvZpEQiD4IXSbIDq8BzLIK/7Ir5gTFSGZDUu37K5cMNp0hFtzO38sC7gWA==}

  semver@6.3.1:
    resolution: {integrity: sha512-BR7VvDCVHO+q2xBEWskxS6DJE1qRnb7DxzUrogb71CWoSficBxYsiAGd+Kl0mmq/MprG9yArRkyrQxTO6XjMzA==}
    hasBin: true

  semver@7.7.1:
    resolution: {integrity: sha512-hlq8tAfn0m/61p4BVRcPzIGr6LKiMwo4VM6dGi6pt4qcRkmNzTcWq6eCEjEh+qXjkMDvPlOFFSGwQjoEa6gyMA==}
    engines: {node: '>=10'}
    hasBin: true

  semver@7.7.2:
    resolution: {integrity: sha512-RF0Fw+rO5AMf9MAyaRXI4AV0Ulj5lMHqVxxdSgiVbixSCXoEmmX/jk0CuJw4+3SqroYO9VoUh+HcuJivvtJemA==}
    engines: {node: '>=10'}
    hasBin: true

  send@0.19.0:
    resolution: {integrity: sha512-dW41u5VfLXu8SJh5bwRmyYUbAoSB3c9uQh6L8h/KtsFREPWpbX1lrljJo186Jc4nmci/sGUZ9a0a0J2zgfq2hw==}
    engines: {node: '>= 0.8.0'}

  send@1.2.0:
    resolution: {integrity: sha512-uaW0WwXKpL9blXE2o0bRhoL2EGXIrZxQ2ZQ4mgcfoBxdFmQold+qWsD2jLrfZ0trjKL6vOw0j//eAwcALFjKSw==}
    engines: {node: '>= 18'}

  serve-static@1.16.2:
    resolution: {integrity: sha512-VqpjJZKadQB/PEbEwvFdO43Ax5dFBZ2UECszz8bQ7pi7wt//PWe1P6MN7eCnjsatYtBT6EuiClbjSWP2WrIoTw==}
    engines: {node: '>= 0.8.0'}

  serve-static@2.2.0:
    resolution: {integrity: sha512-61g9pCh0Vnh7IutZjtLGGpTA355+OPn2TyDv/6ivP2h/AdAVX9azsoxmg2/M6nZeQZNYBEwIcsne1mJd9oQItQ==}
    engines: {node: '>= 18'}

  set-cookie-parser@2.7.1:
    resolution: {integrity: sha512-IOc8uWeOZgnb3ptbCURJWNjWUPcO3ZnTTdzsurqERrP6nPyv+paC55vJM0LpOlT2ne+Ix+9+CRG1MNLlyZ4GjQ==}

  set-error-class@3.0.1:
    resolution: {integrity: sha512-VEsI0yEUMEnXmSkhfj+EwzNC1om7zGy2IdymNyi4FfGzmoxvXXIB1Nv09+DfRgsd7fS+u+FwTqCTSRhhNMcx8w==}
    engines: {node: '>=18.18.0'}

  set-function-length@1.2.2:
    resolution: {integrity: sha512-pgRc4hJ4/sNjWCSS9AmnS40x3bNMDTknHgL5UaMBTMyJnU90EgWh1Rz+MC9eFu4BuN/UwZjKQuY/1v3rM7HMfg==}
    engines: {node: '>= 0.4'}

  set-function-name@2.0.2:
    resolution: {integrity: sha512-7PGFlmtwsEADb0WYyvCMa1t+yke6daIG4Wirafur5kcf+MhUnPms1UeR0CKQdTZD81yESwMHbtn+TR+dMviakQ==}
    engines: {node: '>= 0.4'}

  set-proto@1.0.0:
    resolution: {integrity: sha512-RJRdvCo6IAnPdsvP/7m6bsQqNnn1FCBX5ZNtFL98MmFF/4xAIJTIg1YbHW5DC2W5SKZanrC6i4HsJqlajw/dZw==}
    engines: {node: '>= 0.4'}

  setprototypeof@1.2.0:
    resolution: {integrity: sha512-E5LDX7Wrp85Kil5bhZv46j8jOeboKq5JMmYM3gVGdGH8xFpPWXUMsNrlODCrkoxMEeNi/XZIwuRvY4XNwYMJpw==}

  shebang-command@2.0.0:
    resolution: {integrity: sha512-kHxr2zZpYtdmrN1qDjrrX/Z1rR1kG8Dx+gkpK1G4eXmvXswmcE1hTWBWYUzlraYw1/yZp6YuDY77YtvbN0dmDA==}
    engines: {node: '>=8'}

  shebang-regex@3.0.0:
    resolution: {integrity: sha512-7++dFhtcx3353uBaq8DDR4NuxBetBzC7ZQOhmTQInHEd6bSrXdiEyzCvG07Z44UYdLShWUyXt5M/yhz8ekcb1A==}
    engines: {node: '>=8'}

  side-channel-list@1.0.0:
    resolution: {integrity: sha512-FCLHtRD/gnpCiCHEiJLOwdmFP+wzCmDEkc9y7NsYxeF4u7Btsn1ZuwgwJGxImImHicJArLP4R0yX4c2KCrMrTA==}
    engines: {node: '>= 0.4'}

  side-channel-map@1.0.1:
    resolution: {integrity: sha512-VCjCNfgMsby3tTdo02nbjtM/ewra6jPHmpThenkTYh8pG9ucZ/1P8So4u4FGBek/BjpOVsDCMoLA/iuBKIFXRA==}
    engines: {node: '>= 0.4'}

  side-channel-weakmap@1.0.2:
    resolution: {integrity: sha512-WPS/HvHQTYnHisLo9McqBHOJk2FkHO/tlpvldyrnem4aeQp4hai3gythswg6p01oSoTl58rcpiFAjF2br2Ak2A==}
    engines: {node: '>= 0.4'}

  side-channel@1.1.0:
    resolution: {integrity: sha512-ZX99e6tRweoUXqR+VBrslhda51Nh5MTQwou5tnUDgbtyM0dBgmhEDtWGP/xbKn6hqfPRHujUNwz5fy/wbbhnpw==}
    engines: {node: '>= 0.4'}

  siginfo@2.0.0:
    resolution: {integrity: sha512-ybx0WO1/8bSBLEWXZvEd7gMW3Sn3JFlW3TvX1nREbDLRNQNaeNN8WK0meBwPdAaOI7TtRRRJn/Es1zhrrCHu7g==}

  signal-exit@4.1.0:
    resolution: {integrity: sha512-bzyZ1e88w9O1iNJbKnOlvYTrWPDl46O1bG0D3XInv+9tkPrxrN8jUUTiFlDkkmKWgn1M6CfIA13SuGqOa9Korw==}
    engines: {node: '>=14'}

  simple-swizzle@0.2.2:
    resolution: {integrity: sha512-JA//kQgZtbuY83m+xT+tXJkmJncGMTFT+C+g2h2R9uxkYIrE2yy9sgmcLhCnw57/WSD+Eh3J97FPEDFnbXnDUg==}

  simple-update-notifier@2.0.0:
    resolution: {integrity: sha512-a2B9Y0KlNXl9u/vsW6sTIu9vGEpfKu2wRV6l1H3XEas/0gUIzGzBoP/IouTcUQbm9JWZLH3COxyn03TYlFax6w==}
    engines: {node: '>=10'}

  source-map-js@1.2.1:
    resolution: {integrity: sha512-UXWMKhLOwVKb728IUtQPXxfYU+usdybtUrK/8uGE8CQMvrhOpwvzDBwj0QhSL7MQc7vIsISBG8VQ8+IDQxpfQA==}
    engines: {node: '>=0.10.0'}

  source-map-support@0.5.21:
    resolution: {integrity: sha512-uBHU3L3czsIyYXKX88fdrGovxdSCoTGDRZ6SYXtSRxLZUzHg5P/66Ht6uoUlHu9EZod+inXhKo3qQgwXUT/y1w==}

  source-map@0.6.1:
    resolution: {integrity: sha512-UjgapumWlbMhkBgzT7Ykc5YXUT46F0iKu8SGXq0bcwP5dz/h0Plj6enJqjz1Zbq2l5WaqYnrVbwWOWMyF3F47g==}
    engines: {node: '>=0.10.0'}

  spdx-correct@3.2.0:
    resolution: {integrity: sha512-kN9dJbvnySHULIluDHy32WHRUu3Og7B9sbY7tsFLctQkIqnMh3hErYgdMjTYuqmcXX+lK5T1lnUt3G7zNswmZA==}

  spdx-exceptions@2.5.0:
    resolution: {integrity: sha512-PiU42r+xO4UbUS1buo3LPJkjlO7430Xn5SVAhdpzzsPHsjbYVflnnFdATgabnLude+Cqu25p6N+g2lw/PFsa4w==}

  spdx-expression-parse@3.0.1:
    resolution: {integrity: sha512-cbqHunsQWnJNE6KhVSMsMeH5H/L9EpymbzqTQ3uLwNCLZ1Q481oWaofqH7nO6V07xlXwY6PhQdQ2IedWx/ZK4Q==}

  spdx-license-ids@3.0.21:
    resolution: {integrity: sha512-Bvg/8F5XephndSK3JffaRqdT+gyhfqIPwDHpX80tJrF8QQRYMo8sNMeaZ2Dp5+jhwKnUmIOyFFQfHRkjJm5nXg==}

  stable-hash-x@0.1.1:
    resolution: {integrity: sha512-l0x1D6vhnsNUGPFVDx45eif0y6eedVC8nm5uACTrVFJFtl2mLRW17aWtVyxFCpn5t94VUPkjU8vSLwIuwwqtJQ==}
    engines: {node: '>=12.0.0'}

  stable-hash-x@0.2.0:
    resolution: {integrity: sha512-o3yWv49B/o4QZk5ZcsALc6t0+eCelPc44zZsLtCQnZPDwFpDYSWcDnrv2TtMmMbQ7uKo3J0HTURCqckw23czNQ==}
    engines: {node: '>=12.0.0'}

  stack-trace@0.0.10:
    resolution: {integrity: sha512-KGzahc7puUKkzyMt+IqAep+TVNbKP+k2Lmwhub39m1AsTSkaDutx56aDCo+HLDzf/D26BIHTJWNiTG1KAJiQCg==}

  stackback@0.0.2:
    resolution: {integrity: sha512-1XMJE5fQo1jGH6Y/7ebnwPOBEkIEnT4QF32d5R1+VXdXveM0IBMJt8zfaxX1P3QhVwrYe+576+jkANtSS2mBbw==}

  standard-as-callback@2.1.0:
    resolution: {integrity: sha512-qoRRSyROncaz1z0mvYqIE4lCd9p2R90i6GxW3uZv5ucSu8tU7B5HXUP1gG8pVZsYNVaXjk8ClXHPttLyxAL48A==}

  statuses@2.0.1:
    resolution: {integrity: sha512-RwNA9Z/7PrK06rYLIzFMlaF+l73iwpzsqRIFgbMLbTcLD6cOao82TaWefPXQvB2fOC4AjuYSEndS7N/mTCbkdQ==}
    engines: {node: '>= 0.8'}

  std-env@3.9.0:
    resolution: {integrity: sha512-UGvjygr6F6tpH7o2qyqR6QYpwraIjKSdtzyBdyytFOHmPZY917kwdwLG0RbOjWOnKmnm3PeHjaoLLMie7kPLQw==}

  stop-iteration-iterator@1.1.0:
    resolution: {integrity: sha512-eLoXW/DHyl62zxY4SCaIgnRhuMr6ri4juEYARS8E6sCEqzKpOiE521Ucofdx+KnDZl5xmvGYaaKCk5FEOxJCoQ==}
    engines: {node: '>= 0.4'}

  stream-slice@0.1.2:
    resolution: {integrity: sha512-QzQxpoacatkreL6jsxnVb7X5R/pGw9OUv2qWTYWnmLpg4NdN31snPy/f3TdQE1ZUXaThRvj1Zw4/OGg0ZkaLMA==}

  string-width@4.2.3:
    resolution: {integrity: sha512-wKyQRQpjJ0sIp62ErSZdGsjMJWsap5oRNihHhu6G7JVO/9jIB6UyevL+tXuOqrng8j/cxKTWyWUwvSTriiZz/g==}
    engines: {node: '>=8'}

  string-width@5.1.2:
    resolution: {integrity: sha512-HnLOCR3vjcY8beoNLtcjZ5/nxn2afmME6lhrDrebokqMap+XbeW8n9TXpPDOqdGK5qcI3oT0GKTW6wC7EMiVqA==}
    engines: {node: '>=12'}

  string.prototype.includes@2.0.1:
    resolution: {integrity: sha512-o7+c9bW6zpAdJHTtujeePODAhkuicdAryFsfVKwA+wGw89wJ4GTY484WTucM9hLtDEOpOvI+aHnzqnC5lHp4Rg==}
    engines: {node: '>= 0.4'}

  string.prototype.matchall@4.0.12:
    resolution: {integrity: sha512-6CC9uyBL+/48dYizRf7H7VAYCMCNTBeM78x/VTUe9bFEaxBepPJDa1Ow99LqI/1yF7kuy7Q3cQsYMrcjGUcskA==}
    engines: {node: '>= 0.4'}

  string.prototype.repeat@1.0.0:
    resolution: {integrity: sha512-0u/TldDbKD8bFCQ/4f5+mNRrXwZ8hg2w7ZR8wa16e8z9XpePWl3eGEcUD0OXpEH/VJH/2G3gjUtR3ZOiBe2S/w==}

  string.prototype.trim@1.2.10:
    resolution: {integrity: sha512-Rs66F0P/1kedk5lyYyH9uBzuiI/kNRmwJAR9quK6VOtIpZ2G+hMZd+HQbbv25MgCA6gEffoMZYxlTod4WcdrKA==}
    engines: {node: '>= 0.4'}

  string.prototype.trimend@1.0.9:
    resolution: {integrity: sha512-G7Ok5C6E/j4SGfyLCloXTrngQIQU3PWtXGst3yM7Bea9FRURf1S42ZHlZZtsNque2FN2PoUhfZXYLNWwEr4dLQ==}
    engines: {node: '>= 0.4'}

  string.prototype.trimstart@1.0.8:
    resolution: {integrity: sha512-UXSH262CSZY1tfu3G3Secr6uGLCFVPMhIqHjlgCUtCCcgihYc/xKs9djMTMUOb2j1mVSeU8EU6NWc/iQKU6Gfg==}
    engines: {node: '>= 0.4'}

  string_decoder@1.3.0:
    resolution: {integrity: sha512-hkRX8U1WjJFd8LsDJ2yQ/wWWxaopEsABU1XfkM8A+j0+85JAGppt16cr1Whg6KIbb4okU6Mql6BOj+uup/wKeA==}

  strip-ansi@6.0.1:
    resolution: {integrity: sha512-Y38VPSHcqkFrCpFnQ9vuSXmquuv5oXOKpGeT6aGrr3o3Gc9AlVa6JBfUSOCnbxGGZF+/0ooI7KrPuUSztUdU5A==}
    engines: {node: '>=8'}

  strip-ansi@7.1.0:
    resolution: {integrity: sha512-iq6eVVI64nQQTRYq2KtEg2d2uU7LElhTJwsH4YzIHZshxlgZms/wIc4VoDQTlG/IvVIrBKG06CrZnp0qv7hkcQ==}
    engines: {node: '>=12'}

  strip-bom@3.0.0:
    resolution: {integrity: sha512-vavAMRXOgBVNF6nyEEmL3DBK19iRpDcoIwW+swQ+CbGiu7lju6t+JklA1MHweoWtadgt4ISVUsXLyDq34ddcwA==}
    engines: {node: '>=4'}

  strip-json-comments@3.1.1:
    resolution: {integrity: sha512-6fPc+R4ihwqP6N/aIv2f1gMH8lOVtWQHoqC4yK6oSDVVocumAsfCqjkXnqiYMhmMwS/mEHLp7Vehlt3ql6lEig==}
    engines: {node: '>=8'}

  strip-literal@3.0.0:
    resolution: {integrity: sha512-TcccoMhJOM3OebGhSBEmp3UZ2SfDMZUEBdRA/9ynfLi8yYajyWX3JiXArcJt4Umh4vISpspkQIY8ZZoCqjbviA==}

  supports-color@5.5.0:
    resolution: {integrity: sha512-QjVjwdXIt408MIiAqCX4oUKsgU2EqAGzs2Ppkm4aQYbjm+ZEWEcW4SfFNTr4uMNZma0ey4f5lgLrkB0aX0QMow==}
    engines: {node: '>=4'}

  supports-color@7.2.0:
    resolution: {integrity: sha512-qpCAvRl9stuOHveKsn7HncJRvv501qIacKzQlO/+Lwxc9+0q2wLyv4Dfvt80/DPn2pqOBsJdDiogXGR9+OvwRw==}
    engines: {node: '>=8'}

  supports-preserve-symlinks-flag@1.0.0:
    resolution: {integrity: sha512-ot0WnXS9fgdkgIcePe6RHNk1WA8+muPa6cSjeR3V8K27q9BB1rTE3R1p7Hv0z1ZyAc8s6Vvv8DIyWf681MAt0w==}
    engines: {node: '>= 0.4'}

  symbol-tree@3.2.4:
    resolution: {integrity: sha512-9QNk5KwDF+Bvz+PyObkmSYjI5ksVUYtjW7AU22r2NKcfLJcXp96hkDWU3+XndOsUb+AQ9QhfzfCT2O+CNWT5Tw==}

  tailwind-merge@3.3.1:
    resolution: {integrity: sha512-gBXpgUm/3rp1lMZZrM/w7D8GKqshif0zAymAhbCyIt8KMe+0v9DQ7cdYLR4FHH/cKpdTXb+A/tKKU3eolfsI+g==}

  tailwindcss-animate@1.0.7:
    resolution: {integrity: sha512-bl6mpH3T7I3UFxuvDEXLxy/VuFxBk5bbzplh7tXI68mwMokNYd1t9qPBHlnyTwfa4JGC4zP516I1hYYtQ/vspA==}
    peerDependencies:
      tailwindcss: '>=3.0.0 || insiders'

  tailwindcss@4.1.10:
    resolution: {integrity: sha512-P3nr6WkvKV/ONsTzj6Gb57sWPMX29EPNPopo7+FcpkQaNsrNpZ1pv8QmrYI2RqEKD7mlGqLnGovlcYnBK0IqUA==}

  tapable@2.2.2:
    resolution: {integrity: sha512-Re10+NauLTMCudc7T5WLFLAwDhQ0JWdrMK+9B2M8zR5hRExKmsRDCBA7/aV/pNJFltmBFO5BAMlQFi/vq3nKOg==}
    engines: {node: '>=6'}

  tar@7.4.3:
    resolution: {integrity: sha512-5S7Va8hKfV7W5U6g3aYxXmlPoZVAwUMy9AOKyF2fVuZa2UD3qZjg578OrLRt8PcNN1PleVaL/5/yYATNL0ICUw==}
    engines: {node: '>=18'}

  test-exclude@7.0.1:
    resolution: {integrity: sha512-pFYqmTw68LXVjeWJMST4+borgQP2AyMNbg1BpZh9LbyhUeNkeaPF9gzfPGUAnSMV3qPYdWUwDIjjCLiSDOl7vg==}
    engines: {node: '>=18'}

  text-hex@1.0.0:
    resolution: {integrity: sha512-uuVGNWzgJ4yhRaNSiubPY7OjISw4sw4E5Uv0wbjp+OzcbmVU/rsT8ujgcXJhn9ypzsgr5vlzpPqP+MBBKcGvbg==}

  tinybench@2.9.0:
    resolution: {integrity: sha512-0+DUvqWMValLmha6lr4kD8iAMK1HzV0/aKnCtWb9v9641TnP/MFb7Pc2bxoxQjTXAErryXVgUOfv2YqNllqGeg==}

  tinyexec@0.3.2:
    resolution: {integrity: sha512-KQQR9yN7R5+OSwaK0XQoj22pwHoTlgYqmUscPYoknOoWCWfj/5/ABTMRi69FrKU5ffPVh5QcFikpWJI/P1ocHA==}

  tinyglobby@0.2.13:
    resolution: {integrity: sha512-mEwzpUgrLySlveBwEVDMKk5B57bhLPYovRfPAXD5gA/98Opn0rCDj3GtLwFvCvH5RK9uPCExUROW5NjDwvqkxw==}
    engines: {node: '>=12.0.0'}

  tinyglobby@0.2.14:
    resolution: {integrity: sha512-tX5e7OM1HnYr2+a2C/4V0htOcSQcoSTH9KgJnVvNm5zm/cyEWKJ7j7YutsH9CxMdtOkkLFy2AHrMci9IM8IPZQ==}
    engines: {node: '>=12.0.0'}

  tinypool@1.1.1:
    resolution: {integrity: sha512-Zba82s87IFq9A9XmjiX5uZA/ARWDrB03OHlq+Vw1fSdt0I+4/Kutwy8BP4Y/y/aORMo61FQ0vIb5j44vSo5Pkg==}
    engines: {node: ^18.0.0 || >=20.0.0}

  tinyrainbow@2.0.0:
    resolution: {integrity: sha512-op4nsTR47R6p0vMUUoYl/a+ljLFVtlfaXkLQmqfLR1qHma1h/ysYk4hEXZ880bf2CYgTskvTa/e196Vd5dDQXw==}
    engines: {node: '>=14.0.0'}

  tinyspy@4.0.3:
    resolution: {integrity: sha512-t2T/WLB2WRgZ9EpE4jgPJ9w+i66UZfDc8wHh0xrwiRNN+UwH98GIJkTeZqX9rg0i0ptwzqW+uYeIF0T4F8LR7A==}
    engines: {node: '>=14.0.0'}

  tldts-core@6.1.86:
    resolution: {integrity: sha512-Je6p7pkk+KMzMv2XXKmAE3McmolOQFdxkKw0R8EYNr7sELW46JqnNeTX8ybPiQgvg1ymCoF8LXs5fzFaZvJPTA==}

  tldts@6.1.86:
    resolution: {integrity: sha512-WMi/OQ2axVTf/ykqCQgXiIct+mSQDFdH2fkwhPwgEwvJ1kSzZRiinb0zF2Xb8u4+OqPChmyI6MEu4EezNJz+FQ==}
    hasBin: true

  to-regex-range@5.0.1:
    resolution: {integrity: sha512-65P7iz6X5yEr1cwcgvQxbbIw7Uk3gOy5dIdtZ4rDveLqhrdJP+Li/Hx6tyK0NEb+2GCyneCMJiGqrADCSNk8sQ==}
    engines: {node: '>=8.0'}

  toidentifier@1.0.1:
    resolution: {integrity: sha512-o5sSPKEkg/DIQNmH43V0/uerLrpzVedkUh8tGNvaeXpfpuwjKenlSox/2O/BTlZUtEe+JG7s5YhEz608PlAHRA==}
    engines: {node: '>=0.6'}

  touch@3.1.1:
    resolution: {integrity: sha512-r0eojU4bI8MnHr8c5bNo7lJDdI2qXlWWJk6a9EAFG7vbhTjElYhBVS3/miuE0uOuoLdb8Mc/rVfsmm6eo5o9GA==}
    hasBin: true

  tough-cookie@5.1.2:
    resolution: {integrity: sha512-FVDYdxtnj0G6Qm/DhNPSb8Ju59ULcup3tuJxkFb5K8Bv2pUXILbf0xZWU8PX8Ov19OXljbUyveOFwRMwkXzO+A==}
    engines: {node: '>=16'}

  tr46@0.0.3:
    resolution: {integrity: sha512-N3WMsuqV66lT30CrXNbEjx4GEwlow3v6rr4mCcv6prnfwhS01rkgyFdjPNBYd9br7LpXV1+Emh01fHnq2Gdgrw==}

  tr46@5.1.1:
    resolution: {integrity: sha512-hdF5ZgjTqgAntKkklYw0R03MG2x/bSzTtkxmIRw/sTNV8YXsCJ1tfLAX23lhxhHJlEf3CRCOCGGWw3vI3GaSPw==}
    engines: {node: '>=18'}

  triple-beam@1.4.1:
    resolution: {integrity: sha512-aZbgViZrg1QNcG+LULa7nhZpJTZSLm/mXnHXnbAbjmN5aSa0y7V+wvv6+4WaBtpISJzThKy+PIPxc1Nq1EJ9mg==}
    engines: {node: '>= 14.0.0'}

  ts-api-utils@2.1.0:
    resolution: {integrity: sha512-CUgTZL1irw8u29bzrOD/nH85jqyc74D6SshFgujOIA7osm2Rz7dYH77agkx7H4FBNxDq7Cjf+IjaX/8zwFW+ZQ==}
    engines: {node: '>=18.12'}
    peerDependencies:
      typescript: '>=4.8.4'

  ts-essentials@10.0.4:
    resolution: {integrity: sha512-lwYdz28+S4nicm+jFi6V58LaAIpxzhg9rLdgNC1VsdP/xiFBseGhF1M/shwCk6zMmwahBZdXcl34LVHrEang3A==}
    peerDependencies:
      typescript: '>=4.5.0'
    peerDependenciesMeta:
      typescript:
        optional: true

  tsconfck@3.1.5:
    resolution: {integrity: sha512-CLDfGgUp7XPswWnezWwsCRxNmgQjhYq3VXHM0/XIRxhVrKw0M1if9agzryh1QS3nxjCROvV+xWxoJO1YctzzWg==}
    engines: {node: ^18 || >=20}
    hasBin: true
    peerDependencies:
      typescript: ^5.0.0
    peerDependenciesMeta:
      typescript:
        optional: true

  tsconfig-paths@3.15.0:
    resolution: {integrity: sha512-2Ac2RgzDe/cn48GvOe3M+o82pEFewD3UPbyoUHHdKasHwJKjds4fLXWf/Ux5kATBKN20oaFGu+jbElp1pos0mg==}

  tslib@2.8.1:
    resolution: {integrity: sha512-oJFu94HQb+KVduSUQL7wnpmqnfmLsOA/nAh6b6EH0wCEoK0/mPeXU6c3wKDV83MkOuHPRHtSXKKU99IBazS/2w==}

  tsx@4.20.3:
    resolution: {integrity: sha512-qjbnuR9Tr+FJOMBqJCW5ehvIo/buZq7vH7qD7JziU98h6l3qGy0a/yPFjwO+y0/T7GFpNgNAvEcPPVfyT8rrPQ==}
    engines: {node: '>=18.0.0'}
    hasBin: true

  type-check@0.4.0:
    resolution: {integrity: sha512-XleUoc9uwGXqjWwXaUTZAmzMcFZ5858QA2vvx1Ur5xIcixXIP+8LnFDgRplU30us6teqdlskFfu+ae4K79Ooew==}
    engines: {node: '>= 0.8.0'}

  type-is@1.6.18:
    resolution: {integrity: sha512-TkRKr9sUTxEH8MdfuCSP7VizJyzRNMjj2J2do2Jr3Kym598JVdEksuzPQCnlFPW4ky9Q+iA+ma9BGm06XQBy8g==}
    engines: {node: '>= 0.6'}

  type-is@2.0.1:
    resolution: {integrity: sha512-OZs6gsjF4vMp32qrCbiVSkrFmXtG/AZhY3t0iAMrMBiAZyV9oALtXO8hsrHbMXF9x6L3grlFuwW2oAz7cav+Gw==}
    engines: {node: '>= 0.6'}

  typed-array-buffer@1.0.3:
    resolution: {integrity: sha512-nAYYwfY3qnzX30IkA6AQZjVbtK6duGontcQm1WSG1MD94YLqK0515GNApXkoxKOWMusVssAHWLh9SeaoefYFGw==}
    engines: {node: '>= 0.4'}

  typed-array-byte-length@1.0.3:
    resolution: {integrity: sha512-BaXgOuIxz8n8pIq3e7Atg/7s+DpiYrxn4vdot3w9KbnBhcRQq6o3xemQdIfynqSeXeDrF32x+WvfzmOjPiY9lg==}
    engines: {node: '>= 0.4'}

  typed-array-byte-offset@1.0.4:
    resolution: {integrity: sha512-bTlAFB/FBYMcuX81gbL4OcpH5PmlFHqlCCpAl8AlEzMz5k53oNDvN8p1PNOWLEmI2x4orp3raOFB51tv9X+MFQ==}
    engines: {node: '>= 0.4'}

  typed-array-length@1.0.7:
    resolution: {integrity: sha512-3KS2b+kL7fsuk/eJZ7EQdnEmQoaho/r6KUef7hxvltNA5DR8NAUM+8wJMbJyZ4G9/7i3v5zPBIMN5aybAh2/Jg==}
    engines: {node: '>= 0.4'}

  typescript-eslint@8.35.0:
    resolution: {integrity: sha512-uEnz70b7kBz6eg/j0Czy6K5NivaYopgxRjsnAJ2Fx5oTLo3wefTHIbL7AkQr1+7tJCRVpTs/wiM8JR/11Loq9A==}
    engines: {node: ^18.18.0 || ^20.9.0 || >=21.1.0}
    peerDependencies:
      eslint: ^8.57.0 || ^9.0.0
      typescript: '>=4.8.4 <5.9.0'

  typescript@5.8.3:
    resolution: {integrity: sha512-p1diW6TqL9L07nNxvRMM7hMMw4c5XOo/1ibL4aAIGmSAt9slTE1Xgw5KWuof2uTOvCg9BY7ZRi+GaF+7sfgPeQ==}
    engines: {node: '>=14.17'}
    hasBin: true

  uid-safe@2.1.5:
    resolution: {integrity: sha512-KPHm4VL5dDXKz01UuEd88Df+KzynaohSL9fBh096KWAxSKZQDI2uBrVqtvRM4rwrIrRRKsdLNML/lnaaVSRioA==}
    engines: {node: '>= 0.8'}

  unbox-primitive@1.1.0:
    resolution: {integrity: sha512-nWJ91DjeOkej/TA8pXQ3myruKpKEYgqvpw9lz4OPHj/NWFNluYrjbz9j01CJ8yKQd2g4jFoOkINCTW2I5LEEyw==}
    engines: {node: '>= 0.4'}

  undefsafe@2.0.5:
    resolution: {integrity: sha512-WxONCrssBM8TSPRqN5EmsjVrsv4A8X12J4ArBiiayv3DyyG3ZlIg6yysuuSYdZsVz3TKcTg2fd//Ujd4CHV1iA==}

  undici-types@6.21.0:
    resolution: {integrity: sha512-iwDZqg0QAGrg9Rav5H4n0M64c3mkR59cJ6wQp+7C4nI0gsmExaedaYLNO44eT4AtBBwjbTiGPMlt2Md0T9H9JQ==}

  undici@6.21.2:
    resolution: {integrity: sha512-uROZWze0R0itiAKVPsYhFov9LxrPMHLMEQFszeI2gCN6bnIIZ8twzBCJcN2LJrBBLfrP0t1FW0g+JmKVl8Vk1g==}
    engines: {node: '>=18.17'}

  universalify@2.0.1:
    resolution: {integrity: sha512-gptHNQghINnc/vTGIk0SOFGFNXw7JVrlRUtConJRlvaw6DuX0wO5Jeko9sWrMBhh+PsYAZ7oXAiOnf/UKogyiw==}
    engines: {node: '>= 10.0.0'}

  unpipe@1.0.0:
    resolution: {integrity: sha512-pjy2bYhSsufwWlKwPc+l3cN7+wuJlK6uz0YdJEOlQDbl6jo/YlPi4mb8agUkVC8BF7V8NuzeyPNqRksA3hztKQ==}
    engines: {node: '>= 0.8'}

  unrs-resolver@1.7.11:
    resolution: {integrity: sha512-OhuAzBImFPjKNgZ2JwHMfGFUA6NSbRegd1+BPjC1Y0E6X9Y/vJ4zKeGmIMqmlYboj6cMNEwKI+xQisrg4J0HaQ==}

  update-browserslist-db@1.1.3:
    resolution: {integrity: sha512-UxhIZQ+QInVdunkDAaiazvvT/+fXL5Osr0JZlJulepYu6Jd7qJtDZjlur0emRlT71EN3ScPoE7gvsuIKKNavKw==}
    hasBin: true
    peerDependencies:
      browserslist: '>= 4.21.0'

  uri-js@4.4.1:
    resolution: {integrity: sha512-7rKUyy33Q1yc98pQ1DAmLtwX109F7TIfWlW1Ydo8Wl1ii1SeHieeh0HHfPeL2fMXK6z0s8ecKs9frCuLJvndBg==}

  use-callback-ref@1.3.3:
    resolution: {integrity: sha512-jQL3lRnocaFtu3V00JToYz/4QkNWswxijDaCVNZRiRTO3HQDLsdu1ZtmIUvV4yPp+rvWm5j0y0TG/S61cuijTg==}
    engines: {node: '>=10'}
    peerDependencies:
      '@types/react': '*'
      react: ^16.8.0 || ^17.0.0 || ^18.0.0 || ^19.0.0 || ^19.0.0-rc
    peerDependenciesMeta:
      '@types/react':
        optional: true

  use-sidecar@1.1.3:
    resolution: {integrity: sha512-Fedw0aZvkhynoPYlA5WXrMCAMm+nSWdZt6lzJQ7Ok8S6Q+VsHmHpRWndVRJ8Be0ZbkfPc5LRYH+5XrzXcEeLRQ==}
    engines: {node: '>=10'}
    peerDependencies:
      '@types/react': '*'
      react: ^16.8.0 || ^17.0.0 || ^18.0.0 || ^19.0.0 || ^19.0.0-rc
    peerDependenciesMeta:
      '@types/react':
        optional: true

  util-deprecate@1.0.2:
    resolution: {integrity: sha512-EPD5q1uXyFxJpCrLnCc1nHnq3gOa6DZBocAIiI2TaSCA7VCJ1UJDMagCzIkXNsUYfD1daK//LTEQ8xiIbrHtcw==}

  utils-merge@1.0.1:
    resolution: {integrity: sha512-pMZTvIkT1d+TFGvDOqodOclx0QWkkgi6Tdoa8gC8ffGAAqz9pzPTZWAybbsHHoED/ztMtkv/VoYTYyShUn81hA==}
    engines: {node: '>= 0.4.0'}

  uuid@9.0.1:
    resolution: {integrity: sha512-b+1eJOlsR9K8HJpow9Ok3fiWOWSIcIzXodvv0rQjVoOVNpWMpxf1wZNpt4y9h10odCNrqnYp1OBzRktckBe3sA==}
    hasBin: true

  valibot@0.41.0:
    resolution: {integrity: sha512-igDBb8CTYr8YTQlOKgaN9nSS0Be7z+WRuaeYqGf3Cjz3aKmSnqEmYnkfVjzIuumGqfHpa3fLIvMEAfhrpqN8ng==}
    peerDependencies:
      typescript: '>=5'
    peerDependenciesMeta:
      typescript:
        optional: true

  valibot@1.1.0:
    resolution: {integrity: sha512-Nk8lX30Qhu+9txPYTwM0cFlWLdPFsFr6LblzqIySfbZph9+BFsAHsNvHOymEviUepeIW6KFHzpX8TKhbptBXXw==}
    peerDependencies:
      typescript: '>=5'
    peerDependenciesMeta:
      typescript:
        optional: true

  validate-npm-package-license@3.0.4:
    resolution: {integrity: sha512-DpKm2Ui/xN7/HQKCtpZxoRWBhZ9Z0kqtygG8XCgNQ8ZlDnxuQmWhj566j8fN4Cu3/JmbhsDo7fcAJq4s9h27Ew==}

  validate-npm-package-name@5.0.1:
    resolution: {integrity: sha512-OljLrQ9SQdOUqTaQxqL5dEfZWrXExyyWsozYlAWFawPVNuD83igl7uJD2RTkNMbniIYgt8l81eCJGIdQF7avLQ==}
    engines: {node: ^14.17.0 || ^16.13.0 || >=18.0.0}

  vary@1.1.2:
    resolution: {integrity: sha512-BNGbWLfd0eUPabhkXUVm0j8uuvREyTh5ovRa/dyow/BqAbZJyC+5fU+IzQOzmAKzYqYRAISoRhdQr3eIZ/PXqg==}
    engines: {node: '>= 0.8'}

  vite-node@3.2.3:
    resolution: {integrity: sha512-gc8aAifGuDIpZHrPjuHyP4dpQmYXqWw7D1GmDnWeNWP654UEXzVfQ5IHPSK5HaHkwB/+p1atpYpSdw/2kOv8iQ==}
    engines: {node: ^18.0.0 || ^20.0.0 || >=22.0.0}
    hasBin: true

  vite-node@3.2.4:
    resolution: {integrity: sha512-EbKSKh+bh1E1IFxeO0pg1n4dvoOTt0UDiXMd/qn++r98+jPO1xtJilvXldeuQ8giIB5IkpjCgMleHMNEsGH6pg==}
    engines: {node: ^18.0.0 || ^20.0.0 || >=22.0.0}
    hasBin: true

  vite-plugin-static-copy@3.1.0:
    resolution: {integrity: sha512-ONFBaYoN1qIiCxMCfeHI96lqLza7ujx/QClIXp4kEULUbyH2qLgYoaL8JHhk3FWjSB4TpzoaN3iMCyCFldyXzw==}
    engines: {node: ^18.0.0 || >=20.0.0}
    peerDependencies:
      vite: ^5.0.0 || ^6.0.0 || ^7.0.0

  vite-tsconfig-paths@5.1.4:
    resolution: {integrity: sha512-cYj0LRuLV2c2sMqhqhGpaO3LretdtMn/BVX4cPLanIZuwwrkVl+lK84E/miEXkCHWXuq65rhNN4rXsBcOB3S4w==}
    peerDependencies:
      vite: '*'
    peerDependenciesMeta:
      vite:
        optional: true

  vite@6.3.5:
    resolution: {integrity: sha512-cZn6NDFE7wdTpINgs++ZJ4N49W2vRp8LCKrn3Ob1kYNtOo21vfDoaV5GzBfLU4MovSAB8uNRm4jgzVQZ+mBzPQ==}
    engines: {node: ^18.0.0 || ^20.0.0 || >=22.0.0}
    hasBin: true
    peerDependencies:
      '@types/node': ^18.0.0 || ^20.0.0 || >=22.0.0
      jiti: '>=1.21.0'
      less: '*'
      lightningcss: ^1.21.0
      sass: '*'
      sass-embedded: '*'
      stylus: '*'
      sugarss: '*'
      terser: ^5.16.0
      tsx: ^4.8.1
      yaml: ^2.4.2
    peerDependenciesMeta:
      '@types/node':
        optional: true
      jiti:
        optional: true
      less:
        optional: true
      lightningcss:
        optional: true
      sass:
        optional: true
      sass-embedded:
        optional: true
      stylus:
        optional: true
      sugarss:
        optional: true
      terser:
        optional: true
      tsx:
        optional: true
      yaml:
        optional: true

  vitest-mock-extended@3.1.0:
    resolution: {integrity: sha512-vCM0VkuocOUBwwqwV7JB7YStw07pqeKvEIrZnR8l3PtwYi6rAAJAyJACeC1UYNfbQWi85nz7EdiXWBFI5hll2g==}
    peerDependencies:
      typescript: 3.x || 4.x || 5.x
      vitest: '>=3.0.0'

  vitest@3.2.4:
    resolution: {integrity: sha512-LUCP5ev3GURDysTWiP47wRRUpLKMOfPh+yKTx3kVIEiu5KOMeqzpnYNsKyOoVrULivR8tLcks4+lga33Whn90A==}
    engines: {node: ^18.0.0 || ^20.0.0 || >=22.0.0}
    hasBin: true
    peerDependencies:
      '@edge-runtime/vm': '*'
      '@types/debug': ^4.1.12
      '@types/node': ^18.0.0 || ^20.0.0 || >=22.0.0
      '@vitest/browser': 3.2.4
      '@vitest/ui': 3.2.4
      happy-dom: '*'
      jsdom: '*'
    peerDependenciesMeta:
      '@edge-runtime/vm':
        optional: true
      '@types/debug':
        optional: true
      '@types/node':
        optional: true
      '@vitest/browser':
        optional: true
      '@vitest/ui':
        optional: true
      happy-dom:
        optional: true
      jsdom:
        optional: true

  void-elements@3.1.0:
    resolution: {integrity: sha512-Dhxzh5HZuiHQhbvTW9AMetFfBHDMYpo23Uo9btPXgdYP+3T5S+p+jgNy7spra+veYhBP2dCSgxR/i2Y02h5/6w==}
    engines: {node: '>=0.10.0'}

  w3c-xmlserializer@5.0.0:
    resolution: {integrity: sha512-o8qghlI8NZHU1lLPrpi2+Uq7abh4GGPpYANlalzWxyWteJOCsr/P+oPBA49TOLu5FTZO4d3F9MnWJfiMo4BkmA==}
    engines: {node: '>=18'}

  webidl-conversions@3.0.1:
    resolution: {integrity: sha512-2JAn3z8AR6rjK8Sm8orRC0h/bcl/DqL7tRPdGZ4I1CjdF+EaMLmYxBHyXuKL849eucPFhvBoxMsflfOb8kxaeQ==}

  webidl-conversions@7.0.0:
    resolution: {integrity: sha512-VwddBukDzu71offAQR975unBIGqfKZpM+8ZX6ySk8nYhVoo5CYaZyzt3YBvYtRtO+aoGlqxPg/B87NGVZ/fu6g==}
    engines: {node: '>=12'}

  whatwg-encoding@3.1.1:
    resolution: {integrity: sha512-6qN4hJdMwfYBtE3YBTTHhoeuUrDBPZmbQaxWAqSALV/MeEnR5z1xd8UKud2RAkFoPkmB+hli1TZSnyi84xz1vQ==}
    engines: {node: '>=18'}

  whatwg-mimetype@4.0.0:
    resolution: {integrity: sha512-QaKxh0eNIi2mE9p2vEdzfagOKHCcj1pJ56EEHGQOVxp8r9/iszLUUV7v89x9O1p/T+NlTM5W7jW6+cz4Fq1YVg==}
    engines: {node: '>=18'}

  whatwg-url@14.2.0:
    resolution: {integrity: sha512-De72GdQZzNTUBBChsXueQUnPKDkg/5A5zp7pFDuQAj5UFoENpiACU0wlCvzpAGnTkj++ihpKwKyYewn/XNUbKw==}
    engines: {node: '>=18'}

  whatwg-url@5.0.0:
    resolution: {integrity: sha512-saE57nupxk6v3HY35+jzBwYa0rKSy0XR8JSxZPwgLr7ys0IBzhGviA1/TUGJLmSVqs8pb9AnvICXEuOHLprYTw==}

  which-boxed-primitive@1.1.1:
    resolution: {integrity: sha512-TbX3mj8n0odCBFVlY8AxkqcHASw3L60jIuF8jFP78az3C2YhmGvqbHBpAjTRH2/xqYunrJ9g1jSyjCjpoWzIAA==}
    engines: {node: '>= 0.4'}

  which-builtin-type@1.2.1:
    resolution: {integrity: sha512-6iBczoX+kDQ7a3+YJBnh3T+KZRxM/iYNPXicqk66/Qfm1b93iu+yOImkg0zHbj5LNOcNv1TEADiZ0xa34B4q6Q==}
    engines: {node: '>= 0.4'}

  which-collection@1.0.2:
    resolution: {integrity: sha512-K4jVyjnBdgvc86Y6BkaLZEN933SwYOuBFkdmBu9ZfkcAbdVbpITnDmjvZ/aQjRXQrv5EPkTnD1s39GiiqbngCw==}
    engines: {node: '>= 0.4'}

  which-typed-array@1.1.19:
    resolution: {integrity: sha512-rEvr90Bck4WZt9HHFC4DJMsjvu7x+r6bImz0/BrbWb7A2djJ8hnZMrWnHo9F8ssv0OMErasDhftrfROTyqSDrw==}
    engines: {node: '>= 0.4'}

  which@2.0.2:
    resolution: {integrity: sha512-BLI3Tl1TW3Pvl70l3yq3Y64i+awpwXqsGBYWkkqMtnbXgrMD+yj7rhW0kuEDxzJaYXGjEW5ogapKNMEKNMjibA==}
    engines: {node: '>= 8'}
    hasBin: true

  which@3.0.1:
    resolution: {integrity: sha512-XA1b62dzQzLfaEOSQFTCOd5KFf/1VSzZo7/7TUjnya6u0vGGKzU96UQBZTAThCb2j4/xjBAyii1OhRLJEivHvg==}
    engines: {node: ^14.17.0 || ^16.13.0 || >=18.0.0}
    hasBin: true

  why-is-node-running@2.3.0:
    resolution: {integrity: sha512-hUrmaWBdVDcxvYqnyh09zunKzROWjbZTiNy8dBEjkS7ehEDQibXJ7XvlmtbwuTclUiIyN+CyXQD4Vmko8fNm8w==}
    engines: {node: '>=8'}
    hasBin: true

  winston-error-format@3.0.2:
    resolution: {integrity: sha512-etrCMqUmD3tLa4NDH0QifjqOrSegNIb9PTQ93vVenFOFsg9TCweWMYLVEk+ODObtf390y7ssNX2QfMKjJjXr+w==}
    engines: {node: '>=18.18.0'}
    peerDependencies:
      winston: ^3.17.0

  winston-transport@4.9.0:
    resolution: {integrity: sha512-8drMJ4rkgaPo1Me4zD/3WLfI/zPdA9o2IipKODunnGDcuqbHwjsbB79ylv04LCGGzU0xQ6vTznOMpQGaLhhm6A==}
    engines: {node: '>= 12.0.0'}

  winston@3.17.0:
    resolution: {integrity: sha512-DLiFIXYC5fMPxaRg832S6F5mJYvePtmO5G9v9IgUFPhXm9/GkXarH/TUrBAVzhTCzAj9anE/+GjrgXp/54nOgw==}
    engines: {node: '>= 12.0.0'}

  word-wrap@1.2.5:
    resolution: {integrity: sha512-BN22B5eaMMI9UMtjrGd5g5eCYPpCPDUy0FJXbYsaT5zYxjFOckS53SQDE3pWkVoWpHXVb3BrYcEN4Twa55B5cA==}
    engines: {node: '>=0.10.0'}

  wrap-ansi@7.0.0:
    resolution: {integrity: sha512-YVGIj2kamLSTxw6NsZjoBxfSwsn0ycdesmc4p+Q21c5zPuZ1pl+NfxVdxPtdHvmNVOQ6XSYG4AUtyt/Fi7D16Q==}
    engines: {node: '>=10'}

  wrap-ansi@8.1.0:
    resolution: {integrity: sha512-si7QWI6zUMq56bESFvagtmzMdGOtoxfR+Sez11Mobfc7tm+VkUckk9bW2UeffTGVUbOksxmSw0AA2gs8g71NCQ==}
    engines: {node: '>=12'}

  wrappy@1.0.2:
    resolution: {integrity: sha512-l4Sp/DRseor9wL6EvV2+TuQn63dMkPjZ/sp9XkghTEbV9KlPS1xUsZ3u7/IQO4wxtcFB4bgpQPRcR3QCvezPcQ==}

  ws@8.18.2:
    resolution: {integrity: sha512-DMricUmwGZUVr++AEAe2uiVM7UoO9MAVZMDu05UQOaUII0lp+zOzLLU4Xqh/JvTqklB1T4uELaaPBKyjE1r4fQ==}
    engines: {node: '>=10.0.0'}
    peerDependencies:
      bufferutil: ^4.0.1
      utf-8-validate: '>=5.0.2'
    peerDependenciesMeta:
      bufferutil:
        optional: true
      utf-8-validate:
        optional: true

  xml-name-validator@5.0.0:
    resolution: {integrity: sha512-EvGK8EJ3DhaHfbRlETOWAS5pO9MZITeauHKJyb8wyajUfQUenkIg2MvLDTZ4T/TgIcm3HU0TFBgWWboAZ30UHg==}
    engines: {node: '>=18'}

  xmlchars@2.2.0:
    resolution: {integrity: sha512-JZnDKK8B0RCDw84FNdDAIpZK+JuJw+s7Lz8nksI7SIuU3UXJJslUthsi+uWBUYOwPFwW7W7PRLRfUKpxjtjFCw==}

  y18n@5.0.8:
    resolution: {integrity: sha512-0pfFzegeDWJHJIAmTLRP2DwHjdF5s7jo9tuztdQxAhINCdvS+3nGINqPd00AphqJR/0LhANUS6/+7SCb98YOfA==}
    engines: {node: '>=10'}

  yallist@3.1.1:
    resolution: {integrity: sha512-a4UGQaWPH59mOXUYnAG2ewncQS4i4F43Tv3JoAM+s2VDAmS9NsK8GpDMLrCHPksFT7h3K6TOoUNn2pb7RoXx4g==}

  yallist@5.0.0:
    resolution: {integrity: sha512-YgvUTfwqyc7UXVMrB+SImsVYSmTS8X/tSrtdNZMImM+n7+QTriRXyXim0mBrTXNeqzVF0KWGgHPeiyViFFrNDw==}
    engines: {node: '>=18'}

  yargs-parser@21.1.1:
    resolution: {integrity: sha512-tVpsJW7DdjecAiFpbIB1e3qxIQsE6NoPc5/eTdrbbIC4h0LVsWhnoa3g+m2HclBIujHzsxZ4VJVA+GUuc2/LBw==}
    engines: {node: '>=12'}

  yargs@17.7.2:
    resolution: {integrity: sha512-7dSzzRQ++CKnNI/krKnYRV7JKKPUXMEh61soaHKg9mrWEhzFWhFnxPxGl+69cD1Ou63C13NUPCnmIcrvqCuM6w==}
    engines: {node: '>=12'}

  yocto-queue@0.1.0:
    resolution: {integrity: sha512-rVksvsnNCdJ/ohGc6xgPwyN8eheCxsiLM8mxuE/t/mOVqJewPuO1miLpTHQiRgTKCLexL4MeAFVagts7HmNZ2Q==}
    engines: {node: '>=10'}

snapshots:

  '@ampproject/remapping@2.3.0':
    dependencies:
      '@jridgewell/gen-mapping': 0.3.8
      '@jridgewell/trace-mapping': 0.3.25

  '@asamuzakjp/css-color@3.1.7':
    dependencies:
      '@csstools/css-calc': 2.1.3(@csstools/css-parser-algorithms@3.0.4(@csstools/css-tokenizer@3.0.3))(@csstools/css-tokenizer@3.0.3)
      '@csstools/css-color-parser': 3.0.9(@csstools/css-parser-algorithms@3.0.4(@csstools/css-tokenizer@3.0.3))(@csstools/css-tokenizer@3.0.3)
      '@csstools/css-parser-algorithms': 3.0.4(@csstools/css-tokenizer@3.0.3)
      '@csstools/css-tokenizer': 3.0.3
      lru-cache: 10.4.3

  '@babel/code-frame@7.27.1':
    dependencies:
      '@babel/helper-validator-identifier': 7.27.1
      js-tokens: 4.0.0
      picocolors: 1.1.1

  '@babel/compat-data@7.27.2': {}

  '@babel/core@7.27.4':
    dependencies:
      '@ampproject/remapping': 2.3.0
      '@babel/code-frame': 7.27.1
      '@babel/generator': 7.27.5
      '@babel/helper-compilation-targets': 7.27.2
      '@babel/helper-module-transforms': 7.27.3(@babel/core@7.27.4)
      '@babel/helpers': 7.27.6
      '@babel/parser': 7.27.5
      '@babel/template': 7.27.2
      '@babel/traverse': 7.27.4
      '@babel/types': 7.27.6
      convert-source-map: 2.0.0
      debug: 4.4.1
      gensync: 1.0.0-beta.2
      json5: 2.2.3
      semver: 6.3.1
    transitivePeerDependencies:
      - supports-color

  '@babel/generator@7.27.1':
    dependencies:
      '@babel/parser': 7.27.2
      '@babel/types': 7.27.1
      '@jridgewell/gen-mapping': 0.3.8
      '@jridgewell/trace-mapping': 0.3.25
      jsesc: 3.0.2

  '@babel/generator@7.27.5':
    dependencies:
      '@babel/parser': 7.27.5
      '@babel/types': 7.27.6
      '@jridgewell/gen-mapping': 0.3.8
      '@jridgewell/trace-mapping': 0.3.25
      jsesc: 3.1.0

  '@babel/helper-annotate-as-pure@7.27.1':
    dependencies:
      '@babel/types': 7.27.6

  '@babel/helper-compilation-targets@7.27.2':
    dependencies:
      '@babel/compat-data': 7.27.2
      '@babel/helper-validator-option': 7.27.1
      browserslist: 4.24.5
      lru-cache: 5.1.1
      semver: 6.3.1

  '@babel/helper-create-class-features-plugin@7.27.1(@babel/core@7.27.4)':
    dependencies:
      '@babel/core': 7.27.4
      '@babel/helper-annotate-as-pure': 7.27.1
      '@babel/helper-member-expression-to-functions': 7.27.1
      '@babel/helper-optimise-call-expression': 7.27.1
      '@babel/helper-replace-supers': 7.27.1(@babel/core@7.27.4)
      '@babel/helper-skip-transparent-expression-wrappers': 7.27.1
      '@babel/traverse': 7.27.4
      semver: 6.3.1
    transitivePeerDependencies:
      - supports-color

  '@babel/helper-member-expression-to-functions@7.27.1':
    dependencies:
      '@babel/traverse': 7.27.4
      '@babel/types': 7.27.6
    transitivePeerDependencies:
      - supports-color

  '@babel/helper-module-imports@7.27.1':
    dependencies:
      '@babel/traverse': 7.27.4
      '@babel/types': 7.27.6
    transitivePeerDependencies:
      - supports-color

  '@babel/helper-module-transforms@7.27.3(@babel/core@7.27.4)':
    dependencies:
      '@babel/core': 7.27.4
      '@babel/helper-module-imports': 7.27.1
      '@babel/helper-validator-identifier': 7.27.1
      '@babel/traverse': 7.27.4
    transitivePeerDependencies:
      - supports-color

  '@babel/helper-optimise-call-expression@7.27.1':
    dependencies:
      '@babel/types': 7.27.6

  '@babel/helper-plugin-utils@7.27.1': {}

  '@babel/helper-replace-supers@7.27.1(@babel/core@7.27.4)':
    dependencies:
      '@babel/core': 7.27.4
      '@babel/helper-member-expression-to-functions': 7.27.1
      '@babel/helper-optimise-call-expression': 7.27.1
      '@babel/traverse': 7.27.4
    transitivePeerDependencies:
      - supports-color

  '@babel/helper-skip-transparent-expression-wrappers@7.27.1':
    dependencies:
      '@babel/traverse': 7.27.4
      '@babel/types': 7.27.6
    transitivePeerDependencies:
      - supports-color

  '@babel/helper-string-parser@7.27.1': {}

  '@babel/helper-validator-identifier@7.27.1': {}

  '@babel/helper-validator-option@7.27.1': {}

  '@babel/helpers@7.27.6':
    dependencies:
      '@babel/template': 7.27.2
      '@babel/types': 7.27.6

  '@babel/parser@7.27.2':
    dependencies:
      '@babel/types': 7.27.1

  '@babel/parser@7.27.5':
    dependencies:
      '@babel/types': 7.27.6

  '@babel/plugin-syntax-decorators@7.27.1(@babel/core@7.27.4)':
    dependencies:
      '@babel/core': 7.27.4
      '@babel/helper-plugin-utils': 7.27.1

  '@babel/plugin-syntax-jsx@7.27.1(@babel/core@7.27.4)':
    dependencies:
      '@babel/core': 7.27.4
      '@babel/helper-plugin-utils': 7.27.1

  '@babel/plugin-syntax-typescript@7.27.1(@babel/core@7.27.4)':
    dependencies:
      '@babel/core': 7.27.4
      '@babel/helper-plugin-utils': 7.27.1

  '@babel/plugin-transform-modules-commonjs@7.27.1(@babel/core@7.27.4)':
    dependencies:
      '@babel/core': 7.27.4
      '@babel/helper-module-transforms': 7.27.3(@babel/core@7.27.4)
      '@babel/helper-plugin-utils': 7.27.1
    transitivePeerDependencies:
      - supports-color

  '@babel/plugin-transform-react-jsx-self@7.27.1(@babel/core@7.27.4)':
    dependencies:
      '@babel/core': 7.27.4
      '@babel/helper-plugin-utils': 7.27.1

  '@babel/plugin-transform-react-jsx-source@7.27.1(@babel/core@7.27.4)':
    dependencies:
      '@babel/core': 7.27.4
      '@babel/helper-plugin-utils': 7.27.1

  '@babel/plugin-transform-typescript@7.27.1(@babel/core@7.27.4)':
    dependencies:
      '@babel/core': 7.27.4
      '@babel/helper-annotate-as-pure': 7.27.1
      '@babel/helper-create-class-features-plugin': 7.27.1(@babel/core@7.27.4)
      '@babel/helper-plugin-utils': 7.27.1
      '@babel/helper-skip-transparent-expression-wrappers': 7.27.1
      '@babel/plugin-syntax-typescript': 7.27.1(@babel/core@7.27.4)
    transitivePeerDependencies:
      - supports-color

  '@babel/preset-typescript@7.27.1(@babel/core@7.27.4)':
    dependencies:
      '@babel/core': 7.27.4
      '@babel/helper-plugin-utils': 7.27.1
      '@babel/helper-validator-option': 7.27.1
      '@babel/plugin-syntax-jsx': 7.27.1(@babel/core@7.27.4)
      '@babel/plugin-transform-modules-commonjs': 7.27.1(@babel/core@7.27.4)
      '@babel/plugin-transform-typescript': 7.27.1(@babel/core@7.27.4)
    transitivePeerDependencies:
      - supports-color

  '@babel/runtime@7.27.1': {}

  '@babel/runtime@7.27.6': {}

  '@babel/template@7.27.2':
    dependencies:
      '@babel/code-frame': 7.27.1
      '@babel/parser': 7.27.5
      '@babel/types': 7.27.6

  '@babel/traverse@7.27.1':
    dependencies:
      '@babel/code-frame': 7.27.1
      '@babel/generator': 7.27.1
      '@babel/parser': 7.27.2
      '@babel/template': 7.27.2
      '@babel/types': 7.27.1
      debug: 4.4.1
      globals: 11.12.0
    transitivePeerDependencies:
      - supports-color

  '@babel/traverse@7.27.4':
    dependencies:
      '@babel/code-frame': 7.27.1
      '@babel/generator': 7.27.5
      '@babel/parser': 7.27.5
      '@babel/template': 7.27.2
      '@babel/types': 7.27.6
      debug: 4.4.1
      globals: 11.12.0
    transitivePeerDependencies:
      - supports-color

  '@babel/types@7.27.1':
    dependencies:
      '@babel/helper-string-parser': 7.27.1
      '@babel/helper-validator-identifier': 7.27.1

  '@babel/types@7.27.6':
    dependencies:
      '@babel/helper-string-parser': 7.27.1
      '@babel/helper-validator-identifier': 7.27.1

  '@bcoe/v8-coverage@1.0.2': {}

  '@colors/colors@1.6.0': {}

  '@csstools/color-helpers@5.0.2': {}

  '@csstools/css-calc@2.1.3(@csstools/css-parser-algorithms@3.0.4(@csstools/css-tokenizer@3.0.3))(@csstools/css-tokenizer@3.0.3)':
    dependencies:
      '@csstools/css-parser-algorithms': 3.0.4(@csstools/css-tokenizer@3.0.3)
      '@csstools/css-tokenizer': 3.0.3

  '@csstools/css-color-parser@3.0.9(@csstools/css-parser-algorithms@3.0.4(@csstools/css-tokenizer@3.0.3))(@csstools/css-tokenizer@3.0.3)':
    dependencies:
      '@csstools/color-helpers': 5.0.2
      '@csstools/css-calc': 2.1.3(@csstools/css-parser-algorithms@3.0.4(@csstools/css-tokenizer@3.0.3))(@csstools/css-tokenizer@3.0.3)
      '@csstools/css-parser-algorithms': 3.0.4(@csstools/css-tokenizer@3.0.3)
      '@csstools/css-tokenizer': 3.0.3

  '@csstools/css-parser-algorithms@3.0.4(@csstools/css-tokenizer@3.0.3)':
    dependencies:
      '@csstools/css-tokenizer': 3.0.3

  '@csstools/css-tokenizer@3.0.3': {}

  '@dabh/diagnostics@2.0.3':
    dependencies:
      colorspace: 1.1.4
      enabled: 2.0.0
      kuler: 2.0.0

  '@date-fns/tz@1.2.0': {}

  '@emnapi/core@1.4.3':
    dependencies:
      '@emnapi/wasi-threads': 1.0.2
      tslib: 2.8.1
    optional: true

  '@emnapi/runtime@1.4.3':
    dependencies:
      tslib: 2.8.1
    optional: true

  '@emnapi/wasi-threads@1.0.2':
    dependencies:
      tslib: 2.8.1
    optional: true

  '@esbuild/aix-ppc64@0.25.4':
    optional: true

  '@esbuild/android-arm64@0.25.4':
    optional: true

  '@esbuild/android-arm@0.25.4':
    optional: true

  '@esbuild/android-x64@0.25.4':
    optional: true

  '@esbuild/darwin-arm64@0.25.4':
    optional: true

  '@esbuild/darwin-x64@0.25.4':
    optional: true

  '@esbuild/freebsd-arm64@0.25.4':
    optional: true

  '@esbuild/freebsd-x64@0.25.4':
    optional: true

  '@esbuild/linux-arm64@0.25.4':
    optional: true

  '@esbuild/linux-arm@0.25.4':
    optional: true

  '@esbuild/linux-ia32@0.25.4':
    optional: true

  '@esbuild/linux-loong64@0.25.4':
    optional: true

  '@esbuild/linux-mips64el@0.25.4':
    optional: true

  '@esbuild/linux-ppc64@0.25.4':
    optional: true

  '@esbuild/linux-riscv64@0.25.4':
    optional: true

  '@esbuild/linux-s390x@0.25.4':
    optional: true

  '@esbuild/linux-x64@0.25.4':
    optional: true

  '@esbuild/netbsd-arm64@0.25.4':
    optional: true

  '@esbuild/netbsd-x64@0.25.4':
    optional: true

  '@esbuild/openbsd-arm64@0.25.4':
    optional: true

  '@esbuild/openbsd-x64@0.25.4':
    optional: true

  '@esbuild/sunos-x64@0.25.4':
    optional: true

  '@esbuild/win32-arm64@0.25.4':
    optional: true

  '@esbuild/win32-ia32@0.25.4':
    optional: true

  '@esbuild/win32-x64@0.25.4':
    optional: true

  '@eslint-community/eslint-utils@4.7.0(eslint@9.29.0(jiti@2.4.2))':
    dependencies:
      eslint: 9.29.0(jiti@2.4.2)
      eslint-visitor-keys: 3.4.3

  '@eslint-community/regexpp@4.12.1': {}

  '@eslint/compat@1.3.1(eslint@9.29.0(jiti@2.4.2))':
    optionalDependencies:
      eslint: 9.29.0(jiti@2.4.2)

  '@eslint/config-array@0.20.1':
    dependencies:
      '@eslint/object-schema': 2.1.6
      debug: 4.4.1
      minimatch: 3.1.2
    transitivePeerDependencies:
      - supports-color

  '@eslint/config-helpers@0.2.2': {}

  '@eslint/core@0.14.0':
    dependencies:
      '@types/json-schema': 7.0.15

  '@eslint/eslintrc@3.3.1':
    dependencies:
      ajv: 6.12.6
      debug: 4.4.0(supports-color@5.5.0)
      espree: 10.3.0
      globals: 14.0.0
      ignore: 5.3.2
      import-fresh: 3.3.1
      js-yaml: 4.1.0
      minimatch: 3.1.2
      strip-json-comments: 3.1.1
    transitivePeerDependencies:
      - supports-color

  '@eslint/js@9.29.0': {}

  '@eslint/object-schema@2.1.6': {}

  '@eslint/plugin-kit@0.3.1':
    dependencies:
      '@eslint/core': 0.14.0
      levn: 0.4.1

  '@floating-ui/core@1.7.0':
    dependencies:
      '@floating-ui/utils': 0.2.9

  '@floating-ui/dom@1.7.0':
    dependencies:
      '@floating-ui/core': 1.7.0
      '@floating-ui/utils': 0.2.9

  '@floating-ui/react-dom@2.1.2(react-dom@19.1.0(react@19.1.0))(react@19.1.0)':
    dependencies:
      '@floating-ui/dom': 1.7.0
      react: 19.1.0
      react-dom: 19.1.0(react@19.1.0)

  '@floating-ui/utils@0.2.9': {}

  '@fortawesome/fontawesome-common-types@6.7.2': {}

  '@fortawesome/fontawesome-svg-core@6.7.2':
    dependencies:
      '@fortawesome/fontawesome-common-types': 6.7.2

  '@fortawesome/free-solid-svg-icons@6.7.2':
    dependencies:
      '@fortawesome/fontawesome-common-types': 6.7.2

  '@fortawesome/react-fontawesome@0.2.2(@fortawesome/fontawesome-svg-core@6.7.2)(react@19.1.0)':
    dependencies:
      '@fortawesome/fontawesome-svg-core': 6.7.2
      prop-types: 15.8.1
      react: 19.1.0

  '@grpc/grpc-js@1.13.4':
    dependencies:
      '@grpc/proto-loader': 0.7.15
      '@js-sdsl/ordered-map': 4.4.2

  '@grpc/proto-loader@0.7.15':
    dependencies:
      lodash.camelcase: 4.3.0
      long: 5.3.2
      protobufjs: 7.5.3
      yargs: 17.7.2

  '@humanfs/core@0.19.1': {}

  '@humanfs/node@0.16.6':
    dependencies:
      '@humanfs/core': 0.19.1
      '@humanwhocodes/retry': 0.3.1

  '@humanwhocodes/module-importer@1.0.1': {}

  '@humanwhocodes/retry@0.3.1': {}

  '@humanwhocodes/retry@0.4.3': {}

  '@ioredis/commands@1.2.0': {}

  '@isaacs/balanced-match@4.0.1': {}

  '@isaacs/brace-expansion@5.0.0':
    dependencies:
      '@isaacs/balanced-match': 4.0.1

  '@isaacs/cliui@8.0.2':
    dependencies:
      string-width: 5.1.2
      string-width-cjs: string-width@4.2.3
      strip-ansi: 7.1.0
      strip-ansi-cjs: strip-ansi@6.0.1
      wrap-ansi: 8.1.0
      wrap-ansi-cjs: wrap-ansi@7.0.0

  '@isaacs/fs-minipass@4.0.1':
    dependencies:
      minipass: 7.1.2

  '@istanbuljs/schema@0.1.3': {}

  '@jridgewell/gen-mapping@0.3.8':
    dependencies:
      '@jridgewell/set-array': 1.2.1
      '@jridgewell/sourcemap-codec': 1.5.0
      '@jridgewell/trace-mapping': 0.3.25

  '@jridgewell/resolve-uri@3.1.2': {}

  '@jridgewell/set-array@1.2.1': {}

  '@jridgewell/sourcemap-codec@1.5.0': {}

  '@jridgewell/trace-mapping@0.3.25':
    dependencies:
      '@jridgewell/resolve-uri': 3.1.2
      '@jridgewell/sourcemap-codec': 1.5.0

  '@js-sdsl/ordered-map@4.4.2': {}

  '@mjackson/node-fetch-server@0.2.0': {}

  '@napi-rs/wasm-runtime@0.2.10':
    dependencies:
      '@emnapi/core': 1.4.3
      '@emnapi/runtime': 1.4.3
      '@tybys/wasm-util': 0.9.0
    optional: true

  '@nodelib/fs.scandir@2.1.5':
    dependencies:
      '@nodelib/fs.stat': 2.0.5
      run-parallel: 1.2.0

  '@nodelib/fs.stat@2.0.5': {}

  '@nodelib/fs.walk@1.2.8':
    dependencies:
      '@nodelib/fs.scandir': 2.1.5
      fastq: 1.19.1

  '@npmcli/git@4.1.0':
    dependencies:
      '@npmcli/promise-spawn': 6.0.2
      lru-cache: 7.18.3
      npm-pick-manifest: 8.0.2
      proc-log: 3.0.0
      promise-inflight: 1.0.1
      promise-retry: 2.0.1
      semver: 7.7.2
      which: 3.0.1
    transitivePeerDependencies:
      - bluebird

  '@npmcli/package-json@4.0.1':
    dependencies:
      '@npmcli/git': 4.1.0
      glob: 10.4.5
      hosted-git-info: 6.1.3
      json-parse-even-better-errors: 3.0.2
      normalize-package-data: 5.0.0
      proc-log: 3.0.0
      semver: 7.7.2
    transitivePeerDependencies:
      - bluebird

  '@npmcli/promise-spawn@6.0.2':
    dependencies:
      which: 3.0.1

  '@opentelemetry/api-logs@0.202.0':
    dependencies:
      '@opentelemetry/api': 1.9.0

  '@opentelemetry/api@1.9.0': {}

  '@opentelemetry/auto-instrumentations-node@0.60.1(@opentelemetry/api@1.9.0)(@opentelemetry/core@2.0.1(@opentelemetry/api@1.9.0))':
    dependencies:
      '@opentelemetry/api': 1.9.0
      '@opentelemetry/core': 2.0.1(@opentelemetry/api@1.9.0)
      '@opentelemetry/instrumentation': 0.202.0(@opentelemetry/api@1.9.0)
      '@opentelemetry/instrumentation-amqplib': 0.49.0(@opentelemetry/api@1.9.0)
      '@opentelemetry/instrumentation-aws-lambda': 0.53.0(@opentelemetry/api@1.9.0)
      '@opentelemetry/instrumentation-aws-sdk': 0.54.0(@opentelemetry/api@1.9.0)
      '@opentelemetry/instrumentation-bunyan': 0.48.0(@opentelemetry/api@1.9.0)
      '@opentelemetry/instrumentation-cassandra-driver': 0.48.0(@opentelemetry/api@1.9.0)
      '@opentelemetry/instrumentation-connect': 0.46.0(@opentelemetry/api@1.9.0)
      '@opentelemetry/instrumentation-cucumber': 0.17.0(@opentelemetry/api@1.9.0)
      '@opentelemetry/instrumentation-dataloader': 0.19.0(@opentelemetry/api@1.9.0)
      '@opentelemetry/instrumentation-dns': 0.46.0(@opentelemetry/api@1.9.0)
      '@opentelemetry/instrumentation-express': 0.51.0(@opentelemetry/api@1.9.0)
      '@opentelemetry/instrumentation-fastify': 0.47.0(@opentelemetry/api@1.9.0)
      '@opentelemetry/instrumentation-fs': 0.22.0(@opentelemetry/api@1.9.0)
      '@opentelemetry/instrumentation-generic-pool': 0.46.0(@opentelemetry/api@1.9.0)
      '@opentelemetry/instrumentation-graphql': 0.50.0(@opentelemetry/api@1.9.0)
      '@opentelemetry/instrumentation-grpc': 0.202.0(@opentelemetry/api@1.9.0)
      '@opentelemetry/instrumentation-hapi': 0.49.0(@opentelemetry/api@1.9.0)
      '@opentelemetry/instrumentation-http': 0.202.0(@opentelemetry/api@1.9.0)
      '@opentelemetry/instrumentation-ioredis': 0.50.0(@opentelemetry/api@1.9.0)
      '@opentelemetry/instrumentation-kafkajs': 0.11.0(@opentelemetry/api@1.9.0)
      '@opentelemetry/instrumentation-knex': 0.47.0(@opentelemetry/api@1.9.0)
      '@opentelemetry/instrumentation-koa': 0.50.1(@opentelemetry/api@1.9.0)
      '@opentelemetry/instrumentation-lru-memoizer': 0.47.0(@opentelemetry/api@1.9.0)
      '@opentelemetry/instrumentation-memcached': 0.46.0(@opentelemetry/api@1.9.0)
      '@opentelemetry/instrumentation-mongodb': 0.55.1(@opentelemetry/api@1.9.0)
      '@opentelemetry/instrumentation-mongoose': 0.49.0(@opentelemetry/api@1.9.0)
      '@opentelemetry/instrumentation-mysql': 0.48.0(@opentelemetry/api@1.9.0)
      '@opentelemetry/instrumentation-mysql2': 0.48.0(@opentelemetry/api@1.9.0)
      '@opentelemetry/instrumentation-nestjs-core': 0.48.0(@opentelemetry/api@1.9.0)
      '@opentelemetry/instrumentation-net': 0.46.1(@opentelemetry/api@1.9.0)
      '@opentelemetry/instrumentation-oracledb': 0.28.0(@opentelemetry/api@1.9.0)
      '@opentelemetry/instrumentation-pg': 0.54.0(@opentelemetry/api@1.9.0)
      '@opentelemetry/instrumentation-pino': 0.49.0(@opentelemetry/api@1.9.0)
      '@opentelemetry/instrumentation-redis': 0.49.1(@opentelemetry/api@1.9.0)
      '@opentelemetry/instrumentation-redis-4': 0.49.0(@opentelemetry/api@1.9.0)
      '@opentelemetry/instrumentation-restify': 0.48.1(@opentelemetry/api@1.9.0)
      '@opentelemetry/instrumentation-router': 0.47.0(@opentelemetry/api@1.9.0)
      '@opentelemetry/instrumentation-runtime-node': 0.16.0(@opentelemetry/api@1.9.0)
      '@opentelemetry/instrumentation-socket.io': 0.49.0(@opentelemetry/api@1.9.0)
      '@opentelemetry/instrumentation-tedious': 0.21.0(@opentelemetry/api@1.9.0)
      '@opentelemetry/instrumentation-undici': 0.13.1(@opentelemetry/api@1.9.0)
      '@opentelemetry/instrumentation-winston': 0.47.0(@opentelemetry/api@1.9.0)
      '@opentelemetry/resource-detector-alibaba-cloud': 0.31.2(@opentelemetry/api@1.9.0)
      '@opentelemetry/resource-detector-aws': 2.2.0(@opentelemetry/api@1.9.0)
      '@opentelemetry/resource-detector-azure': 0.9.0(@opentelemetry/api@1.9.0)
      '@opentelemetry/resource-detector-container': 0.7.2(@opentelemetry/api@1.9.0)
      '@opentelemetry/resource-detector-gcp': 0.36.0(@opentelemetry/api@1.9.0)
      '@opentelemetry/resources': 2.0.1(@opentelemetry/api@1.9.0)
      '@opentelemetry/sdk-node': 0.202.0(@opentelemetry/api@1.9.0)
    transitivePeerDependencies:
      - encoding
      - supports-color

  '@opentelemetry/context-async-hooks@2.0.1(@opentelemetry/api@1.9.0)':
    dependencies:
      '@opentelemetry/api': 1.9.0

  '@opentelemetry/core@2.0.1(@opentelemetry/api@1.9.0)':
    dependencies:
      '@opentelemetry/api': 1.9.0
      '@opentelemetry/semantic-conventions': 1.34.0

  '@opentelemetry/exporter-logs-otlp-grpc@0.202.0(@opentelemetry/api@1.9.0)':
    dependencies:
      '@grpc/grpc-js': 1.13.4
      '@opentelemetry/api': 1.9.0
      '@opentelemetry/core': 2.0.1(@opentelemetry/api@1.9.0)
      '@opentelemetry/otlp-exporter-base': 0.202.0(@opentelemetry/api@1.9.0)
      '@opentelemetry/otlp-grpc-exporter-base': 0.202.0(@opentelemetry/api@1.9.0)
      '@opentelemetry/otlp-transformer': 0.202.0(@opentelemetry/api@1.9.0)
      '@opentelemetry/sdk-logs': 0.202.0(@opentelemetry/api@1.9.0)

  '@opentelemetry/exporter-logs-otlp-http@0.202.0(@opentelemetry/api@1.9.0)':
    dependencies:
      '@opentelemetry/api': 1.9.0
      '@opentelemetry/api-logs': 0.202.0
      '@opentelemetry/core': 2.0.1(@opentelemetry/api@1.9.0)
      '@opentelemetry/otlp-exporter-base': 0.202.0(@opentelemetry/api@1.9.0)
      '@opentelemetry/otlp-transformer': 0.202.0(@opentelemetry/api@1.9.0)
      '@opentelemetry/sdk-logs': 0.202.0(@opentelemetry/api@1.9.0)

  '@opentelemetry/exporter-logs-otlp-proto@0.202.0(@opentelemetry/api@1.9.0)':
    dependencies:
      '@opentelemetry/api': 1.9.0
      '@opentelemetry/api-logs': 0.202.0
      '@opentelemetry/core': 2.0.1(@opentelemetry/api@1.9.0)
      '@opentelemetry/otlp-exporter-base': 0.202.0(@opentelemetry/api@1.9.0)
      '@opentelemetry/otlp-transformer': 0.202.0(@opentelemetry/api@1.9.0)
      '@opentelemetry/resources': 2.0.1(@opentelemetry/api@1.9.0)
      '@opentelemetry/sdk-logs': 0.202.0(@opentelemetry/api@1.9.0)
      '@opentelemetry/sdk-trace-base': 2.0.1(@opentelemetry/api@1.9.0)

  '@opentelemetry/exporter-metrics-otlp-grpc@0.202.0(@opentelemetry/api@1.9.0)':
    dependencies:
      '@grpc/grpc-js': 1.13.4
      '@opentelemetry/api': 1.9.0
      '@opentelemetry/core': 2.0.1(@opentelemetry/api@1.9.0)
      '@opentelemetry/exporter-metrics-otlp-http': 0.202.0(@opentelemetry/api@1.9.0)
      '@opentelemetry/otlp-exporter-base': 0.202.0(@opentelemetry/api@1.9.0)
      '@opentelemetry/otlp-grpc-exporter-base': 0.202.0(@opentelemetry/api@1.9.0)
      '@opentelemetry/otlp-transformer': 0.202.0(@opentelemetry/api@1.9.0)
      '@opentelemetry/resources': 2.0.1(@opentelemetry/api@1.9.0)
      '@opentelemetry/sdk-metrics': 2.0.1(@opentelemetry/api@1.9.0)

  '@opentelemetry/exporter-metrics-otlp-http@0.202.0(@opentelemetry/api@1.9.0)':
    dependencies:
      '@opentelemetry/api': 1.9.0
      '@opentelemetry/core': 2.0.1(@opentelemetry/api@1.9.0)
      '@opentelemetry/otlp-exporter-base': 0.202.0(@opentelemetry/api@1.9.0)
      '@opentelemetry/otlp-transformer': 0.202.0(@opentelemetry/api@1.9.0)
      '@opentelemetry/resources': 2.0.1(@opentelemetry/api@1.9.0)
      '@opentelemetry/sdk-metrics': 2.0.1(@opentelemetry/api@1.9.0)

  '@opentelemetry/exporter-metrics-otlp-proto@0.202.0(@opentelemetry/api@1.9.0)':
    dependencies:
      '@opentelemetry/api': 1.9.0
      '@opentelemetry/core': 2.0.1(@opentelemetry/api@1.9.0)
      '@opentelemetry/exporter-metrics-otlp-http': 0.202.0(@opentelemetry/api@1.9.0)
      '@opentelemetry/otlp-exporter-base': 0.202.0(@opentelemetry/api@1.9.0)
      '@opentelemetry/otlp-transformer': 0.202.0(@opentelemetry/api@1.9.0)
      '@opentelemetry/resources': 2.0.1(@opentelemetry/api@1.9.0)
      '@opentelemetry/sdk-metrics': 2.0.1(@opentelemetry/api@1.9.0)

  '@opentelemetry/exporter-prometheus@0.202.0(@opentelemetry/api@1.9.0)':
    dependencies:
      '@opentelemetry/api': 1.9.0
      '@opentelemetry/core': 2.0.1(@opentelemetry/api@1.9.0)
      '@opentelemetry/resources': 2.0.1(@opentelemetry/api@1.9.0)
      '@opentelemetry/sdk-metrics': 2.0.1(@opentelemetry/api@1.9.0)

  '@opentelemetry/exporter-trace-otlp-grpc@0.202.0(@opentelemetry/api@1.9.0)':
    dependencies:
      '@grpc/grpc-js': 1.13.4
      '@opentelemetry/api': 1.9.0
      '@opentelemetry/core': 2.0.1(@opentelemetry/api@1.9.0)
      '@opentelemetry/otlp-exporter-base': 0.202.0(@opentelemetry/api@1.9.0)
      '@opentelemetry/otlp-grpc-exporter-base': 0.202.0(@opentelemetry/api@1.9.0)
      '@opentelemetry/otlp-transformer': 0.202.0(@opentelemetry/api@1.9.0)
      '@opentelemetry/resources': 2.0.1(@opentelemetry/api@1.9.0)
      '@opentelemetry/sdk-trace-base': 2.0.1(@opentelemetry/api@1.9.0)

  '@opentelemetry/exporter-trace-otlp-http@0.202.0(@opentelemetry/api@1.9.0)':
    dependencies:
      '@opentelemetry/api': 1.9.0
      '@opentelemetry/core': 2.0.1(@opentelemetry/api@1.9.0)
      '@opentelemetry/otlp-exporter-base': 0.202.0(@opentelemetry/api@1.9.0)
      '@opentelemetry/otlp-transformer': 0.202.0(@opentelemetry/api@1.9.0)
      '@opentelemetry/resources': 2.0.1(@opentelemetry/api@1.9.0)
      '@opentelemetry/sdk-trace-base': 2.0.1(@opentelemetry/api@1.9.0)

  '@opentelemetry/exporter-trace-otlp-proto@0.202.0(@opentelemetry/api@1.9.0)':
    dependencies:
      '@opentelemetry/api': 1.9.0
      '@opentelemetry/core': 2.0.1(@opentelemetry/api@1.9.0)
      '@opentelemetry/otlp-exporter-base': 0.202.0(@opentelemetry/api@1.9.0)
      '@opentelemetry/otlp-transformer': 0.202.0(@opentelemetry/api@1.9.0)
      '@opentelemetry/resources': 2.0.1(@opentelemetry/api@1.9.0)
      '@opentelemetry/sdk-trace-base': 2.0.1(@opentelemetry/api@1.9.0)

  '@opentelemetry/exporter-zipkin@2.0.1(@opentelemetry/api@1.9.0)':
    dependencies:
      '@opentelemetry/api': 1.9.0
      '@opentelemetry/core': 2.0.1(@opentelemetry/api@1.9.0)
      '@opentelemetry/resources': 2.0.1(@opentelemetry/api@1.9.0)
      '@opentelemetry/sdk-trace-base': 2.0.1(@opentelemetry/api@1.9.0)
      '@opentelemetry/semantic-conventions': 1.34.0

  '@opentelemetry/instrumentation-amqplib@0.49.0(@opentelemetry/api@1.9.0)':
    dependencies:
      '@opentelemetry/api': 1.9.0
      '@opentelemetry/core': 2.0.1(@opentelemetry/api@1.9.0)
      '@opentelemetry/instrumentation': 0.202.0(@opentelemetry/api@1.9.0)
      '@opentelemetry/semantic-conventions': 1.34.0
    transitivePeerDependencies:
      - supports-color

  '@opentelemetry/instrumentation-aws-lambda@0.53.0(@opentelemetry/api@1.9.0)':
    dependencies:
      '@opentelemetry/api': 1.9.0
      '@opentelemetry/instrumentation': 0.202.0(@opentelemetry/api@1.9.0)
      '@opentelemetry/semantic-conventions': 1.34.0
      '@types/aws-lambda': 8.10.147
    transitivePeerDependencies:
      - supports-color

  '@opentelemetry/instrumentation-aws-sdk@0.54.0(@opentelemetry/api@1.9.0)':
    dependencies:
      '@opentelemetry/api': 1.9.0
      '@opentelemetry/core': 2.0.1(@opentelemetry/api@1.9.0)
      '@opentelemetry/instrumentation': 0.202.0(@opentelemetry/api@1.9.0)
      '@opentelemetry/propagation-utils': 0.31.2(@opentelemetry/api@1.9.0)
      '@opentelemetry/semantic-conventions': 1.34.0
    transitivePeerDependencies:
      - supports-color

  '@opentelemetry/instrumentation-bunyan@0.48.0(@opentelemetry/api@1.9.0)':
    dependencies:
      '@opentelemetry/api': 1.9.0
      '@opentelemetry/api-logs': 0.202.0
      '@opentelemetry/instrumentation': 0.202.0(@opentelemetry/api@1.9.0)
      '@types/bunyan': 1.8.11
    transitivePeerDependencies:
      - supports-color

  '@opentelemetry/instrumentation-cassandra-driver@0.48.0(@opentelemetry/api@1.9.0)':
    dependencies:
      '@opentelemetry/api': 1.9.0
      '@opentelemetry/instrumentation': 0.202.0(@opentelemetry/api@1.9.0)
      '@opentelemetry/semantic-conventions': 1.34.0
    transitivePeerDependencies:
      - supports-color

  '@opentelemetry/instrumentation-connect@0.46.0(@opentelemetry/api@1.9.0)':
    dependencies:
      '@opentelemetry/api': 1.9.0
      '@opentelemetry/core': 2.0.1(@opentelemetry/api@1.9.0)
      '@opentelemetry/instrumentation': 0.202.0(@opentelemetry/api@1.9.0)
      '@opentelemetry/semantic-conventions': 1.34.0
      '@types/connect': 3.4.38
    transitivePeerDependencies:
      - supports-color

  '@opentelemetry/instrumentation-cucumber@0.17.0(@opentelemetry/api@1.9.0)':
    dependencies:
      '@opentelemetry/api': 1.9.0
      '@opentelemetry/instrumentation': 0.202.0(@opentelemetry/api@1.9.0)
      '@opentelemetry/semantic-conventions': 1.34.0
    transitivePeerDependencies:
      - supports-color

  '@opentelemetry/instrumentation-dataloader@0.19.0(@opentelemetry/api@1.9.0)':
    dependencies:
      '@opentelemetry/api': 1.9.0
      '@opentelemetry/instrumentation': 0.202.0(@opentelemetry/api@1.9.0)
    transitivePeerDependencies:
      - supports-color

  '@opentelemetry/instrumentation-dns@0.46.0(@opentelemetry/api@1.9.0)':
    dependencies:
      '@opentelemetry/api': 1.9.0
      '@opentelemetry/instrumentation': 0.202.0(@opentelemetry/api@1.9.0)
    transitivePeerDependencies:
      - supports-color

  '@opentelemetry/instrumentation-express@0.51.0(@opentelemetry/api@1.9.0)':
    dependencies:
      '@opentelemetry/api': 1.9.0
      '@opentelemetry/core': 2.0.1(@opentelemetry/api@1.9.0)
      '@opentelemetry/instrumentation': 0.202.0(@opentelemetry/api@1.9.0)
      '@opentelemetry/semantic-conventions': 1.34.0
    transitivePeerDependencies:
      - supports-color

  '@opentelemetry/instrumentation-fastify@0.47.0(@opentelemetry/api@1.9.0)':
    dependencies:
      '@opentelemetry/api': 1.9.0
      '@opentelemetry/core': 2.0.1(@opentelemetry/api@1.9.0)
      '@opentelemetry/instrumentation': 0.202.0(@opentelemetry/api@1.9.0)
      '@opentelemetry/semantic-conventions': 1.34.0
    transitivePeerDependencies:
      - supports-color

  '@opentelemetry/instrumentation-fs@0.22.0(@opentelemetry/api@1.9.0)':
    dependencies:
      '@opentelemetry/api': 1.9.0
      '@opentelemetry/core': 2.0.1(@opentelemetry/api@1.9.0)
      '@opentelemetry/instrumentation': 0.202.0(@opentelemetry/api@1.9.0)
    transitivePeerDependencies:
      - supports-color

  '@opentelemetry/instrumentation-generic-pool@0.46.0(@opentelemetry/api@1.9.0)':
    dependencies:
      '@opentelemetry/api': 1.9.0
      '@opentelemetry/instrumentation': 0.202.0(@opentelemetry/api@1.9.0)
    transitivePeerDependencies:
      - supports-color

  '@opentelemetry/instrumentation-graphql@0.50.0(@opentelemetry/api@1.9.0)':
    dependencies:
      '@opentelemetry/api': 1.9.0
      '@opentelemetry/instrumentation': 0.202.0(@opentelemetry/api@1.9.0)
    transitivePeerDependencies:
      - supports-color

  '@opentelemetry/instrumentation-grpc@0.202.0(@opentelemetry/api@1.9.0)':
    dependencies:
      '@opentelemetry/api': 1.9.0
      '@opentelemetry/instrumentation': 0.202.0(@opentelemetry/api@1.9.0)
      '@opentelemetry/semantic-conventions': 1.34.0
    transitivePeerDependencies:
      - supports-color

  '@opentelemetry/instrumentation-hapi@0.49.0(@opentelemetry/api@1.9.0)':
    dependencies:
      '@opentelemetry/api': 1.9.0
      '@opentelemetry/core': 2.0.1(@opentelemetry/api@1.9.0)
      '@opentelemetry/instrumentation': 0.202.0(@opentelemetry/api@1.9.0)
      '@opentelemetry/semantic-conventions': 1.34.0
    transitivePeerDependencies:
      - supports-color

  '@opentelemetry/instrumentation-http@0.202.0(@opentelemetry/api@1.9.0)':
    dependencies:
      '@opentelemetry/api': 1.9.0
      '@opentelemetry/core': 2.0.1(@opentelemetry/api@1.9.0)
      '@opentelemetry/instrumentation': 0.202.0(@opentelemetry/api@1.9.0)
      '@opentelemetry/semantic-conventions': 1.34.0
      forwarded-parse: 2.1.2
    transitivePeerDependencies:
      - supports-color

  '@opentelemetry/instrumentation-ioredis@0.50.0(@opentelemetry/api@1.9.0)':
    dependencies:
      '@opentelemetry/api': 1.9.0
      '@opentelemetry/instrumentation': 0.202.0(@opentelemetry/api@1.9.0)
      '@opentelemetry/redis-common': 0.37.0
      '@opentelemetry/semantic-conventions': 1.34.0
    transitivePeerDependencies:
      - supports-color

  '@opentelemetry/instrumentation-kafkajs@0.11.0(@opentelemetry/api@1.9.0)':
    dependencies:
      '@opentelemetry/api': 1.9.0
      '@opentelemetry/instrumentation': 0.202.0(@opentelemetry/api@1.9.0)
      '@opentelemetry/semantic-conventions': 1.34.0
    transitivePeerDependencies:
      - supports-color

  '@opentelemetry/instrumentation-knex@0.47.0(@opentelemetry/api@1.9.0)':
    dependencies:
      '@opentelemetry/api': 1.9.0
      '@opentelemetry/instrumentation': 0.202.0(@opentelemetry/api@1.9.0)
      '@opentelemetry/semantic-conventions': 1.34.0
    transitivePeerDependencies:
      - supports-color

  '@opentelemetry/instrumentation-koa@0.50.1(@opentelemetry/api@1.9.0)':
    dependencies:
      '@opentelemetry/api': 1.9.0
      '@opentelemetry/core': 2.0.1(@opentelemetry/api@1.9.0)
      '@opentelemetry/instrumentation': 0.202.0(@opentelemetry/api@1.9.0)
      '@opentelemetry/semantic-conventions': 1.34.0
    transitivePeerDependencies:
      - supports-color

  '@opentelemetry/instrumentation-lru-memoizer@0.47.0(@opentelemetry/api@1.9.0)':
    dependencies:
      '@opentelemetry/api': 1.9.0
      '@opentelemetry/instrumentation': 0.202.0(@opentelemetry/api@1.9.0)
    transitivePeerDependencies:
      - supports-color

  '@opentelemetry/instrumentation-memcached@0.46.0(@opentelemetry/api@1.9.0)':
    dependencies:
      '@opentelemetry/api': 1.9.0
      '@opentelemetry/instrumentation': 0.202.0(@opentelemetry/api@1.9.0)
      '@opentelemetry/semantic-conventions': 1.34.0
      '@types/memcached': 2.2.10
    transitivePeerDependencies:
      - supports-color

  '@opentelemetry/instrumentation-mongodb@0.55.1(@opentelemetry/api@1.9.0)':
    dependencies:
      '@opentelemetry/api': 1.9.0
      '@opentelemetry/instrumentation': 0.202.0(@opentelemetry/api@1.9.0)
      '@opentelemetry/semantic-conventions': 1.34.0
    transitivePeerDependencies:
      - supports-color

  '@opentelemetry/instrumentation-mongoose@0.49.0(@opentelemetry/api@1.9.0)':
    dependencies:
      '@opentelemetry/api': 1.9.0
      '@opentelemetry/core': 2.0.1(@opentelemetry/api@1.9.0)
      '@opentelemetry/instrumentation': 0.202.0(@opentelemetry/api@1.9.0)
      '@opentelemetry/semantic-conventions': 1.34.0
    transitivePeerDependencies:
      - supports-color

  '@opentelemetry/instrumentation-mysql2@0.48.0(@opentelemetry/api@1.9.0)':
    dependencies:
      '@opentelemetry/api': 1.9.0
      '@opentelemetry/instrumentation': 0.202.0(@opentelemetry/api@1.9.0)
      '@opentelemetry/semantic-conventions': 1.34.0
      '@opentelemetry/sql-common': 0.41.0(@opentelemetry/api@1.9.0)
    transitivePeerDependencies:
      - supports-color

  '@opentelemetry/instrumentation-mysql@0.48.0(@opentelemetry/api@1.9.0)':
    dependencies:
      '@opentelemetry/api': 1.9.0
      '@opentelemetry/instrumentation': 0.202.0(@opentelemetry/api@1.9.0)
      '@opentelemetry/semantic-conventions': 1.34.0
      '@types/mysql': 2.15.26
    transitivePeerDependencies:
      - supports-color

  '@opentelemetry/instrumentation-nestjs-core@0.48.0(@opentelemetry/api@1.9.0)':
    dependencies:
      '@opentelemetry/api': 1.9.0
      '@opentelemetry/instrumentation': 0.202.0(@opentelemetry/api@1.9.0)
      '@opentelemetry/semantic-conventions': 1.34.0
    transitivePeerDependencies:
      - supports-color

  '@opentelemetry/instrumentation-net@0.46.1(@opentelemetry/api@1.9.0)':
    dependencies:
      '@opentelemetry/api': 1.9.0
      '@opentelemetry/instrumentation': 0.202.0(@opentelemetry/api@1.9.0)
      '@opentelemetry/semantic-conventions': 1.34.0
    transitivePeerDependencies:
      - supports-color

  '@opentelemetry/instrumentation-oracledb@0.28.0(@opentelemetry/api@1.9.0)':
    dependencies:
      '@opentelemetry/api': 1.9.0
      '@opentelemetry/instrumentation': 0.202.0(@opentelemetry/api@1.9.0)
      '@opentelemetry/semantic-conventions': 1.34.0
      '@types/oracledb': 6.5.2
    transitivePeerDependencies:
      - supports-color

  '@opentelemetry/instrumentation-pg@0.54.0(@opentelemetry/api@1.9.0)':
    dependencies:
      '@opentelemetry/api': 1.9.0
      '@opentelemetry/core': 2.0.1(@opentelemetry/api@1.9.0)
      '@opentelemetry/instrumentation': 0.202.0(@opentelemetry/api@1.9.0)
      '@opentelemetry/semantic-conventions': 1.34.0
      '@opentelemetry/sql-common': 0.41.0(@opentelemetry/api@1.9.0)
      '@types/pg': 8.15.1
      '@types/pg-pool': 2.0.6
    transitivePeerDependencies:
      - supports-color

  '@opentelemetry/instrumentation-pino@0.49.0(@opentelemetry/api@1.9.0)':
    dependencies:
      '@opentelemetry/api': 1.9.0
      '@opentelemetry/api-logs': 0.202.0
      '@opentelemetry/core': 2.0.1(@opentelemetry/api@1.9.0)
      '@opentelemetry/instrumentation': 0.202.0(@opentelemetry/api@1.9.0)
    transitivePeerDependencies:
      - supports-color

  '@opentelemetry/instrumentation-redis-4@0.49.0(@opentelemetry/api@1.9.0)':
    dependencies:
      '@opentelemetry/api': 1.9.0
      '@opentelemetry/instrumentation': 0.202.0(@opentelemetry/api@1.9.0)
      '@opentelemetry/redis-common': 0.37.0
      '@opentelemetry/semantic-conventions': 1.34.0
    transitivePeerDependencies:
      - supports-color

  '@opentelemetry/instrumentation-redis@0.49.1(@opentelemetry/api@1.9.0)':
    dependencies:
      '@opentelemetry/api': 1.9.0
      '@opentelemetry/instrumentation': 0.202.0(@opentelemetry/api@1.9.0)
      '@opentelemetry/redis-common': 0.37.0
      '@opentelemetry/semantic-conventions': 1.34.0
    transitivePeerDependencies:
      - supports-color

  '@opentelemetry/instrumentation-restify@0.48.1(@opentelemetry/api@1.9.0)':
    dependencies:
      '@opentelemetry/api': 1.9.0
      '@opentelemetry/core': 2.0.1(@opentelemetry/api@1.9.0)
      '@opentelemetry/instrumentation': 0.202.0(@opentelemetry/api@1.9.0)
      '@opentelemetry/semantic-conventions': 1.34.0
    transitivePeerDependencies:
      - supports-color

  '@opentelemetry/instrumentation-router@0.47.0(@opentelemetry/api@1.9.0)':
    dependencies:
      '@opentelemetry/api': 1.9.0
      '@opentelemetry/instrumentation': 0.202.0(@opentelemetry/api@1.9.0)
      '@opentelemetry/semantic-conventions': 1.34.0
    transitivePeerDependencies:
      - supports-color

  '@opentelemetry/instrumentation-runtime-node@0.16.0(@opentelemetry/api@1.9.0)':
    dependencies:
      '@opentelemetry/api': 1.9.0
      '@opentelemetry/instrumentation': 0.202.0(@opentelemetry/api@1.9.0)
    transitivePeerDependencies:
      - supports-color

  '@opentelemetry/instrumentation-socket.io@0.49.0(@opentelemetry/api@1.9.0)':
    dependencies:
      '@opentelemetry/api': 1.9.0
      '@opentelemetry/instrumentation': 0.202.0(@opentelemetry/api@1.9.0)
      '@opentelemetry/semantic-conventions': 1.34.0
    transitivePeerDependencies:
      - supports-color

  '@opentelemetry/instrumentation-tedious@0.21.0(@opentelemetry/api@1.9.0)':
    dependencies:
      '@opentelemetry/api': 1.9.0
      '@opentelemetry/instrumentation': 0.202.0(@opentelemetry/api@1.9.0)
      '@opentelemetry/semantic-conventions': 1.34.0
      '@types/tedious': 4.0.14
    transitivePeerDependencies:
      - supports-color

  '@opentelemetry/instrumentation-undici@0.13.1(@opentelemetry/api@1.9.0)':
    dependencies:
      '@opentelemetry/api': 1.9.0
      '@opentelemetry/core': 2.0.1(@opentelemetry/api@1.9.0)
      '@opentelemetry/instrumentation': 0.202.0(@opentelemetry/api@1.9.0)
    transitivePeerDependencies:
      - supports-color

  '@opentelemetry/instrumentation-winston@0.47.0(@opentelemetry/api@1.9.0)':
    dependencies:
      '@opentelemetry/api': 1.9.0
      '@opentelemetry/api-logs': 0.202.0
      '@opentelemetry/instrumentation': 0.202.0(@opentelemetry/api@1.9.0)
    transitivePeerDependencies:
      - supports-color

  '@opentelemetry/instrumentation@0.202.0(@opentelemetry/api@1.9.0)':
    dependencies:
      '@opentelemetry/api': 1.9.0
      '@opentelemetry/api-logs': 0.202.0
      import-in-the-middle: 1.14.0
      require-in-the-middle: 7.5.2
    transitivePeerDependencies:
      - supports-color

  '@opentelemetry/otlp-exporter-base@0.202.0(@opentelemetry/api@1.9.0)':
    dependencies:
      '@opentelemetry/api': 1.9.0
      '@opentelemetry/core': 2.0.1(@opentelemetry/api@1.9.0)
      '@opentelemetry/otlp-transformer': 0.202.0(@opentelemetry/api@1.9.0)

  '@opentelemetry/otlp-grpc-exporter-base@0.202.0(@opentelemetry/api@1.9.0)':
    dependencies:
      '@grpc/grpc-js': 1.13.4
      '@opentelemetry/api': 1.9.0
      '@opentelemetry/core': 2.0.1(@opentelemetry/api@1.9.0)
      '@opentelemetry/otlp-exporter-base': 0.202.0(@opentelemetry/api@1.9.0)
      '@opentelemetry/otlp-transformer': 0.202.0(@opentelemetry/api@1.9.0)

  '@opentelemetry/otlp-transformer@0.202.0(@opentelemetry/api@1.9.0)':
    dependencies:
      '@opentelemetry/api': 1.9.0
      '@opentelemetry/api-logs': 0.202.0
      '@opentelemetry/core': 2.0.1(@opentelemetry/api@1.9.0)
      '@opentelemetry/resources': 2.0.1(@opentelemetry/api@1.9.0)
      '@opentelemetry/sdk-logs': 0.202.0(@opentelemetry/api@1.9.0)
      '@opentelemetry/sdk-metrics': 2.0.1(@opentelemetry/api@1.9.0)
      '@opentelemetry/sdk-trace-base': 2.0.1(@opentelemetry/api@1.9.0)
      protobufjs: 7.5.3

  '@opentelemetry/propagation-utils@0.31.2(@opentelemetry/api@1.9.0)':
    dependencies:
      '@opentelemetry/api': 1.9.0

  '@opentelemetry/propagator-b3@2.0.1(@opentelemetry/api@1.9.0)':
    dependencies:
      '@opentelemetry/api': 1.9.0
      '@opentelemetry/core': 2.0.1(@opentelemetry/api@1.9.0)

  '@opentelemetry/propagator-jaeger@2.0.1(@opentelemetry/api@1.9.0)':
    dependencies:
      '@opentelemetry/api': 1.9.0
      '@opentelemetry/core': 2.0.1(@opentelemetry/api@1.9.0)

  '@opentelemetry/redis-common@0.37.0': {}

  '@opentelemetry/resource-detector-alibaba-cloud@0.31.2(@opentelemetry/api@1.9.0)':
    dependencies:
      '@opentelemetry/api': 1.9.0
      '@opentelemetry/core': 2.0.1(@opentelemetry/api@1.9.0)
      '@opentelemetry/resources': 2.0.1(@opentelemetry/api@1.9.0)
      '@opentelemetry/semantic-conventions': 1.34.0

  '@opentelemetry/resource-detector-aws@2.2.0(@opentelemetry/api@1.9.0)':
    dependencies:
      '@opentelemetry/api': 1.9.0
      '@opentelemetry/core': 2.0.1(@opentelemetry/api@1.9.0)
      '@opentelemetry/resources': 2.0.1(@opentelemetry/api@1.9.0)
      '@opentelemetry/semantic-conventions': 1.34.0

  '@opentelemetry/resource-detector-azure@0.9.0(@opentelemetry/api@1.9.0)':
    dependencies:
      '@opentelemetry/api': 1.9.0
      '@opentelemetry/core': 2.0.1(@opentelemetry/api@1.9.0)
      '@opentelemetry/resources': 2.0.1(@opentelemetry/api@1.9.0)
      '@opentelemetry/semantic-conventions': 1.34.0

  '@opentelemetry/resource-detector-container@0.7.2(@opentelemetry/api@1.9.0)':
    dependencies:
      '@opentelemetry/api': 1.9.0
      '@opentelemetry/core': 2.0.1(@opentelemetry/api@1.9.0)
      '@opentelemetry/resources': 2.0.1(@opentelemetry/api@1.9.0)
      '@opentelemetry/semantic-conventions': 1.34.0

  '@opentelemetry/resource-detector-gcp@0.36.0(@opentelemetry/api@1.9.0)':
    dependencies:
      '@opentelemetry/api': 1.9.0
      '@opentelemetry/core': 2.0.1(@opentelemetry/api@1.9.0)
      '@opentelemetry/resources': 2.0.1(@opentelemetry/api@1.9.0)
      '@opentelemetry/semantic-conventions': 1.34.0
      gcp-metadata: 6.1.1
    transitivePeerDependencies:
      - encoding
      - supports-color

  '@opentelemetry/resources@2.0.1(@opentelemetry/api@1.9.0)':
    dependencies:
      '@opentelemetry/api': 1.9.0
      '@opentelemetry/core': 2.0.1(@opentelemetry/api@1.9.0)
      '@opentelemetry/semantic-conventions': 1.34.0

  '@opentelemetry/sdk-logs@0.202.0(@opentelemetry/api@1.9.0)':
    dependencies:
      '@opentelemetry/api': 1.9.0
      '@opentelemetry/api-logs': 0.202.0
      '@opentelemetry/core': 2.0.1(@opentelemetry/api@1.9.0)
      '@opentelemetry/resources': 2.0.1(@opentelemetry/api@1.9.0)

  '@opentelemetry/sdk-metrics@2.0.1(@opentelemetry/api@1.9.0)':
    dependencies:
      '@opentelemetry/api': 1.9.0
      '@opentelemetry/core': 2.0.1(@opentelemetry/api@1.9.0)
      '@opentelemetry/resources': 2.0.1(@opentelemetry/api@1.9.0)

  '@opentelemetry/sdk-node@0.202.0(@opentelemetry/api@1.9.0)':
    dependencies:
      '@opentelemetry/api': 1.9.0
      '@opentelemetry/api-logs': 0.202.0
      '@opentelemetry/core': 2.0.1(@opentelemetry/api@1.9.0)
      '@opentelemetry/exporter-logs-otlp-grpc': 0.202.0(@opentelemetry/api@1.9.0)
      '@opentelemetry/exporter-logs-otlp-http': 0.202.0(@opentelemetry/api@1.9.0)
      '@opentelemetry/exporter-logs-otlp-proto': 0.202.0(@opentelemetry/api@1.9.0)
      '@opentelemetry/exporter-metrics-otlp-grpc': 0.202.0(@opentelemetry/api@1.9.0)
      '@opentelemetry/exporter-metrics-otlp-http': 0.202.0(@opentelemetry/api@1.9.0)
      '@opentelemetry/exporter-metrics-otlp-proto': 0.202.0(@opentelemetry/api@1.9.0)
      '@opentelemetry/exporter-prometheus': 0.202.0(@opentelemetry/api@1.9.0)
      '@opentelemetry/exporter-trace-otlp-grpc': 0.202.0(@opentelemetry/api@1.9.0)
      '@opentelemetry/exporter-trace-otlp-http': 0.202.0(@opentelemetry/api@1.9.0)
      '@opentelemetry/exporter-trace-otlp-proto': 0.202.0(@opentelemetry/api@1.9.0)
      '@opentelemetry/exporter-zipkin': 2.0.1(@opentelemetry/api@1.9.0)
      '@opentelemetry/instrumentation': 0.202.0(@opentelemetry/api@1.9.0)
      '@opentelemetry/propagator-b3': 2.0.1(@opentelemetry/api@1.9.0)
      '@opentelemetry/propagator-jaeger': 2.0.1(@opentelemetry/api@1.9.0)
      '@opentelemetry/resources': 2.0.1(@opentelemetry/api@1.9.0)
      '@opentelemetry/sdk-logs': 0.202.0(@opentelemetry/api@1.9.0)
      '@opentelemetry/sdk-metrics': 2.0.1(@opentelemetry/api@1.9.0)
      '@opentelemetry/sdk-trace-base': 2.0.1(@opentelemetry/api@1.9.0)
      '@opentelemetry/sdk-trace-node': 2.0.1(@opentelemetry/api@1.9.0)
      '@opentelemetry/semantic-conventions': 1.34.0
    transitivePeerDependencies:
      - supports-color

  '@opentelemetry/sdk-trace-base@2.0.1(@opentelemetry/api@1.9.0)':
    dependencies:
      '@opentelemetry/api': 1.9.0
      '@opentelemetry/core': 2.0.1(@opentelemetry/api@1.9.0)
      '@opentelemetry/resources': 2.0.1(@opentelemetry/api@1.9.0)
      '@opentelemetry/semantic-conventions': 1.34.0

  '@opentelemetry/sdk-trace-node@2.0.1(@opentelemetry/api@1.9.0)':
    dependencies:
      '@opentelemetry/api': 1.9.0
      '@opentelemetry/context-async-hooks': 2.0.1(@opentelemetry/api@1.9.0)
      '@opentelemetry/core': 2.0.1(@opentelemetry/api@1.9.0)
      '@opentelemetry/sdk-trace-base': 2.0.1(@opentelemetry/api@1.9.0)

  '@opentelemetry/semantic-conventions@1.34.0': {}

  '@opentelemetry/sql-common@0.41.0(@opentelemetry/api@1.9.0)':
    dependencies:
      '@opentelemetry/api': 1.9.0
      '@opentelemetry/core': 2.0.1(@opentelemetry/api@1.9.0)

  '@pkgjs/parseargs@0.11.0':
    optional: true

  '@playwright/test@1.53.1':
    dependencies:
      playwright: 1.53.1

  '@protobufjs/aspromise@1.1.2': {}

  '@protobufjs/base64@1.1.2': {}

  '@protobufjs/codegen@2.0.4': {}

  '@protobufjs/eventemitter@1.1.0': {}

  '@protobufjs/fetch@1.1.0':
    dependencies:
      '@protobufjs/aspromise': 1.1.2
      '@protobufjs/inquire': 1.1.0

  '@protobufjs/float@1.0.2': {}

  '@protobufjs/inquire@1.1.0': {}

  '@protobufjs/path@1.1.2': {}

  '@protobufjs/pool@1.1.0': {}

  '@protobufjs/utf8@1.1.0': {}

  '@radix-ui/primitive@1.1.2': {}

  '@radix-ui/react-arrow@1.1.7(@types/react-dom@19.1.6(@types/react@19.1.8))(@types/react@19.1.8)(react-dom@19.1.0(react@19.1.0))(react@19.1.0)':
    dependencies:
      '@radix-ui/react-primitive': 2.1.3(@types/react-dom@19.1.6(@types/react@19.1.8))(@types/react@19.1.8)(react-dom@19.1.0(react@19.1.0))(react@19.1.0)
      react: 19.1.0
      react-dom: 19.1.0(react@19.1.0)
    optionalDependencies:
      '@types/react': 19.1.8
      '@types/react-dom': 19.1.6(@types/react@19.1.8)

  '@radix-ui/react-collection@1.1.7(@types/react-dom@19.1.6(@types/react@19.1.8))(@types/react@19.1.8)(react-dom@19.1.0(react@19.1.0))(react@19.1.0)':
    dependencies:
      '@radix-ui/react-compose-refs': 1.1.2(@types/react@19.1.8)(react@19.1.0)
      '@radix-ui/react-context': 1.1.2(@types/react@19.1.8)(react@19.1.0)
      '@radix-ui/react-primitive': 2.1.3(@types/react-dom@19.1.6(@types/react@19.1.8))(@types/react@19.1.8)(react-dom@19.1.0(react@19.1.0))(react@19.1.0)
      '@radix-ui/react-slot': 1.2.3(@types/react@19.1.8)(react@19.1.0)
      react: 19.1.0
      react-dom: 19.1.0(react@19.1.0)
    optionalDependencies:
      '@types/react': 19.1.8
      '@types/react-dom': 19.1.6(@types/react@19.1.8)

  '@radix-ui/react-compose-refs@1.1.2(@types/react@19.1.8)(react@19.1.0)':
    dependencies:
      react: 19.1.0
    optionalDependencies:
      '@types/react': 19.1.8

  '@radix-ui/react-context@1.1.2(@types/react@19.1.8)(react@19.1.0)':
    dependencies:
      react: 19.1.0
    optionalDependencies:
      '@types/react': 19.1.8

  '@radix-ui/react-dialog@1.1.14(@types/react-dom@19.1.6(@types/react@19.1.8))(@types/react@19.1.8)(react-dom@19.1.0(react@19.1.0))(react@19.1.0)':
    dependencies:
      '@radix-ui/primitive': 1.1.2
      '@radix-ui/react-compose-refs': 1.1.2(@types/react@19.1.8)(react@19.1.0)
      '@radix-ui/react-context': 1.1.2(@types/react@19.1.8)(react@19.1.0)
      '@radix-ui/react-dismissable-layer': 1.1.10(@types/react-dom@19.1.6(@types/react@19.1.8))(@types/react@19.1.8)(react-dom@19.1.0(react@19.1.0))(react@19.1.0)
      '@radix-ui/react-focus-guards': 1.1.2(@types/react@19.1.8)(react@19.1.0)
      '@radix-ui/react-focus-scope': 1.1.7(@types/react-dom@19.1.6(@types/react@19.1.8))(@types/react@19.1.8)(react-dom@19.1.0(react@19.1.0))(react@19.1.0)
      '@radix-ui/react-id': 1.1.1(@types/react@19.1.8)(react@19.1.0)
      '@radix-ui/react-portal': 1.1.9(@types/react-dom@19.1.6(@types/react@19.1.8))(@types/react@19.1.8)(react-dom@19.1.0(react@19.1.0))(react@19.1.0)
      '@radix-ui/react-presence': 1.1.4(@types/react-dom@19.1.6(@types/react@19.1.8))(@types/react@19.1.8)(react-dom@19.1.0(react@19.1.0))(react@19.1.0)
      '@radix-ui/react-primitive': 2.1.3(@types/react-dom@19.1.6(@types/react@19.1.8))(@types/react@19.1.8)(react-dom@19.1.0(react@19.1.0))(react@19.1.0)
      '@radix-ui/react-slot': 1.2.3(@types/react@19.1.8)(react@19.1.0)
      '@radix-ui/react-use-controllable-state': 1.2.2(@types/react@19.1.8)(react@19.1.0)
      aria-hidden: 1.2.6
      react: 19.1.0
      react-dom: 19.1.0(react@19.1.0)
      react-remove-scroll: 2.7.0(@types/react@19.1.8)(react@19.1.0)
    optionalDependencies:
      '@types/react': 19.1.8
      '@types/react-dom': 19.1.6(@types/react@19.1.8)

  '@radix-ui/react-direction@1.1.1(@types/react@19.1.8)(react@19.1.0)':
    dependencies:
      react: 19.1.0
    optionalDependencies:
      '@types/react': 19.1.8

  '@radix-ui/react-dismissable-layer@1.1.10(@types/react-dom@19.1.6(@types/react@19.1.8))(@types/react@19.1.8)(react-dom@19.1.0(react@19.1.0))(react@19.1.0)':
    dependencies:
      '@radix-ui/primitive': 1.1.2
      '@radix-ui/react-compose-refs': 1.1.2(@types/react@19.1.8)(react@19.1.0)
      '@radix-ui/react-primitive': 2.1.3(@types/react-dom@19.1.6(@types/react@19.1.8))(@types/react@19.1.8)(react-dom@19.1.0(react@19.1.0))(react@19.1.0)
      '@radix-ui/react-use-callback-ref': 1.1.1(@types/react@19.1.8)(react@19.1.0)
      '@radix-ui/react-use-escape-keydown': 1.1.1(@types/react@19.1.8)(react@19.1.0)
      react: 19.1.0
      react-dom: 19.1.0(react@19.1.0)
    optionalDependencies:
      '@types/react': 19.1.8
      '@types/react-dom': 19.1.6(@types/react@19.1.8)

  '@radix-ui/react-dropdown-menu@2.1.15(@types/react-dom@19.1.6(@types/react@19.1.8))(@types/react@19.1.8)(react-dom@19.1.0(react@19.1.0))(react@19.1.0)':
    dependencies:
      '@radix-ui/primitive': 1.1.2
      '@radix-ui/react-compose-refs': 1.1.2(@types/react@19.1.8)(react@19.1.0)
      '@radix-ui/react-context': 1.1.2(@types/react@19.1.8)(react@19.1.0)
      '@radix-ui/react-id': 1.1.1(@types/react@19.1.8)(react@19.1.0)
      '@radix-ui/react-menu': 2.1.15(@types/react-dom@19.1.6(@types/react@19.1.8))(@types/react@19.1.8)(react-dom@19.1.0(react@19.1.0))(react@19.1.0)
      '@radix-ui/react-primitive': 2.1.3(@types/react-dom@19.1.6(@types/react@19.1.8))(@types/react@19.1.8)(react-dom@19.1.0(react@19.1.0))(react@19.1.0)
      '@radix-ui/react-use-controllable-state': 1.2.2(@types/react@19.1.8)(react@19.1.0)
      react: 19.1.0
      react-dom: 19.1.0(react@19.1.0)
    optionalDependencies:
      '@types/react': 19.1.8
      '@types/react-dom': 19.1.6(@types/react@19.1.8)

  '@radix-ui/react-focus-guards@1.1.2(@types/react@19.1.8)(react@19.1.0)':
    dependencies:
      react: 19.1.0
    optionalDependencies:
      '@types/react': 19.1.8

  '@radix-ui/react-focus-scope@1.1.7(@types/react-dom@19.1.6(@types/react@19.1.8))(@types/react@19.1.8)(react-dom@19.1.0(react@19.1.0))(react@19.1.0)':
    dependencies:
      '@radix-ui/react-compose-refs': 1.1.2(@types/react@19.1.8)(react@19.1.0)
      '@radix-ui/react-primitive': 2.1.3(@types/react-dom@19.1.6(@types/react@19.1.8))(@types/react@19.1.8)(react-dom@19.1.0(react@19.1.0))(react@19.1.0)
      '@radix-ui/react-use-callback-ref': 1.1.1(@types/react@19.1.8)(react@19.1.0)
      react: 19.1.0
      react-dom: 19.1.0(react@19.1.0)
    optionalDependencies:
      '@types/react': 19.1.8
      '@types/react-dom': 19.1.6(@types/react@19.1.8)

  '@radix-ui/react-id@1.1.1(@types/react@19.1.8)(react@19.1.0)':
    dependencies:
      '@radix-ui/react-use-layout-effect': 1.1.1(@types/react@19.1.8)(react@19.1.0)
      react: 19.1.0
    optionalDependencies:
      '@types/react': 19.1.8

  '@radix-ui/react-menu@2.1.15(@types/react-dom@19.1.6(@types/react@19.1.8))(@types/react@19.1.8)(react-dom@19.1.0(react@19.1.0))(react@19.1.0)':
    dependencies:
      '@radix-ui/primitive': 1.1.2
      '@radix-ui/react-collection': 1.1.7(@types/react-dom@19.1.6(@types/react@19.1.8))(@types/react@19.1.8)(react-dom@19.1.0(react@19.1.0))(react@19.1.0)
      '@radix-ui/react-compose-refs': 1.1.2(@types/react@19.1.8)(react@19.1.0)
      '@radix-ui/react-context': 1.1.2(@types/react@19.1.8)(react@19.1.0)
      '@radix-ui/react-direction': 1.1.1(@types/react@19.1.8)(react@19.1.0)
      '@radix-ui/react-dismissable-layer': 1.1.10(@types/react-dom@19.1.6(@types/react@19.1.8))(@types/react@19.1.8)(react-dom@19.1.0(react@19.1.0))(react@19.1.0)
      '@radix-ui/react-focus-guards': 1.1.2(@types/react@19.1.8)(react@19.1.0)
      '@radix-ui/react-focus-scope': 1.1.7(@types/react-dom@19.1.6(@types/react@19.1.8))(@types/react@19.1.8)(react-dom@19.1.0(react@19.1.0))(react@19.1.0)
      '@radix-ui/react-id': 1.1.1(@types/react@19.1.8)(react@19.1.0)
      '@radix-ui/react-popper': 1.2.7(@types/react-dom@19.1.6(@types/react@19.1.8))(@types/react@19.1.8)(react-dom@19.1.0(react@19.1.0))(react@19.1.0)
      '@radix-ui/react-portal': 1.1.9(@types/react-dom@19.1.6(@types/react@19.1.8))(@types/react@19.1.8)(react-dom@19.1.0(react@19.1.0))(react@19.1.0)
      '@radix-ui/react-presence': 1.1.4(@types/react-dom@19.1.6(@types/react@19.1.8))(@types/react@19.1.8)(react-dom@19.1.0(react@19.1.0))(react@19.1.0)
      '@radix-ui/react-primitive': 2.1.3(@types/react-dom@19.1.6(@types/react@19.1.8))(@types/react@19.1.8)(react-dom@19.1.0(react@19.1.0))(react@19.1.0)
      '@radix-ui/react-roving-focus': 1.1.10(@types/react-dom@19.1.6(@types/react@19.1.8))(@types/react@19.1.8)(react-dom@19.1.0(react@19.1.0))(react@19.1.0)
      '@radix-ui/react-slot': 1.2.3(@types/react@19.1.8)(react@19.1.0)
      '@radix-ui/react-use-callback-ref': 1.1.1(@types/react@19.1.8)(react@19.1.0)
      aria-hidden: 1.2.6
      react: 19.1.0
      react-dom: 19.1.0(react@19.1.0)
      react-remove-scroll: 2.7.0(@types/react@19.1.8)(react@19.1.0)
    optionalDependencies:
      '@types/react': 19.1.8
      '@types/react-dom': 19.1.6(@types/react@19.1.8)

  '@radix-ui/react-popper@1.2.7(@types/react-dom@19.1.6(@types/react@19.1.8))(@types/react@19.1.8)(react-dom@19.1.0(react@19.1.0))(react@19.1.0)':
    dependencies:
      '@floating-ui/react-dom': 2.1.2(react-dom@19.1.0(react@19.1.0))(react@19.1.0)
      '@radix-ui/react-arrow': 1.1.7(@types/react-dom@19.1.6(@types/react@19.1.8))(@types/react@19.1.8)(react-dom@19.1.0(react@19.1.0))(react@19.1.0)
      '@radix-ui/react-compose-refs': 1.1.2(@types/react@19.1.8)(react@19.1.0)
      '@radix-ui/react-context': 1.1.2(@types/react@19.1.8)(react@19.1.0)
      '@radix-ui/react-primitive': 2.1.3(@types/react-dom@19.1.6(@types/react@19.1.8))(@types/react@19.1.8)(react-dom@19.1.0(react@19.1.0))(react@19.1.0)
      '@radix-ui/react-use-callback-ref': 1.1.1(@types/react@19.1.8)(react@19.1.0)
      '@radix-ui/react-use-layout-effect': 1.1.1(@types/react@19.1.8)(react@19.1.0)
      '@radix-ui/react-use-rect': 1.1.1(@types/react@19.1.8)(react@19.1.0)
      '@radix-ui/react-use-size': 1.1.1(@types/react@19.1.8)(react@19.1.0)
      '@radix-ui/rect': 1.1.1
      react: 19.1.0
      react-dom: 19.1.0(react@19.1.0)
    optionalDependencies:
      '@types/react': 19.1.8
      '@types/react-dom': 19.1.6(@types/react@19.1.8)

  '@radix-ui/react-portal@1.1.9(@types/react-dom@19.1.6(@types/react@19.1.8))(@types/react@19.1.8)(react-dom@19.1.0(react@19.1.0))(react@19.1.0)':
    dependencies:
      '@radix-ui/react-primitive': 2.1.3(@types/react-dom@19.1.6(@types/react@19.1.8))(@types/react@19.1.8)(react-dom@19.1.0(react@19.1.0))(react@19.1.0)
      '@radix-ui/react-use-layout-effect': 1.1.1(@types/react@19.1.8)(react@19.1.0)
      react: 19.1.0
      react-dom: 19.1.0(react@19.1.0)
    optionalDependencies:
      '@types/react': 19.1.8
      '@types/react-dom': 19.1.6(@types/react@19.1.8)

  '@radix-ui/react-presence@1.1.4(@types/react-dom@19.1.6(@types/react@19.1.8))(@types/react@19.1.8)(react-dom@19.1.0(react@19.1.0))(react@19.1.0)':
    dependencies:
      '@radix-ui/react-compose-refs': 1.1.2(@types/react@19.1.8)(react@19.1.0)
      '@radix-ui/react-use-layout-effect': 1.1.1(@types/react@19.1.8)(react@19.1.0)
      react: 19.1.0
      react-dom: 19.1.0(react@19.1.0)
    optionalDependencies:
      '@types/react': 19.1.8
      '@types/react-dom': 19.1.6(@types/react@19.1.8)

  '@radix-ui/react-primitive@2.1.3(@types/react-dom@19.1.6(@types/react@19.1.8))(@types/react@19.1.8)(react-dom@19.1.0(react@19.1.0))(react@19.1.0)':
    dependencies:
      '@radix-ui/react-slot': 1.2.3(@types/react@19.1.8)(react@19.1.0)
      react: 19.1.0
      react-dom: 19.1.0(react@19.1.0)
    optionalDependencies:
      '@types/react': 19.1.8
      '@types/react-dom': 19.1.6(@types/react@19.1.8)

  '@radix-ui/react-progress@1.1.7(@types/react-dom@19.1.6(@types/react@19.1.8))(@types/react@19.1.8)(react-dom@19.1.0(react@19.1.0))(react@19.1.0)':
    dependencies:
      '@radix-ui/react-context': 1.1.2(@types/react@19.1.8)(react@19.1.0)
      '@radix-ui/react-primitive': 2.1.3(@types/react-dom@19.1.6(@types/react@19.1.8))(@types/react@19.1.8)(react-dom@19.1.0(react@19.1.0))(react@19.1.0)
      react: 19.1.0
      react-dom: 19.1.0(react@19.1.0)
    optionalDependencies:
      '@types/react': 19.1.8
      '@types/react-dom': 19.1.6(@types/react@19.1.8)

  '@radix-ui/react-roving-focus@1.1.10(@types/react-dom@19.1.6(@types/react@19.1.8))(@types/react@19.1.8)(react-dom@19.1.0(react@19.1.0))(react@19.1.0)':
    dependencies:
      '@radix-ui/primitive': 1.1.2
      '@radix-ui/react-collection': 1.1.7(@types/react-dom@19.1.6(@types/react@19.1.8))(@types/react@19.1.8)(react-dom@19.1.0(react@19.1.0))(react@19.1.0)
      '@radix-ui/react-compose-refs': 1.1.2(@types/react@19.1.8)(react@19.1.0)
      '@radix-ui/react-context': 1.1.2(@types/react@19.1.8)(react@19.1.0)
      '@radix-ui/react-direction': 1.1.1(@types/react@19.1.8)(react@19.1.0)
      '@radix-ui/react-id': 1.1.1(@types/react@19.1.8)(react@19.1.0)
      '@radix-ui/react-primitive': 2.1.3(@types/react-dom@19.1.6(@types/react@19.1.8))(@types/react@19.1.8)(react-dom@19.1.0(react@19.1.0))(react@19.1.0)
      '@radix-ui/react-use-callback-ref': 1.1.1(@types/react@19.1.8)(react@19.1.0)
      '@radix-ui/react-use-controllable-state': 1.2.2(@types/react@19.1.8)(react@19.1.0)
      react: 19.1.0
      react-dom: 19.1.0(react@19.1.0)
    optionalDependencies:
      '@types/react': 19.1.8
      '@types/react-dom': 19.1.6(@types/react@19.1.8)

  '@radix-ui/react-slot@1.2.3(@types/react@19.1.8)(react@19.1.0)':
    dependencies:
      '@radix-ui/react-compose-refs': 1.1.2(@types/react@19.1.8)(react@19.1.0)
      react: 19.1.0
    optionalDependencies:
      '@types/react': 19.1.8

  '@radix-ui/react-use-callback-ref@1.1.1(@types/react@19.1.8)(react@19.1.0)':
    dependencies:
      react: 19.1.0
    optionalDependencies:
      '@types/react': 19.1.8

  '@radix-ui/react-use-controllable-state@1.2.2(@types/react@19.1.8)(react@19.1.0)':
    dependencies:
      '@radix-ui/react-use-effect-event': 0.0.2(@types/react@19.1.8)(react@19.1.0)
      '@radix-ui/react-use-layout-effect': 1.1.1(@types/react@19.1.8)(react@19.1.0)
      react: 19.1.0
    optionalDependencies:
      '@types/react': 19.1.8

  '@radix-ui/react-use-effect-event@0.0.2(@types/react@19.1.8)(react@19.1.0)':
    dependencies:
      '@radix-ui/react-use-layout-effect': 1.1.1(@types/react@19.1.8)(react@19.1.0)
      react: 19.1.0
    optionalDependencies:
      '@types/react': 19.1.8

  '@radix-ui/react-use-escape-keydown@1.1.1(@types/react@19.1.8)(react@19.1.0)':
    dependencies:
      '@radix-ui/react-use-callback-ref': 1.1.1(@types/react@19.1.8)(react@19.1.0)
      react: 19.1.0
    optionalDependencies:
      '@types/react': 19.1.8

  '@radix-ui/react-use-layout-effect@1.1.1(@types/react@19.1.8)(react@19.1.0)':
    dependencies:
      react: 19.1.0
    optionalDependencies:
      '@types/react': 19.1.8

  '@radix-ui/react-use-rect@1.1.1(@types/react@19.1.8)(react@19.1.0)':
    dependencies:
      '@radix-ui/rect': 1.1.1
      react: 19.1.0
    optionalDependencies:
      '@types/react': 19.1.8

  '@radix-ui/react-use-size@1.1.1(@types/react@19.1.8)(react@19.1.0)':
    dependencies:
      '@radix-ui/react-use-layout-effect': 1.1.1(@types/react@19.1.8)(react@19.1.0)
      react: 19.1.0
    optionalDependencies:
      '@types/react': 19.1.8

  '@radix-ui/rect@1.1.1': {}

  '@react-router/dev@7.6.2(@react-router/serve@7.6.2(react-router@7.6.2(react-dom@19.1.0(react@19.1.0))(react@19.1.0))(typescript@5.8.3))(@types/node@22.15.33)(jiti@2.4.2)(lightningcss@1.30.1)(react-router@7.6.2(react-dom@19.1.0(react@19.1.0))(react@19.1.0))(tsx@4.20.3)(typescript@5.8.3)(vite@6.3.5(@types/node@22.15.33)(jiti@2.4.2)(lightningcss@1.30.1)(tsx@4.20.3))':
    dependencies:
      '@babel/core': 7.27.4
      '@babel/generator': 7.27.5
      '@babel/parser': 7.27.5
      '@babel/plugin-syntax-decorators': 7.27.1(@babel/core@7.27.4)
      '@babel/plugin-syntax-jsx': 7.27.1(@babel/core@7.27.4)
      '@babel/preset-typescript': 7.27.1(@babel/core@7.27.4)
      '@babel/traverse': 7.27.4
      '@babel/types': 7.27.6
      '@npmcli/package-json': 4.0.1
      '@react-router/node': 7.6.2(react-router@7.6.2(react-dom@19.1.0(react@19.1.0))(react@19.1.0))(typescript@5.8.3)
      arg: 5.0.2
      babel-dead-code-elimination: 1.0.10
      chokidar: 4.0.3
      dedent: 1.6.0
      es-module-lexer: 1.7.0
      exit-hook: 2.2.1
      fs-extra: 10.1.0
      jsesc: 3.0.2
      lodash: 4.17.21
      pathe: 1.1.2
      picocolors: 1.1.1
      prettier: 2.8.8
      react-refresh: 0.14.2
      react-router: 7.6.2(react-dom@19.1.0(react@19.1.0))(react@19.1.0)
      semver: 7.7.2
      set-cookie-parser: 2.7.1
      valibot: 0.41.0(typescript@5.8.3)
      vite: 6.3.5(@types/node@22.15.33)(jiti@2.4.2)(lightningcss@1.30.1)(tsx@4.20.3)
      vite-node: 3.2.3(@types/node@22.15.33)(jiti@2.4.2)(lightningcss@1.30.1)(tsx@4.20.3)
    optionalDependencies:
      '@react-router/serve': 7.6.2(react-router@7.6.2(react-dom@19.1.0(react@19.1.0))(react@19.1.0))(typescript@5.8.3)
      typescript: 5.8.3
    transitivePeerDependencies:
      - '@types/node'
      - babel-plugin-macros
      - bluebird
      - jiti
      - less
      - lightningcss
      - sass
      - sass-embedded
      - stylus
      - sugarss
      - supports-color
      - terser
      - tsx
      - yaml

  '@react-router/express@7.6.2(express@4.21.2)(react-router@7.6.2(react-dom@19.1.0(react@19.1.0))(react@19.1.0))(typescript@5.8.3)':
    dependencies:
      '@react-router/node': 7.6.2(react-router@7.6.2(react-dom@19.1.0(react@19.1.0))(react@19.1.0))(typescript@5.8.3)
      express: 4.21.2
      react-router: 7.6.2(react-dom@19.1.0(react@19.1.0))(react@19.1.0)
    optionalDependencies:
      typescript: 5.8.3

  '@react-router/express@7.6.2(express@5.1.0)(react-router@7.6.2(react-dom@19.1.0(react@19.1.0))(react@19.1.0))(typescript@5.8.3)':
    dependencies:
      '@react-router/node': 7.6.2(react-router@7.6.2(react-dom@19.1.0(react@19.1.0))(react@19.1.0))(typescript@5.8.3)
      express: 5.1.0
      react-router: 7.6.2(react-dom@19.1.0(react@19.1.0))(react@19.1.0)
    optionalDependencies:
      typescript: 5.8.3

  '@react-router/node@7.6.2(react-router@7.6.2(react-dom@19.1.0(react@19.1.0))(react@19.1.0))(typescript@5.8.3)':
    dependencies:
      '@mjackson/node-fetch-server': 0.2.0
      react-router: 7.6.2(react-dom@19.1.0(react@19.1.0))(react@19.1.0)
      source-map-support: 0.5.21
      stream-slice: 0.1.2
      undici: 6.21.2
    optionalDependencies:
      typescript: 5.8.3

  '@react-router/serve@7.6.2(react-router@7.6.2(react-dom@19.1.0(react@19.1.0))(react@19.1.0))(typescript@5.8.3)':
    dependencies:
      '@react-router/express': 7.6.2(express@4.21.2)(react-router@7.6.2(react-dom@19.1.0(react@19.1.0))(react@19.1.0))(typescript@5.8.3)
      '@react-router/node': 7.6.2(react-router@7.6.2(react-dom@19.1.0(react@19.1.0))(react@19.1.0))(typescript@5.8.3)
      compression: 1.8.0
      express: 4.21.2
      get-port: 5.1.1
      morgan: 1.10.0
      react-router: 7.6.2(react-dom@19.1.0(react@19.1.0))(react@19.1.0)
      source-map-support: 0.5.21
    transitivePeerDependencies:
      - supports-color
      - typescript

  '@rolldown/pluginutils@1.0.0-beta.19': {}

  '@rollup/rollup-android-arm-eabi@4.40.2':
    optional: true

  '@rollup/rollup-android-arm64@4.40.2':
    optional: true

  '@rollup/rollup-darwin-arm64@4.40.2':
    optional: true

  '@rollup/rollup-darwin-x64@4.40.2':
    optional: true

  '@rollup/rollup-freebsd-arm64@4.40.2':
    optional: true

  '@rollup/rollup-freebsd-x64@4.40.2':
    optional: true

  '@rollup/rollup-linux-arm-gnueabihf@4.40.2':
    optional: true

  '@rollup/rollup-linux-arm-musleabihf@4.40.2':
    optional: true

  '@rollup/rollup-linux-arm64-gnu@4.40.2':
    optional: true

  '@rollup/rollup-linux-arm64-musl@4.40.2':
    optional: true

  '@rollup/rollup-linux-loongarch64-gnu@4.40.2':
    optional: true

  '@rollup/rollup-linux-powerpc64le-gnu@4.40.2':
    optional: true

  '@rollup/rollup-linux-riscv64-gnu@4.40.2':
    optional: true

  '@rollup/rollup-linux-riscv64-musl@4.40.2':
    optional: true

  '@rollup/rollup-linux-s390x-gnu@4.40.2':
    optional: true

  '@rollup/rollup-linux-x64-gnu@4.40.2':
    optional: true

  '@rollup/rollup-linux-x64-musl@4.40.2':
    optional: true

  '@rollup/rollup-win32-arm64-msvc@4.40.2':
    optional: true

  '@rollup/rollup-win32-ia32-msvc@4.40.2':
    optional: true

  '@rollup/rollup-win32-x64-msvc@4.40.2':
    optional: true

  '@rtsao/scc@1.1.0': {}

  '@tailwindcss/node@4.1.10':
    dependencies:
      '@ampproject/remapping': 2.3.0
      enhanced-resolve: 5.18.1
      jiti: 2.4.2
      lightningcss: 1.30.1
      magic-string: 0.30.17
      source-map-js: 1.2.1
      tailwindcss: 4.1.10

  '@tailwindcss/oxide-android-arm64@4.1.10':
    optional: true

  '@tailwindcss/oxide-darwin-arm64@4.1.10':
    optional: true

  '@tailwindcss/oxide-darwin-x64@4.1.10':
    optional: true

  '@tailwindcss/oxide-freebsd-x64@4.1.10':
    optional: true

  '@tailwindcss/oxide-linux-arm-gnueabihf@4.1.10':
    optional: true

  '@tailwindcss/oxide-linux-arm64-gnu@4.1.10':
    optional: true

  '@tailwindcss/oxide-linux-arm64-musl@4.1.10':
    optional: true

  '@tailwindcss/oxide-linux-x64-gnu@4.1.10':
    optional: true

  '@tailwindcss/oxide-linux-x64-musl@4.1.10':
    optional: true

  '@tailwindcss/oxide-wasm32-wasi@4.1.10':
    optional: true

  '@tailwindcss/oxide-win32-arm64-msvc@4.1.10':
    optional: true

  '@tailwindcss/oxide-win32-x64-msvc@4.1.10':
    optional: true

  '@tailwindcss/oxide@4.1.10':
    dependencies:
      detect-libc: 2.0.4
      tar: 7.4.3
    optionalDependencies:
      '@tailwindcss/oxide-android-arm64': 4.1.10
      '@tailwindcss/oxide-darwin-arm64': 4.1.10
      '@tailwindcss/oxide-darwin-x64': 4.1.10
      '@tailwindcss/oxide-freebsd-x64': 4.1.10
      '@tailwindcss/oxide-linux-arm-gnueabihf': 4.1.10
      '@tailwindcss/oxide-linux-arm64-gnu': 4.1.10
      '@tailwindcss/oxide-linux-arm64-musl': 4.1.10
      '@tailwindcss/oxide-linux-x64-gnu': 4.1.10
      '@tailwindcss/oxide-linux-x64-musl': 4.1.10
      '@tailwindcss/oxide-wasm32-wasi': 4.1.10
      '@tailwindcss/oxide-win32-arm64-msvc': 4.1.10
      '@tailwindcss/oxide-win32-x64-msvc': 4.1.10

  '@tailwindcss/vite@4.1.10(vite@6.3.5(@types/node@22.15.33)(jiti@2.4.2)(lightningcss@1.30.1)(tsx@4.20.3))':
    dependencies:
      '@tailwindcss/node': 4.1.10
      '@tailwindcss/oxide': 4.1.10
      tailwindcss: 4.1.10
      vite: 6.3.5(@types/node@22.15.33)(jiti@2.4.2)(lightningcss@1.30.1)(tsx@4.20.3)

  '@tanstack/react-table@8.21.3(react-dom@19.1.0(react@19.1.0))(react@19.1.0)':
    dependencies:
      '@tanstack/table-core': 8.21.3
      react: 19.1.0
      react-dom: 19.1.0(react@19.1.0)

  '@tanstack/table-core@8.21.3': {}

  '@testing-library/dom@10.4.0':
    dependencies:
      '@babel/code-frame': 7.27.1
      '@babel/runtime': 7.27.6
      '@types/aria-query': 5.0.4
      aria-query: 5.3.0
      chalk: 4.1.2
      dom-accessibility-api: 0.5.16
      lz-string: 1.5.0
      pretty-format: 27.5.1

  '@testing-library/react@16.3.0(@testing-library/dom@10.4.0)(@types/react-dom@19.1.6(@types/react@19.1.8))(@types/react@19.1.8)(react-dom@19.1.0(react@19.1.0))(react@19.1.0)':
    dependencies:
      '@babel/runtime': 7.27.1
      '@testing-library/dom': 10.4.0
      react: 19.1.0
      react-dom: 19.1.0(react@19.1.0)
    optionalDependencies:
      '@types/react': 19.1.8
      '@types/react-dom': 19.1.6(@types/react@19.1.8)

<<<<<<< HEAD
  '@trivago/prettier-plugin-sort-imports@5.2.2(prettier@3.6.1)':
=======
  '@testing-library/user-event@14.6.1(@testing-library/dom@10.4.0)':
    dependencies:
      '@testing-library/dom': 10.4.0

  '@trivago/prettier-plugin-sort-imports@5.2.2(prettier@3.5.3)':
>>>>>>> 51f71e4e
    dependencies:
      '@babel/generator': 7.27.1
      '@babel/parser': 7.27.2
      '@babel/traverse': 7.27.1
      '@babel/types': 7.27.1
      javascript-natural-sort: 0.7.1
      lodash: 4.17.21
      prettier: 3.6.1
    transitivePeerDependencies:
      - supports-color

  '@tybys/wasm-util@0.9.0':
    dependencies:
      tslib: 2.8.1
    optional: true

  '@types/aria-query@5.0.4': {}

  '@types/aws-lambda@8.10.147': {}

  '@types/babel__core@7.20.5':
    dependencies:
      '@babel/parser': 7.27.5
      '@babel/types': 7.27.6
      '@types/babel__generator': 7.27.0
      '@types/babel__template': 7.4.4
      '@types/babel__traverse': 7.20.7

  '@types/babel__generator@7.27.0':
    dependencies:
      '@babel/types': 7.27.6

  '@types/babel__template@7.4.4':
    dependencies:
      '@babel/parser': 7.27.5
      '@babel/types': 7.27.6

  '@types/babel__traverse@7.20.7':
    dependencies:
      '@babel/types': 7.27.6

  '@types/body-parser@1.19.5':
    dependencies:
      '@types/connect': 3.4.38
      '@types/node': 22.15.33

  '@types/bunyan@1.8.11':
    dependencies:
      '@types/node': 22.15.33

  '@types/chai@5.2.2':
    dependencies:
      '@types/deep-eql': 4.0.2

  '@types/compression@1.8.1':
    dependencies:
      '@types/express': 5.0.3
      '@types/node': 22.15.33

  '@types/connect@3.4.38':
    dependencies:
      '@types/node': 22.15.33

  '@types/deep-eql@4.0.2': {}

  '@types/eslint-plugin-jsx-a11y@6.10.0':
    dependencies:
      '@types/eslint': 9.6.1

  '@types/eslint@9.6.1':
    dependencies:
      '@types/estree': 1.0.7
      '@types/json-schema': 7.0.15

  '@types/estree@1.0.7': {}

  '@types/estree@1.0.8': {}

  '@types/express-serve-static-core@5.0.6':
    dependencies:
      '@types/node': 22.15.33
      '@types/qs': 6.9.18
      '@types/range-parser': 1.2.7
      '@types/send': 0.17.4

  '@types/express-session@1.18.2':
    dependencies:
      '@types/express': 5.0.3

  '@types/express@5.0.3':
    dependencies:
      '@types/body-parser': 1.19.5
      '@types/express-serve-static-core': 5.0.6
      '@types/serve-static': 1.15.7

  '@types/http-errors@2.0.4': {}

  '@types/json-schema@7.0.15': {}

  '@types/json5@0.0.29': {}

  '@types/memcached@2.2.10':
    dependencies:
      '@types/node': 22.15.33

  '@types/mime@1.3.5': {}

  '@types/morgan@1.9.10':
    dependencies:
      '@types/node': 22.15.33

  '@types/mysql@2.15.26':
    dependencies:
      '@types/node': 22.15.33

  '@types/node@22.15.33':
    dependencies:
      undici-types: 6.21.0

  '@types/oracledb@6.5.2':
    dependencies:
      '@types/node': 22.15.33

  '@types/pg-pool@2.0.6':
    dependencies:
      '@types/pg': 8.15.1

  '@types/pg@8.15.1':
    dependencies:
      '@types/node': 22.15.33
      pg-protocol: 1.10.0
      pg-types: 4.0.2

  '@types/qs@6.9.18': {}

  '@types/range-parser@1.2.7': {}

  '@types/react-dom@19.1.6(@types/react@19.1.8)':
    dependencies:
      '@types/react': 19.1.8

  '@types/react@19.1.8':
    dependencies:
      csstype: 3.1.3

  '@types/send@0.17.4':
    dependencies:
      '@types/mime': 1.3.5
      '@types/node': 22.15.33

  '@types/serve-static@1.15.7':
    dependencies:
      '@types/http-errors': 2.0.4
      '@types/node': 22.15.33
      '@types/send': 0.17.4

  '@types/tedious@4.0.14':
    dependencies:
      '@types/node': 22.15.33

  '@types/triple-beam@1.3.5': {}

  '@typescript-eslint/eslint-plugin@8.35.0(@typescript-eslint/parser@8.35.0(eslint@9.29.0(jiti@2.4.2))(typescript@5.8.3))(eslint@9.29.0(jiti@2.4.2))(typescript@5.8.3)':
    dependencies:
      '@eslint-community/regexpp': 4.12.1
      '@typescript-eslint/parser': 8.35.0(eslint@9.29.0(jiti@2.4.2))(typescript@5.8.3)
      '@typescript-eslint/scope-manager': 8.35.0
      '@typescript-eslint/type-utils': 8.35.0(eslint@9.29.0(jiti@2.4.2))(typescript@5.8.3)
      '@typescript-eslint/utils': 8.35.0(eslint@9.29.0(jiti@2.4.2))(typescript@5.8.3)
      '@typescript-eslint/visitor-keys': 8.35.0
      eslint: 9.29.0(jiti@2.4.2)
      graphemer: 1.4.0
      ignore: 7.0.5
      natural-compare: 1.4.0
      ts-api-utils: 2.1.0(typescript@5.8.3)
      typescript: 5.8.3
    transitivePeerDependencies:
      - supports-color

  '@typescript-eslint/parser@8.35.0(eslint@9.29.0(jiti@2.4.2))(typescript@5.8.3)':
    dependencies:
      '@typescript-eslint/scope-manager': 8.35.0
      '@typescript-eslint/types': 8.35.0
      '@typescript-eslint/typescript-estree': 8.35.0(typescript@5.8.3)
      '@typescript-eslint/visitor-keys': 8.35.0
      debug: 4.4.1
      eslint: 9.29.0(jiti@2.4.2)
      typescript: 5.8.3
    transitivePeerDependencies:
      - supports-color

  '@typescript-eslint/project-service@8.35.0(typescript@5.8.3)':
    dependencies:
      '@typescript-eslint/tsconfig-utils': 8.35.0(typescript@5.8.3)
      '@typescript-eslint/types': 8.35.0
      debug: 4.4.1
      typescript: 5.8.3
    transitivePeerDependencies:
      - supports-color

  '@typescript-eslint/scope-manager@8.35.0':
    dependencies:
      '@typescript-eslint/types': 8.35.0
      '@typescript-eslint/visitor-keys': 8.35.0

  '@typescript-eslint/tsconfig-utils@8.35.0(typescript@5.8.3)':
    dependencies:
      typescript: 5.8.3

  '@typescript-eslint/type-utils@8.35.0(eslint@9.29.0(jiti@2.4.2))(typescript@5.8.3)':
    dependencies:
      '@typescript-eslint/typescript-estree': 8.35.0(typescript@5.8.3)
      '@typescript-eslint/utils': 8.35.0(eslint@9.29.0(jiti@2.4.2))(typescript@5.8.3)
      debug: 4.4.1
      eslint: 9.29.0(jiti@2.4.2)
      ts-api-utils: 2.1.0(typescript@5.8.3)
      typescript: 5.8.3
    transitivePeerDependencies:
      - supports-color

  '@typescript-eslint/types@8.35.0': {}

  '@typescript-eslint/typescript-estree@8.35.0(typescript@5.8.3)':
    dependencies:
      '@typescript-eslint/project-service': 8.35.0(typescript@5.8.3)
      '@typescript-eslint/tsconfig-utils': 8.35.0(typescript@5.8.3)
      '@typescript-eslint/types': 8.35.0
      '@typescript-eslint/visitor-keys': 8.35.0
      debug: 4.4.1
      fast-glob: 3.3.3
      is-glob: 4.0.3
      minimatch: 9.0.5
      semver: 7.7.2
      ts-api-utils: 2.1.0(typescript@5.8.3)
      typescript: 5.8.3
    transitivePeerDependencies:
      - supports-color

  '@typescript-eslint/utils@8.35.0(eslint@9.29.0(jiti@2.4.2))(typescript@5.8.3)':
    dependencies:
      '@eslint-community/eslint-utils': 4.7.0(eslint@9.29.0(jiti@2.4.2))
      '@typescript-eslint/scope-manager': 8.35.0
      '@typescript-eslint/types': 8.35.0
      '@typescript-eslint/typescript-estree': 8.35.0(typescript@5.8.3)
      eslint: 9.29.0(jiti@2.4.2)
      typescript: 5.8.3
    transitivePeerDependencies:
      - supports-color

  '@typescript-eslint/visitor-keys@8.35.0':
    dependencies:
      '@typescript-eslint/types': 8.35.0
      eslint-visitor-keys: 4.2.1

  '@unrs/resolver-binding-darwin-arm64@1.7.11':
    optional: true

  '@unrs/resolver-binding-darwin-x64@1.7.11':
    optional: true

  '@unrs/resolver-binding-freebsd-x64@1.7.11':
    optional: true

  '@unrs/resolver-binding-linux-arm-gnueabihf@1.7.11':
    optional: true

  '@unrs/resolver-binding-linux-arm-musleabihf@1.7.11':
    optional: true

  '@unrs/resolver-binding-linux-arm64-gnu@1.7.11':
    optional: true

  '@unrs/resolver-binding-linux-arm64-musl@1.7.11':
    optional: true

  '@unrs/resolver-binding-linux-ppc64-gnu@1.7.11':
    optional: true

  '@unrs/resolver-binding-linux-riscv64-gnu@1.7.11':
    optional: true

  '@unrs/resolver-binding-linux-riscv64-musl@1.7.11':
    optional: true

  '@unrs/resolver-binding-linux-s390x-gnu@1.7.11':
    optional: true

  '@unrs/resolver-binding-linux-x64-gnu@1.7.11':
    optional: true

  '@unrs/resolver-binding-linux-x64-musl@1.7.11':
    optional: true

  '@unrs/resolver-binding-wasm32-wasi@1.7.11':
    dependencies:
      '@napi-rs/wasm-runtime': 0.2.10
    optional: true

  '@unrs/resolver-binding-win32-arm64-msvc@1.7.11':
    optional: true

  '@unrs/resolver-binding-win32-ia32-msvc@1.7.11':
    optional: true

  '@unrs/resolver-binding-win32-x64-msvc@1.7.11':
    optional: true

  '@vitejs/plugin-react@4.6.0(vite@6.3.5(@types/node@22.15.33)(jiti@2.4.2)(lightningcss@1.30.1)(tsx@4.20.3))':
    dependencies:
      '@babel/core': 7.27.4
      '@babel/plugin-transform-react-jsx-self': 7.27.1(@babel/core@7.27.4)
      '@babel/plugin-transform-react-jsx-source': 7.27.1(@babel/core@7.27.4)
      '@rolldown/pluginutils': 1.0.0-beta.19
      '@types/babel__core': 7.20.5
      react-refresh: 0.17.0
      vite: 6.3.5(@types/node@22.15.33)(jiti@2.4.2)(lightningcss@1.30.1)(tsx@4.20.3)
    transitivePeerDependencies:
      - supports-color

  '@vitest/coverage-v8@3.2.4(vitest@3.2.4(@types/node@22.15.33)(jiti@2.4.2)(jsdom@26.1.0)(lightningcss@1.30.1)(tsx@4.20.3))':
    dependencies:
      '@ampproject/remapping': 2.3.0
      '@bcoe/v8-coverage': 1.0.2
      ast-v8-to-istanbul: 0.3.3
      debug: 4.4.1
      istanbul-lib-coverage: 3.2.2
      istanbul-lib-report: 3.0.1
      istanbul-lib-source-maps: 5.0.6
      istanbul-reports: 3.1.7
      magic-string: 0.30.17
      magicast: 0.3.5
      std-env: 3.9.0
      test-exclude: 7.0.1
      tinyrainbow: 2.0.0
      vitest: 3.2.4(@types/node@22.15.33)(jiti@2.4.2)(jsdom@26.1.0)(lightningcss@1.30.1)(tsx@4.20.3)
    transitivePeerDependencies:
      - supports-color

  '@vitest/expect@3.2.4':
    dependencies:
      '@types/chai': 5.2.2
      '@vitest/spy': 3.2.4
      '@vitest/utils': 3.2.4
      chai: 5.2.0
      tinyrainbow: 2.0.0

  '@vitest/mocker@3.2.4(vite@6.3.5(@types/node@22.15.33)(jiti@2.4.2)(lightningcss@1.30.1)(tsx@4.20.3))':
    dependencies:
      '@vitest/spy': 3.2.4
      estree-walker: 3.0.3
      magic-string: 0.30.17
    optionalDependencies:
      vite: 6.3.5(@types/node@22.15.33)(jiti@2.4.2)(lightningcss@1.30.1)(tsx@4.20.3)

  '@vitest/pretty-format@3.2.4':
    dependencies:
      tinyrainbow: 2.0.0

  '@vitest/runner@3.2.4':
    dependencies:
      '@vitest/utils': 3.2.4
      pathe: 2.0.3
      strip-literal: 3.0.0

  '@vitest/snapshot@3.2.4':
    dependencies:
      '@vitest/pretty-format': 3.2.4
      magic-string: 0.30.17
      pathe: 2.0.3

  '@vitest/spy@3.2.4':
    dependencies:
      tinyspy: 4.0.3

  '@vitest/utils@3.2.4':
    dependencies:
      '@vitest/pretty-format': 3.2.4
      loupe: 3.1.4
      tinyrainbow: 2.0.0

  accepts@1.3.8:
    dependencies:
      mime-types: 2.1.35
      negotiator: 0.6.3

  accepts@2.0.0:
    dependencies:
      mime-types: 3.0.1
      negotiator: 1.0.0

  acorn-import-attributes@1.9.5(acorn@8.15.0):
    dependencies:
      acorn: 8.15.0

  acorn-jsx@5.3.2(acorn@8.14.1):
    dependencies:
      acorn: 8.14.1

  acorn-jsx@5.3.2(acorn@8.15.0):
    dependencies:
      acorn: 8.15.0

  acorn@8.14.1: {}

  acorn@8.15.0: {}

  agent-base@7.1.3: {}

  ajv@6.12.6:
    dependencies:
      fast-deep-equal: 3.1.3
      fast-json-stable-stringify: 2.1.0
      json-schema-traverse: 0.4.1
      uri-js: 4.4.1

  ansi-regex@5.0.1: {}

  ansi-regex@6.1.0: {}

  ansi-styles@4.3.0:
    dependencies:
      color-convert: 2.0.1

  ansi-styles@5.2.0: {}

  ansi-styles@6.2.1: {}

  anymatch@3.1.3:
    dependencies:
      normalize-path: 3.0.0
      picomatch: 2.3.1

  arg@5.0.2: {}

  argparse@2.0.1: {}

  aria-hidden@1.2.6:
    dependencies:
      tslib: 2.8.1

  aria-query@5.3.0:
    dependencies:
      dequal: 2.0.3

  aria-query@5.3.2: {}

  array-buffer-byte-length@1.0.2:
    dependencies:
      call-bound: 1.0.4
      is-array-buffer: 3.0.5

  array-flatten@1.1.1: {}

  array-includes@3.1.8:
    dependencies:
      call-bind: 1.0.8
      define-properties: 1.2.1
      es-abstract: 1.23.9
      es-object-atoms: 1.1.1
      get-intrinsic: 1.3.0
      is-string: 1.1.1

  array-includes@3.1.9:
    dependencies:
      call-bind: 1.0.8
      call-bound: 1.0.4
      define-properties: 1.2.1
      es-abstract: 1.24.0
      es-object-atoms: 1.1.1
      get-intrinsic: 1.3.0
      is-string: 1.1.1
      math-intrinsics: 1.1.0

  array.prototype.findlast@1.2.5:
    dependencies:
      call-bind: 1.0.8
      define-properties: 1.2.1
      es-abstract: 1.23.9
      es-errors: 1.3.0
      es-object-atoms: 1.1.1
      es-shim-unscopables: 1.1.0

  array.prototype.findlastindex@1.2.6:
    dependencies:
      call-bind: 1.0.8
      call-bound: 1.0.4
      define-properties: 1.2.1
      es-abstract: 1.23.9
      es-errors: 1.3.0
      es-object-atoms: 1.1.1
      es-shim-unscopables: 1.1.0

  array.prototype.flat@1.3.3:
    dependencies:
      call-bind: 1.0.8
      define-properties: 1.2.1
      es-abstract: 1.23.9
      es-shim-unscopables: 1.1.0

  array.prototype.flatmap@1.3.3:
    dependencies:
      call-bind: 1.0.8
      define-properties: 1.2.1
      es-abstract: 1.23.9
      es-shim-unscopables: 1.1.0

  array.prototype.tosorted@1.1.4:
    dependencies:
      call-bind: 1.0.8
      define-properties: 1.2.1
      es-abstract: 1.23.9
      es-errors: 1.3.0
      es-shim-unscopables: 1.1.0

  arraybuffer.prototype.slice@1.0.4:
    dependencies:
      array-buffer-byte-length: 1.0.2
      call-bind: 1.0.8
      define-properties: 1.2.1
      es-abstract: 1.24.0
      es-errors: 1.3.0
      get-intrinsic: 1.3.0
      is-array-buffer: 3.0.5

  assertion-error@2.0.1: {}

  ast-types-flow@0.0.8: {}

  ast-v8-to-istanbul@0.3.3:
    dependencies:
      '@jridgewell/trace-mapping': 0.3.25
      estree-walker: 3.0.3
      js-tokens: 9.0.1

  async-function@1.0.0: {}

  async@3.2.6: {}

  available-typed-arrays@1.0.7:
    dependencies:
      possible-typed-array-names: 1.1.0

  axe-core@4.10.3: {}

  axobject-query@4.1.0: {}

  babel-dead-code-elimination@1.0.10:
    dependencies:
      '@babel/core': 7.27.4
      '@babel/parser': 7.27.5
      '@babel/traverse': 7.27.4
      '@babel/types': 7.27.6
    transitivePeerDependencies:
      - supports-color

  balanced-match@1.0.2: {}

  basic-auth@2.0.1:
    dependencies:
      safe-buffer: 5.1.2

  bignumber.js@9.3.0: {}

  binary-extensions@2.3.0: {}

  body-parser@1.20.3:
    dependencies:
      bytes: 3.1.2
      content-type: 1.0.5
      debug: 2.6.9
      depd: 2.0.0
      destroy: 1.2.0
      http-errors: 2.0.0
      iconv-lite: 0.4.24
      on-finished: 2.4.1
      qs: 6.13.0
      raw-body: 2.5.2
      type-is: 1.6.18
      unpipe: 1.0.0
    transitivePeerDependencies:
      - supports-color

  body-parser@2.2.0:
    dependencies:
      bytes: 3.1.2
      content-type: 1.0.5
      debug: 4.4.0(supports-color@5.5.0)
      http-errors: 2.0.0
      iconv-lite: 0.6.3
      on-finished: 2.4.1
      qs: 6.14.0
      raw-body: 3.0.0
      type-is: 2.0.1
    transitivePeerDependencies:
      - supports-color

  brace-expansion@1.1.11:
    dependencies:
      balanced-match: 1.0.2
      concat-map: 0.0.1

  brace-expansion@2.0.2:
    dependencies:
      balanced-match: 1.0.2

  braces@3.0.3:
    dependencies:
      fill-range: 7.1.1

  browserslist@4.24.5:
    dependencies:
      caniuse-lite: 1.0.30001717
      electron-to-chromium: 1.5.151
      node-releases: 2.0.19
      update-browserslist-db: 1.1.3(browserslist@4.24.5)

  buffer-from@1.1.2: {}

  bytes@3.1.2: {}

  cac@6.7.14: {}

  call-bind-apply-helpers@1.0.2:
    dependencies:
      es-errors: 1.3.0
      function-bind: 1.1.2

  call-bind@1.0.8:
    dependencies:
      call-bind-apply-helpers: 1.0.2
      es-define-property: 1.0.1
      get-intrinsic: 1.3.0
      set-function-length: 1.2.2

  call-bound@1.0.4:
    dependencies:
      call-bind-apply-helpers: 1.0.2
      get-intrinsic: 1.3.0

  callsites@3.1.0: {}

  caniuse-lite@1.0.30001717: {}

  chai@5.2.0:
    dependencies:
      assertion-error: 2.0.1
      check-error: 2.1.1
      deep-eql: 5.0.2
      loupe: 3.1.3
      pathval: 2.0.0

  chalk@4.1.2:
    dependencies:
      ansi-styles: 4.3.0
      supports-color: 7.2.0

  check-error@2.1.1: {}

  chokidar@3.6.0:
    dependencies:
      anymatch: 3.1.3
      braces: 3.0.3
      glob-parent: 5.1.2
      is-binary-path: 2.1.0
      is-glob: 4.0.3
      normalize-path: 3.0.0
      readdirp: 3.6.0
    optionalDependencies:
      fsevents: 2.3.3

  chokidar@4.0.3:
    dependencies:
      readdirp: 4.1.2

  chownr@3.0.0: {}

  cjs-module-lexer@1.4.3: {}

  classnames@2.5.1: {}

  cliui@8.0.1:
    dependencies:
      string-width: 4.2.3
      strip-ansi: 6.0.1
      wrap-ansi: 7.0.0

  clsx@2.1.1: {}

  cluster-key-slot@1.1.2: {}

  color-convert@1.9.3:
    dependencies:
      color-name: 1.1.3

  color-convert@2.0.1:
    dependencies:
      color-name: 1.1.4

  color-name@1.1.3: {}

  color-name@1.1.4: {}

  color-string@1.9.1:
    dependencies:
      color-name: 1.1.4
      simple-swizzle: 0.2.2

  color@3.2.1:
    dependencies:
      color-convert: 1.9.3
      color-string: 1.9.1

  colorspace@1.1.4:
    dependencies:
      color: 3.2.1
      text-hex: 1.0.0

  compressible@2.0.18:
    dependencies:
      mime-db: 1.54.0

  compression@1.8.0:
    dependencies:
      bytes: 3.1.2
      compressible: 2.0.18
      debug: 2.6.9
      negotiator: 0.6.4
      on-headers: 1.0.2
      safe-buffer: 5.2.1
      vary: 1.1.2
    transitivePeerDependencies:
      - supports-color

  concat-map@0.0.1: {}

  connect-redis@8.1.0(express-session@1.18.1):
    dependencies:
      express-session: 1.18.1

  content-disposition@0.5.4:
    dependencies:
      safe-buffer: 5.2.1

  content-disposition@1.0.0:
    dependencies:
      safe-buffer: 5.2.1

  content-type@1.0.5: {}

  convert-source-map@2.0.0: {}

  cookie-signature@1.0.6: {}

  cookie-signature@1.0.7: {}

  cookie-signature@1.2.2: {}

  cookie@0.7.1: {}

  cookie@0.7.2: {}

  cookie@1.0.2: {}

  country-flag-icons@1.5.19: {}

  cross-env@7.0.3:
    dependencies:
      cross-spawn: 7.0.6

  cross-spawn@7.0.6:
    dependencies:
      path-key: 3.1.1
      shebang-command: 2.0.0
      which: 2.0.2

  cssstyle@4.3.1:
    dependencies:
      '@asamuzakjp/css-color': 3.1.7
      rrweb-cssom: 0.8.0

  csstype@3.1.3: {}

  damerau-levenshtein@1.0.8: {}

  data-urls@5.0.0:
    dependencies:
      whatwg-mimetype: 4.0.0
      whatwg-url: 14.2.0

  data-view-buffer@1.0.2:
    dependencies:
      call-bound: 1.0.4
      es-errors: 1.3.0
      is-data-view: 1.0.2

  data-view-byte-length@1.0.2:
    dependencies:
      call-bound: 1.0.4
      es-errors: 1.3.0
      is-data-view: 1.0.2

  data-view-byte-offset@1.0.1:
    dependencies:
      call-bound: 1.0.4
      es-errors: 1.3.0
      is-data-view: 1.0.2

  date-fns@4.1.0: {}

  debug@2.6.9:
    dependencies:
      ms: 2.0.0

  debug@3.2.7:
    dependencies:
      ms: 2.1.3

  debug@4.4.0(supports-color@5.5.0):
    dependencies:
      ms: 2.1.3
    optionalDependencies:
      supports-color: 5.5.0

  debug@4.4.1:
    dependencies:
      ms: 2.1.3

  decimal.js@10.5.0: {}

  dedent@1.6.0: {}

  deep-eql@5.0.2: {}

  deep-is@0.1.4: {}

  define-data-property@1.1.4:
    dependencies:
      es-define-property: 1.0.1
      es-errors: 1.3.0
      gopd: 1.2.0

  define-properties@1.2.1:
    dependencies:
      define-data-property: 1.1.4
      has-property-descriptors: 1.0.2
      object-keys: 1.1.1

  denque@2.1.0: {}

  depd@2.0.0: {}

  dequal@2.0.3: {}

  destroy@1.2.0: {}

  detect-libc@2.0.4: {}

  detect-node-es@1.1.0: {}

  doctrine@2.1.0:
    dependencies:
      esutils: 2.0.3

  dom-accessibility-api@0.5.16: {}

  dunder-proto@1.0.1:
    dependencies:
      call-bind-apply-helpers: 1.0.2
      es-errors: 1.3.0
      gopd: 1.2.0

  eastasianwidth@0.2.0: {}

  ee-first@1.1.1: {}

  electron-to-chromium@1.5.151: {}

  emoji-regex@8.0.0: {}

  emoji-regex@9.2.2: {}

  enabled@2.0.0: {}

  encodeurl@1.0.2: {}

  encodeurl@2.0.0: {}

  enhanced-resolve@5.18.1:
    dependencies:
      graceful-fs: 4.2.11
      tapable: 2.2.2

  entities@6.0.0: {}

  err-code@2.0.3: {}

  error-serializer@8.0.1:
    dependencies:
      is-error-instance: 3.0.1
      is-plain-obj: 4.1.0
      normalize-exception: 4.0.1
      safe-json-value: 3.0.1
      set-error-class: 3.0.1

  es-abstract@1.23.9:
    dependencies:
      array-buffer-byte-length: 1.0.2
      arraybuffer.prototype.slice: 1.0.4
      available-typed-arrays: 1.0.7
      call-bind: 1.0.8
      call-bound: 1.0.4
      data-view-buffer: 1.0.2
      data-view-byte-length: 1.0.2
      data-view-byte-offset: 1.0.1
      es-define-property: 1.0.1
      es-errors: 1.3.0
      es-object-atoms: 1.1.1
      es-set-tostringtag: 2.1.0
      es-to-primitive: 1.3.0
      function.prototype.name: 1.1.8
      get-intrinsic: 1.3.0
      get-proto: 1.0.1
      get-symbol-description: 1.1.0
      globalthis: 1.0.4
      gopd: 1.2.0
      has-property-descriptors: 1.0.2
      has-proto: 1.2.0
      has-symbols: 1.1.0
      hasown: 2.0.2
      internal-slot: 1.1.0
      is-array-buffer: 3.0.5
      is-callable: 1.2.7
      is-data-view: 1.0.2
      is-regex: 1.2.1
      is-shared-array-buffer: 1.0.4
      is-string: 1.1.1
      is-typed-array: 1.1.15
      is-weakref: 1.1.1
      math-intrinsics: 1.1.0
      object-inspect: 1.13.4
      object-keys: 1.1.1
      object.assign: 4.1.7
      own-keys: 1.0.1
      regexp.prototype.flags: 1.5.4
      safe-array-concat: 1.1.3
      safe-push-apply: 1.0.0
      safe-regex-test: 1.1.0
      set-proto: 1.0.0
      string.prototype.trim: 1.2.10
      string.prototype.trimend: 1.0.9
      string.prototype.trimstart: 1.0.8
      typed-array-buffer: 1.0.3
      typed-array-byte-length: 1.0.3
      typed-array-byte-offset: 1.0.4
      typed-array-length: 1.0.7
      unbox-primitive: 1.1.0
      which-typed-array: 1.1.19

  es-abstract@1.24.0:
    dependencies:
      array-buffer-byte-length: 1.0.2
      arraybuffer.prototype.slice: 1.0.4
      available-typed-arrays: 1.0.7
      call-bind: 1.0.8
      call-bound: 1.0.4
      data-view-buffer: 1.0.2
      data-view-byte-length: 1.0.2
      data-view-byte-offset: 1.0.1
      es-define-property: 1.0.1
      es-errors: 1.3.0
      es-object-atoms: 1.1.1
      es-set-tostringtag: 2.1.0
      es-to-primitive: 1.3.0
      function.prototype.name: 1.1.8
      get-intrinsic: 1.3.0
      get-proto: 1.0.1
      get-symbol-description: 1.1.0
      globalthis: 1.0.4
      gopd: 1.2.0
      has-property-descriptors: 1.0.2
      has-proto: 1.2.0
      has-symbols: 1.1.0
      hasown: 2.0.2
      internal-slot: 1.1.0
      is-array-buffer: 3.0.5
      is-callable: 1.2.7
      is-data-view: 1.0.2
      is-negative-zero: 2.0.3
      is-regex: 1.2.1
      is-set: 2.0.3
      is-shared-array-buffer: 1.0.4
      is-string: 1.1.1
      is-typed-array: 1.1.15
      is-weakref: 1.1.1
      math-intrinsics: 1.1.0
      object-inspect: 1.13.4
      object-keys: 1.1.1
      object.assign: 4.1.7
      own-keys: 1.0.1
      regexp.prototype.flags: 1.5.4
      safe-array-concat: 1.1.3
      safe-push-apply: 1.0.0
      safe-regex-test: 1.1.0
      set-proto: 1.0.0
      stop-iteration-iterator: 1.1.0
      string.prototype.trim: 1.2.10
      string.prototype.trimend: 1.0.9
      string.prototype.trimstart: 1.0.8
      typed-array-buffer: 1.0.3
      typed-array-byte-length: 1.0.3
      typed-array-byte-offset: 1.0.4
      typed-array-length: 1.0.7
      unbox-primitive: 1.1.0
      which-typed-array: 1.1.19

  es-define-property@1.0.1: {}

  es-errors@1.3.0: {}

  es-iterator-helpers@1.2.1:
    dependencies:
      call-bind: 1.0.8
      call-bound: 1.0.4
      define-properties: 1.2.1
      es-abstract: 1.23.9
      es-errors: 1.3.0
      es-set-tostringtag: 2.1.0
      function-bind: 1.1.2
      get-intrinsic: 1.3.0
      globalthis: 1.0.4
      gopd: 1.2.0
      has-property-descriptors: 1.0.2
      has-proto: 1.2.0
      has-symbols: 1.1.0
      internal-slot: 1.1.0
      iterator.prototype: 1.1.5
      safe-array-concat: 1.1.3

  es-module-lexer@1.7.0: {}

  es-object-atoms@1.1.1:
    dependencies:
      es-errors: 1.3.0

  es-set-tostringtag@2.1.0:
    dependencies:
      es-errors: 1.3.0
      get-intrinsic: 1.3.0
      has-tostringtag: 1.0.2
      hasown: 2.0.2

  es-shim-unscopables@1.1.0:
    dependencies:
      hasown: 2.0.2

  es-to-primitive@1.3.0:
    dependencies:
      is-callable: 1.2.7
      is-date-object: 1.1.0
      is-symbol: 1.1.1

  esbuild@0.25.4:
    optionalDependencies:
      '@esbuild/aix-ppc64': 0.25.4
      '@esbuild/android-arm': 0.25.4
      '@esbuild/android-arm64': 0.25.4
      '@esbuild/android-x64': 0.25.4
      '@esbuild/darwin-arm64': 0.25.4
      '@esbuild/darwin-x64': 0.25.4
      '@esbuild/freebsd-arm64': 0.25.4
      '@esbuild/freebsd-x64': 0.25.4
      '@esbuild/linux-arm': 0.25.4
      '@esbuild/linux-arm64': 0.25.4
      '@esbuild/linux-ia32': 0.25.4
      '@esbuild/linux-loong64': 0.25.4
      '@esbuild/linux-mips64el': 0.25.4
      '@esbuild/linux-ppc64': 0.25.4
      '@esbuild/linux-riscv64': 0.25.4
      '@esbuild/linux-s390x': 0.25.4
      '@esbuild/linux-x64': 0.25.4
      '@esbuild/netbsd-arm64': 0.25.4
      '@esbuild/netbsd-x64': 0.25.4
      '@esbuild/openbsd-arm64': 0.25.4
      '@esbuild/openbsd-x64': 0.25.4
      '@esbuild/sunos-x64': 0.25.4
      '@esbuild/win32-arm64': 0.25.4
      '@esbuild/win32-ia32': 0.25.4
      '@esbuild/win32-x64': 0.25.4

  escalade@3.2.0: {}

  escape-html@1.0.3: {}

  escape-string-regexp@4.0.0: {}

  eslint-import-context@0.1.8(unrs-resolver@1.7.11):
    dependencies:
      get-tsconfig: 4.10.1
      stable-hash-x: 0.1.1
    optionalDependencies:
      unrs-resolver: 1.7.11

  eslint-import-resolver-node@0.3.9:
    dependencies:
      debug: 3.2.7
      is-core-module: 2.16.1
      resolve: 1.22.10
    transitivePeerDependencies:
      - supports-color

  eslint-import-resolver-typescript@4.4.4(eslint-plugin-import@2.32.0)(eslint@9.29.0(jiti@2.4.2)):
    dependencies:
      debug: 4.4.1
      eslint: 9.29.0(jiti@2.4.2)
      eslint-import-context: 0.1.8(unrs-resolver@1.7.11)
      get-tsconfig: 4.10.1
      is-bun-module: 2.0.0
      stable-hash-x: 0.2.0
      tinyglobby: 0.2.14
      unrs-resolver: 1.7.11
    optionalDependencies:
      eslint-plugin-import: 2.32.0(@typescript-eslint/parser@8.35.0(eslint@9.29.0(jiti@2.4.2))(typescript@5.8.3))(eslint-import-resolver-typescript@4.4.4)(eslint@9.29.0(jiti@2.4.2))
    transitivePeerDependencies:
      - supports-color

  eslint-module-utils@2.12.1(@typescript-eslint/parser@8.35.0(eslint@9.29.0(jiti@2.4.2))(typescript@5.8.3))(eslint-import-resolver-node@0.3.9)(eslint-import-resolver-typescript@4.4.4)(eslint@9.29.0(jiti@2.4.2)):
    dependencies:
      debug: 3.2.7
    optionalDependencies:
      '@typescript-eslint/parser': 8.35.0(eslint@9.29.0(jiti@2.4.2))(typescript@5.8.3)
      eslint: 9.29.0(jiti@2.4.2)
      eslint-import-resolver-node: 0.3.9
      eslint-import-resolver-typescript: 4.4.4(eslint-plugin-import@2.32.0)(eslint@9.29.0(jiti@2.4.2))
    transitivePeerDependencies:
      - supports-color

  eslint-plugin-import@2.32.0(@typescript-eslint/parser@8.35.0(eslint@9.29.0(jiti@2.4.2))(typescript@5.8.3))(eslint-import-resolver-typescript@4.4.4)(eslint@9.29.0(jiti@2.4.2)):
    dependencies:
      '@rtsao/scc': 1.1.0
      array-includes: 3.1.9
      array.prototype.findlastindex: 1.2.6
      array.prototype.flat: 1.3.3
      array.prototype.flatmap: 1.3.3
      debug: 3.2.7
      doctrine: 2.1.0
      eslint: 9.29.0(jiti@2.4.2)
      eslint-import-resolver-node: 0.3.9
      eslint-module-utils: 2.12.1(@typescript-eslint/parser@8.35.0(eslint@9.29.0(jiti@2.4.2))(typescript@5.8.3))(eslint-import-resolver-node@0.3.9)(eslint-import-resolver-typescript@4.4.4)(eslint@9.29.0(jiti@2.4.2))
      hasown: 2.0.2
      is-core-module: 2.16.1
      is-glob: 4.0.3
      minimatch: 3.1.2
      object.fromentries: 2.0.8
      object.groupby: 1.0.3
      object.values: 1.2.1
      semver: 6.3.1
      string.prototype.trimend: 1.0.9
      tsconfig-paths: 3.15.0
    optionalDependencies:
      '@typescript-eslint/parser': 8.35.0(eslint@9.29.0(jiti@2.4.2))(typescript@5.8.3)
    transitivePeerDependencies:
      - eslint-import-resolver-typescript
      - eslint-import-resolver-webpack
      - supports-color

  eslint-plugin-jsx-a11y@6.10.2(eslint@9.29.0(jiti@2.4.2)):
    dependencies:
      aria-query: 5.3.2
      array-includes: 3.1.8
      array.prototype.flatmap: 1.3.3
      ast-types-flow: 0.0.8
      axe-core: 4.10.3
      axobject-query: 4.1.0
      damerau-levenshtein: 1.0.8
      emoji-regex: 9.2.2
      eslint: 9.29.0(jiti@2.4.2)
      hasown: 2.0.2
      jsx-ast-utils: 3.3.5
      language-tags: 1.0.9
      minimatch: 3.1.2
      object.fromentries: 2.0.8
      safe-regex-test: 1.1.0
      string.prototype.includes: 2.0.1

  eslint-plugin-react-hooks@5.2.0(eslint@9.29.0(jiti@2.4.2)):
    dependencies:
      eslint: 9.29.0(jiti@2.4.2)

  eslint-plugin-react@7.37.5(eslint@9.29.0(jiti@2.4.2)):
    dependencies:
      array-includes: 3.1.8
      array.prototype.findlast: 1.2.5
      array.prototype.flatmap: 1.3.3
      array.prototype.tosorted: 1.1.4
      doctrine: 2.1.0
      es-iterator-helpers: 1.2.1
      eslint: 9.29.0(jiti@2.4.2)
      estraverse: 5.3.0
      hasown: 2.0.2
      jsx-ast-utils: 3.3.5
      minimatch: 3.1.2
      object.entries: 1.1.9
      object.fromentries: 2.0.8
      object.values: 1.2.1
      prop-types: 15.8.1
      resolve: 2.0.0-next.5
      semver: 6.3.1
      string.prototype.matchall: 4.0.12
      string.prototype.repeat: 1.0.0

  eslint-scope@8.4.0:
    dependencies:
      esrecurse: 4.3.0
      estraverse: 5.3.0

  eslint-visitor-keys@3.4.3: {}

  eslint-visitor-keys@4.2.0: {}

  eslint-visitor-keys@4.2.1: {}

  eslint@9.29.0(jiti@2.4.2):
    dependencies:
      '@eslint-community/eslint-utils': 4.7.0(eslint@9.29.0(jiti@2.4.2))
      '@eslint-community/regexpp': 4.12.1
      '@eslint/config-array': 0.20.1
      '@eslint/config-helpers': 0.2.2
      '@eslint/core': 0.14.0
      '@eslint/eslintrc': 3.3.1
      '@eslint/js': 9.29.0
      '@eslint/plugin-kit': 0.3.1
      '@humanfs/node': 0.16.6
      '@humanwhocodes/module-importer': 1.0.1
      '@humanwhocodes/retry': 0.4.3
      '@types/estree': 1.0.7
      '@types/json-schema': 7.0.15
      ajv: 6.12.6
      chalk: 4.1.2
      cross-spawn: 7.0.6
      debug: 4.4.1
      escape-string-regexp: 4.0.0
      eslint-scope: 8.4.0
      eslint-visitor-keys: 4.2.1
      espree: 10.4.0
      esquery: 1.6.0
      esutils: 2.0.3
      fast-deep-equal: 3.1.3
      file-entry-cache: 8.0.0
      find-up: 5.0.0
      glob-parent: 6.0.2
      ignore: 5.3.2
      imurmurhash: 0.1.4
      is-glob: 4.0.3
      json-stable-stringify-without-jsonify: 1.0.1
      lodash.merge: 4.6.2
      minimatch: 3.1.2
      natural-compare: 1.4.0
      optionator: 0.9.4
    optionalDependencies:
      jiti: 2.4.2
    transitivePeerDependencies:
      - supports-color

  espree@10.3.0:
    dependencies:
      acorn: 8.14.1
      acorn-jsx: 5.3.2(acorn@8.14.1)
      eslint-visitor-keys: 4.2.0

  espree@10.4.0:
    dependencies:
      acorn: 8.15.0
      acorn-jsx: 5.3.2(acorn@8.15.0)
      eslint-visitor-keys: 4.2.1

  esquery@1.6.0:
    dependencies:
      estraverse: 5.3.0

  esrecurse@4.3.0:
    dependencies:
      estraverse: 5.3.0

  estraverse@5.3.0: {}

  estree-walker@3.0.3:
    dependencies:
      '@types/estree': 1.0.8

  esutils@2.0.3: {}

  etag@1.8.1: {}

  exit-hook@2.2.1: {}

  expect-type@1.2.1: {}

  express-session@1.18.1:
    dependencies:
      cookie: 0.7.2
      cookie-signature: 1.0.7
      debug: 2.6.9
      depd: 2.0.0
      on-headers: 1.0.2
      parseurl: 1.3.3
      safe-buffer: 5.2.1
      uid-safe: 2.1.5
    transitivePeerDependencies:
      - supports-color

  express@4.21.2:
    dependencies:
      accepts: 1.3.8
      array-flatten: 1.1.1
      body-parser: 1.20.3
      content-disposition: 0.5.4
      content-type: 1.0.5
      cookie: 0.7.1
      cookie-signature: 1.0.6
      debug: 2.6.9
      depd: 2.0.0
      encodeurl: 2.0.0
      escape-html: 1.0.3
      etag: 1.8.1
      finalhandler: 1.3.1
      fresh: 0.5.2
      http-errors: 2.0.0
      merge-descriptors: 1.0.3
      methods: 1.1.2
      on-finished: 2.4.1
      parseurl: 1.3.3
      path-to-regexp: 0.1.12
      proxy-addr: 2.0.7
      qs: 6.13.0
      range-parser: 1.2.1
      safe-buffer: 5.2.1
      send: 0.19.0
      serve-static: 1.16.2
      setprototypeof: 1.2.0
      statuses: 2.0.1
      type-is: 1.6.18
      utils-merge: 1.0.1
      vary: 1.1.2
    transitivePeerDependencies:
      - supports-color

  express@5.1.0:
    dependencies:
      accepts: 2.0.0
      body-parser: 2.2.0
      content-disposition: 1.0.0
      content-type: 1.0.5
      cookie: 0.7.2
      cookie-signature: 1.2.2
      debug: 4.4.0(supports-color@5.5.0)
      encodeurl: 2.0.0
      escape-html: 1.0.3
      etag: 1.8.1
      finalhandler: 2.1.0
      fresh: 2.0.0
      http-errors: 2.0.0
      merge-descriptors: 2.0.0
      mime-types: 3.0.1
      on-finished: 2.4.1
      once: 1.4.0
      parseurl: 1.3.3
      proxy-addr: 2.0.7
      qs: 6.14.0
      range-parser: 1.2.1
      router: 2.2.0
      send: 1.2.0
      serve-static: 2.2.0
      statuses: 2.0.1
      type-is: 2.0.1
      vary: 1.1.2
    transitivePeerDependencies:
      - supports-color

  extend@3.0.2: {}

  fast-deep-equal@3.1.3: {}

  fast-glob@3.3.3:
    dependencies:
      '@nodelib/fs.stat': 2.0.5
      '@nodelib/fs.walk': 1.2.8
      glob-parent: 5.1.2
      merge2: 1.4.1
      micromatch: 4.0.8

  fast-json-stable-stringify@2.1.0: {}

  fast-levenshtein@2.0.6: {}

  fastq@1.19.1:
    dependencies:
      reusify: 1.1.0

  fdir@6.4.4(picomatch@4.0.2):
    optionalDependencies:
      picomatch: 4.0.2

  fecha@4.2.3: {}

  file-entry-cache@8.0.0:
    dependencies:
      flat-cache: 4.0.1

  fill-range@7.1.1:
    dependencies:
      to-regex-range: 5.0.1

  finalhandler@1.3.1:
    dependencies:
      debug: 2.6.9
      encodeurl: 2.0.0
      escape-html: 1.0.3
      on-finished: 2.4.1
      parseurl: 1.3.3
      statuses: 2.0.1
      unpipe: 1.0.0
    transitivePeerDependencies:
      - supports-color

  finalhandler@2.1.0:
    dependencies:
      debug: 4.4.0(supports-color@5.5.0)
      encodeurl: 2.0.0
      escape-html: 1.0.3
      on-finished: 2.4.1
      parseurl: 1.3.3
      statuses: 2.0.1
    transitivePeerDependencies:
      - supports-color

  find-up@5.0.0:
    dependencies:
      locate-path: 6.0.0
      path-exists: 4.0.0

  flat-cache@4.0.1:
    dependencies:
      flatted: 3.3.3
      keyv: 4.5.4

  flatted@3.3.3: {}

  fn.name@1.1.0: {}

  for-each@0.3.5:
    dependencies:
      is-callable: 1.2.7

  foreground-child@3.3.1:
    dependencies:
      cross-spawn: 7.0.6
      signal-exit: 4.1.0

  forwarded-parse@2.1.2: {}

  forwarded@0.2.0: {}

  fresh@0.5.2: {}

  fresh@2.0.0: {}

  fs-extra@10.1.0:
    dependencies:
      graceful-fs: 4.2.11
      jsonfile: 6.1.0
      universalify: 2.0.1

  fs-extra@11.3.0:
    dependencies:
      graceful-fs: 4.2.11
      jsonfile: 6.1.0
      universalify: 2.0.1

  fsevents@2.3.2:
    optional: true

  fsevents@2.3.3:
    optional: true

  function-bind@1.1.2: {}

  function.prototype.name@1.1.8:
    dependencies:
      call-bind: 1.0.8
      call-bound: 1.0.4
      define-properties: 1.2.1
      functions-have-names: 1.2.3
      hasown: 2.0.2
      is-callable: 1.2.7

  functions-have-names@1.2.3: {}

  gaxios@6.7.1:
    dependencies:
      extend: 3.0.2
      https-proxy-agent: 7.0.6
      is-stream: 2.0.1
      node-fetch: 2.7.0
      uuid: 9.0.1
    transitivePeerDependencies:
      - encoding
      - supports-color

  gcp-metadata@6.1.1:
    dependencies:
      gaxios: 6.7.1
      google-logging-utils: 0.0.2
      json-bigint: 1.0.0
    transitivePeerDependencies:
      - encoding
      - supports-color

  gensync@1.0.0-beta.2: {}

  get-caller-file@2.0.5: {}

  get-intrinsic@1.3.0:
    dependencies:
      call-bind-apply-helpers: 1.0.2
      es-define-property: 1.0.1
      es-errors: 1.3.0
      es-object-atoms: 1.1.1
      function-bind: 1.1.2
      get-proto: 1.0.1
      gopd: 1.2.0
      has-symbols: 1.1.0
      hasown: 2.0.2
      math-intrinsics: 1.1.0

  get-nonce@1.0.1: {}

  get-port@5.1.1: {}

  get-proto@1.0.1:
    dependencies:
      dunder-proto: 1.0.1
      es-object-atoms: 1.1.1

  get-symbol-description@1.1.0:
    dependencies:
      call-bound: 1.0.4
      es-errors: 1.3.0
      get-intrinsic: 1.3.0

  get-tsconfig@4.10.1:
    dependencies:
      resolve-pkg-maps: 1.0.0

  glob-parent@5.1.2:
    dependencies:
      is-glob: 4.0.3

  glob-parent@6.0.2:
    dependencies:
      is-glob: 4.0.3

  glob@10.4.5:
    dependencies:
      foreground-child: 3.3.1
      jackspeak: 3.4.3
      minimatch: 9.0.5
      minipass: 7.1.2
      package-json-from-dist: 1.0.1
      path-scurry: 1.11.1

  globals@11.12.0: {}

  globals@14.0.0: {}

  globals@16.2.0: {}

  globalthis@1.0.4:
    dependencies:
      define-properties: 1.2.1
      gopd: 1.2.0

  globrex@0.1.2: {}

  google-logging-utils@0.0.2: {}

  gopd@1.2.0: {}

  graceful-fs@4.2.11: {}

  graphemer@1.4.0: {}

  has-bigints@1.1.0: {}

  has-flag@3.0.0: {}

  has-flag@4.0.0: {}

  has-property-descriptors@1.0.2:
    dependencies:
      es-define-property: 1.0.1

  has-proto@1.2.0:
    dependencies:
      dunder-proto: 1.0.1

  has-symbols@1.1.0: {}

  has-tostringtag@1.0.2:
    dependencies:
      has-symbols: 1.1.0

  hasown@2.0.2:
    dependencies:
      function-bind: 1.1.2

  hosted-git-info@6.1.3:
    dependencies:
      lru-cache: 7.18.3

  html-encoding-sniffer@4.0.0:
    dependencies:
      whatwg-encoding: 3.1.1

  html-escaper@2.0.2: {}

  html-parse-stringify@3.0.1:
    dependencies:
      void-elements: 3.1.0

  http-errors@2.0.0:
    dependencies:
      depd: 2.0.0
      inherits: 2.0.4
      setprototypeof: 1.2.0
      statuses: 2.0.1
      toidentifier: 1.0.1

  http-proxy-agent@7.0.2:
    dependencies:
      agent-base: 7.1.3
      debug: 4.4.1
    transitivePeerDependencies:
      - supports-color

  https-proxy-agent@7.0.6:
    dependencies:
      agent-base: 7.1.3
      debug: 4.4.1
    transitivePeerDependencies:
      - supports-color

  i18next-fetch-backend@6.0.0: {}

  i18next@25.2.1(typescript@5.8.3):
    dependencies:
      '@babel/runtime': 7.27.6
    optionalDependencies:
      typescript: 5.8.3

  iconv-lite@0.4.24:
    dependencies:
      safer-buffer: 2.1.2

  iconv-lite@0.6.3:
    dependencies:
      safer-buffer: 2.1.2

  ignore-by-default@1.0.1: {}

  ignore@5.3.2: {}

  ignore@7.0.5: {}

  import-fresh@3.3.1:
    dependencies:
      parent-module: 1.0.1
      resolve-from: 4.0.0

  import-in-the-middle@1.14.0:
    dependencies:
      acorn: 8.15.0
      acorn-import-attributes: 1.9.5(acorn@8.15.0)
      cjs-module-lexer: 1.4.3
      module-details-from-path: 1.0.4

  imurmurhash@0.1.4: {}

  inherits@2.0.4: {}

  input-format@0.3.14(react-dom@19.1.0(react@19.1.0))(react@19.1.0):
    dependencies:
      prop-types: 15.8.1
    optionalDependencies:
      react: 19.1.0
      react-dom: 19.1.0(react@19.1.0)

  internal-slot@1.1.0:
    dependencies:
      es-errors: 1.3.0
      hasown: 2.0.2
      side-channel: 1.1.0

  ioredis@5.6.1:
    dependencies:
      '@ioredis/commands': 1.2.0
      cluster-key-slot: 1.1.2
      debug: 4.4.0(supports-color@5.5.0)
      denque: 2.1.0
      lodash.defaults: 4.2.0
      lodash.isarguments: 3.1.0
      redis-errors: 1.2.0
      redis-parser: 3.0.0
      standard-as-callback: 2.1.0
    transitivePeerDependencies:
      - supports-color

  ipaddr.js@1.9.1: {}

  is-array-buffer@3.0.5:
    dependencies:
      call-bind: 1.0.8
      call-bound: 1.0.4
      get-intrinsic: 1.3.0

  is-arrayish@0.3.2: {}

  is-async-function@2.1.1:
    dependencies:
      async-function: 1.0.0
      call-bound: 1.0.4
      get-proto: 1.0.1
      has-tostringtag: 1.0.2
      safe-regex-test: 1.1.0

  is-bigint@1.1.0:
    dependencies:
      has-bigints: 1.1.0

  is-binary-path@2.1.0:
    dependencies:
      binary-extensions: 2.3.0

  is-boolean-object@1.2.2:
    dependencies:
      call-bound: 1.0.4
      has-tostringtag: 1.0.2

  is-bun-module@2.0.0:
    dependencies:
      semver: 7.7.2

  is-callable@1.2.7: {}

  is-core-module@2.16.1:
    dependencies:
      hasown: 2.0.2

  is-data-view@1.0.2:
    dependencies:
      call-bound: 1.0.4
      get-intrinsic: 1.3.0
      is-typed-array: 1.1.15

  is-date-object@1.1.0:
    dependencies:
      call-bound: 1.0.4
      has-tostringtag: 1.0.2

  is-error-instance@3.0.1: {}

  is-extglob@2.1.1: {}

  is-finalizationregistry@1.1.1:
    dependencies:
      call-bound: 1.0.4

  is-fullwidth-code-point@3.0.0: {}

  is-generator-function@1.1.0:
    dependencies:
      call-bound: 1.0.4
      get-proto: 1.0.1
      has-tostringtag: 1.0.2
      safe-regex-test: 1.1.0

  is-glob@4.0.3:
    dependencies:
      is-extglob: 2.1.1

  is-map@2.0.3: {}

  is-negative-zero@2.0.3: {}

  is-number-object@1.1.1:
    dependencies:
      call-bound: 1.0.4
      has-tostringtag: 1.0.2

  is-number@7.0.0: {}

  is-plain-obj@4.1.0: {}

  is-potential-custom-element-name@1.0.1: {}

  is-promise@4.0.0: {}

  is-regex@1.2.1:
    dependencies:
      call-bound: 1.0.4
      gopd: 1.2.0
      has-tostringtag: 1.0.2
      hasown: 2.0.2

  is-set@2.0.3: {}

  is-shared-array-buffer@1.0.4:
    dependencies:
      call-bound: 1.0.4

  is-stream@2.0.1: {}

  is-string@1.1.1:
    dependencies:
      call-bound: 1.0.4
      has-tostringtag: 1.0.2

  is-symbol@1.1.1:
    dependencies:
      call-bound: 1.0.4
      has-symbols: 1.1.0
      safe-regex-test: 1.1.0

  is-typed-array@1.1.15:
    dependencies:
      which-typed-array: 1.1.19

  is-weakmap@2.0.2: {}

  is-weakref@1.1.1:
    dependencies:
      call-bound: 1.0.4

  is-weakset@2.0.4:
    dependencies:
      call-bound: 1.0.4
      get-intrinsic: 1.3.0

  isarray@2.0.5: {}

  isbot@5.1.28: {}

  isexe@2.0.0: {}

  istanbul-lib-coverage@3.2.2: {}

  istanbul-lib-report@3.0.1:
    dependencies:
      istanbul-lib-coverage: 3.2.2
      make-dir: 4.0.0
      supports-color: 7.2.0

  istanbul-lib-source-maps@5.0.6:
    dependencies:
      '@jridgewell/trace-mapping': 0.3.25
      debug: 4.4.1
      istanbul-lib-coverage: 3.2.2
    transitivePeerDependencies:
      - supports-color

  istanbul-reports@3.1.7:
    dependencies:
      html-escaper: 2.0.2
      istanbul-lib-report: 3.0.1

  iterator.prototype@1.1.5:
    dependencies:
      define-data-property: 1.1.4
      es-object-atoms: 1.1.1
      get-intrinsic: 1.3.0
      get-proto: 1.0.1
      has-symbols: 1.1.0
      set-function-name: 2.0.2

  jackspeak@3.4.3:
    dependencies:
      '@isaacs/cliui': 8.0.2
    optionalDependencies:
      '@pkgjs/parseargs': 0.11.0

  javascript-natural-sort@0.7.1: {}

  jiti@2.4.2: {}

  jose@6.0.11: {}

  js-tokens@4.0.0: {}

  js-tokens@9.0.1: {}

  js-yaml@4.1.0:
    dependencies:
      argparse: 2.0.1

  jsdom@26.1.0:
    dependencies:
      cssstyle: 4.3.1
      data-urls: 5.0.0
      decimal.js: 10.5.0
      html-encoding-sniffer: 4.0.0
      http-proxy-agent: 7.0.2
      https-proxy-agent: 7.0.6
      is-potential-custom-element-name: 1.0.1
      nwsapi: 2.2.20
      parse5: 7.3.0
      rrweb-cssom: 0.8.0
      saxes: 6.0.0
      symbol-tree: 3.2.4
      tough-cookie: 5.1.2
      w3c-xmlserializer: 5.0.0
      webidl-conversions: 7.0.0
      whatwg-encoding: 3.1.1
      whatwg-mimetype: 4.0.0
      whatwg-url: 14.2.0
      ws: 8.18.2
      xml-name-validator: 5.0.0
    transitivePeerDependencies:
      - bufferutil
      - supports-color
      - utf-8-validate

  jsesc@3.0.2: {}

  jsesc@3.1.0: {}

  json-bigint@1.0.0:
    dependencies:
      bignumber.js: 9.3.0

  json-buffer@3.0.1: {}

  json-parse-even-better-errors@3.0.2: {}

  json-schema-traverse@0.4.1: {}

  json-stable-stringify-without-jsonify@1.0.1: {}

  json5@1.0.2:
    dependencies:
      minimist: 1.2.8

  json5@2.2.3: {}

  jsonfile@6.1.0:
    dependencies:
      universalify: 2.0.1
    optionalDependencies:
      graceful-fs: 4.2.11

  jsx-ast-utils@3.3.5:
    dependencies:
      array-includes: 3.1.8
      array.prototype.flat: 1.3.3
      object.assign: 4.1.7
      object.values: 1.2.1

  keyv@4.5.4:
    dependencies:
      json-buffer: 3.0.1

  kuler@2.0.0: {}

  language-subtag-registry@0.3.23: {}

  language-tags@1.0.9:
    dependencies:
      language-subtag-registry: 0.3.23

  levn@0.4.1:
    dependencies:
      prelude-ls: 1.2.1
      type-check: 0.4.0

  libphonenumber-js@1.12.9: {}

  lightningcss-darwin-arm64@1.30.1:
    optional: true

  lightningcss-darwin-x64@1.30.1:
    optional: true

  lightningcss-freebsd-x64@1.30.1:
    optional: true

  lightningcss-linux-arm-gnueabihf@1.30.1:
    optional: true

  lightningcss-linux-arm64-gnu@1.30.1:
    optional: true

  lightningcss-linux-arm64-musl@1.30.1:
    optional: true

  lightningcss-linux-x64-gnu@1.30.1:
    optional: true

  lightningcss-linux-x64-musl@1.30.1:
    optional: true

  lightningcss-win32-arm64-msvc@1.30.1:
    optional: true

  lightningcss-win32-x64-msvc@1.30.1:
    optional: true

  lightningcss@1.30.1:
    dependencies:
      detect-libc: 2.0.4
    optionalDependencies:
      lightningcss-darwin-arm64: 1.30.1
      lightningcss-darwin-x64: 1.30.1
      lightningcss-freebsd-x64: 1.30.1
      lightningcss-linux-arm-gnueabihf: 1.30.1
      lightningcss-linux-arm64-gnu: 1.30.1
      lightningcss-linux-arm64-musl: 1.30.1
      lightningcss-linux-x64-gnu: 1.30.1
      lightningcss-linux-x64-musl: 1.30.1
      lightningcss-win32-arm64-msvc: 1.30.1
      lightningcss-win32-x64-msvc: 1.30.1

  locate-path@6.0.0:
    dependencies:
      p-locate: 5.0.0

  lodash.camelcase@4.3.0: {}

  lodash.defaults@4.2.0: {}

  lodash.isarguments@3.1.0: {}

  lodash.merge@4.6.2: {}

  lodash@4.17.21: {}

  logform@2.7.0:
    dependencies:
      '@colors/colors': 1.6.0
      '@types/triple-beam': 1.3.5
      fecha: 4.2.3
      ms: 2.1.3
      safe-stable-stringify: 2.5.0
      triple-beam: 1.4.1

  long@5.3.2: {}

  loose-envify@1.4.0:
    dependencies:
      js-tokens: 4.0.0

  loupe@3.1.3: {}

  loupe@3.1.4: {}

  lru-cache@10.4.3: {}

  lru-cache@5.1.1:
    dependencies:
      yallist: 3.1.1

  lru-cache@7.18.3: {}

  lz-string@1.5.0: {}

  magic-string@0.30.17:
    dependencies:
      '@jridgewell/sourcemap-codec': 1.5.0

  magicast@0.3.5:
    dependencies:
      '@babel/parser': 7.27.5
      '@babel/types': 7.27.6
      source-map-js: 1.2.1

  make-dir@4.0.0:
    dependencies:
      semver: 7.7.2

  math-intrinsics@1.1.0: {}

  media-typer@0.3.0: {}

  media-typer@1.1.0: {}

  merge-descriptors@1.0.3: {}

  merge-descriptors@2.0.0: {}

  merge2@1.4.1: {}

  methods@1.1.2: {}

  micromatch@4.0.8:
    dependencies:
      braces: 3.0.3
      picomatch: 2.3.1

  mime-db@1.52.0: {}

  mime-db@1.54.0: {}

  mime-types@2.1.35:
    dependencies:
      mime-db: 1.52.0

  mime-types@3.0.1:
    dependencies:
      mime-db: 1.54.0

  mime@1.6.0: {}

  minimatch@10.0.3:
    dependencies:
      '@isaacs/brace-expansion': 5.0.0

  minimatch@3.1.2:
    dependencies:
      brace-expansion: 1.1.11

  minimatch@9.0.5:
    dependencies:
      brace-expansion: 2.0.2

  minimist@1.2.8: {}

  minipass@7.1.2: {}

  minizlib@3.0.2:
    dependencies:
      minipass: 7.1.2

  mkdirp@3.0.1: {}

  module-details-from-path@1.0.4: {}

  morgan@1.10.0:
    dependencies:
      basic-auth: 2.0.1
      debug: 2.6.9
      depd: 2.0.0
      on-finished: 2.3.0
      on-headers: 1.0.2
    transitivePeerDependencies:
      - supports-color

  ms@2.0.0: {}

  ms@2.1.3: {}

  nanoid@3.3.11: {}

  napi-postinstall@0.2.4: {}

  natural-compare@1.4.0: {}

  negotiator@0.6.3: {}

  negotiator@0.6.4: {}

  negotiator@1.0.0: {}

  node-fetch@2.7.0:
    dependencies:
      whatwg-url: 5.0.0

  node-releases@2.0.19: {}

  nodemon@3.1.10:
    dependencies:
      chokidar: 3.6.0
      debug: 4.4.0(supports-color@5.5.0)
      ignore-by-default: 1.0.1
      minimatch: 3.1.2
      pstree.remy: 1.1.8
      semver: 7.7.1
      simple-update-notifier: 2.0.0
      supports-color: 5.5.0
      touch: 3.1.1
      undefsafe: 2.0.5

  normalize-exception@4.0.1:
    dependencies:
      is-error-instance: 3.0.1
      is-plain-obj: 4.1.0

  normalize-package-data@5.0.0:
    dependencies:
      hosted-git-info: 6.1.3
      is-core-module: 2.16.1
      semver: 7.7.2
      validate-npm-package-license: 3.0.4

  normalize-path@3.0.0: {}

  npm-install-checks@6.3.0:
    dependencies:
      semver: 7.7.2

  npm-normalize-package-bin@3.0.1: {}

  npm-package-arg@10.1.0:
    dependencies:
      hosted-git-info: 6.1.3
      proc-log: 3.0.0
      semver: 7.7.2
      validate-npm-package-name: 5.0.1

  npm-pick-manifest@8.0.2:
    dependencies:
      npm-install-checks: 6.3.0
      npm-normalize-package-bin: 3.0.1
      npm-package-arg: 10.1.0
      semver: 7.7.2

  nwsapi@2.2.20: {}

  oauth4webapi@3.5.3: {}

  object-assign@4.1.1: {}

  object-inspect@1.13.4: {}

  object-keys@1.1.1: {}

  object.assign@4.1.7:
    dependencies:
      call-bind: 1.0.8
      call-bound: 1.0.4
      define-properties: 1.2.1
      es-object-atoms: 1.1.1
      has-symbols: 1.1.0
      object-keys: 1.1.1

  object.entries@1.1.9:
    dependencies:
      call-bind: 1.0.8
      call-bound: 1.0.4
      define-properties: 1.2.1
      es-object-atoms: 1.1.1

  object.fromentries@2.0.8:
    dependencies:
      call-bind: 1.0.8
      define-properties: 1.2.1
      es-abstract: 1.23.9
      es-object-atoms: 1.1.1

  object.groupby@1.0.3:
    dependencies:
      call-bind: 1.0.8
      define-properties: 1.2.1
      es-abstract: 1.23.9

  object.values@1.2.1:
    dependencies:
      call-bind: 1.0.8
      call-bound: 1.0.4
      define-properties: 1.2.1
      es-object-atoms: 1.1.1

  obuf@1.1.2: {}

  on-finished@2.3.0:
    dependencies:
      ee-first: 1.1.1

  on-finished@2.4.1:
    dependencies:
      ee-first: 1.1.1

  on-headers@1.0.2: {}

  once@1.4.0:
    dependencies:
      wrappy: 1.0.2

  one-time@1.0.0:
    dependencies:
      fn.name: 1.1.0

  optionator@0.9.4:
    dependencies:
      deep-is: 0.1.4
      fast-levenshtein: 2.0.6
      levn: 0.4.1
      prelude-ls: 1.2.1
      type-check: 0.4.0
      word-wrap: 1.2.5

  own-keys@1.0.1:
    dependencies:
      get-intrinsic: 1.3.0
      object-keys: 1.1.1
      safe-push-apply: 1.0.0

  oxide.ts@1.1.0: {}

  p-limit@3.1.0:
    dependencies:
      yocto-queue: 0.1.0

  p-locate@5.0.0:
    dependencies:
      p-limit: 3.1.0

  p-map@7.0.3: {}

  package-json-from-dist@1.0.1: {}

  parent-module@1.0.1:
    dependencies:
      callsites: 3.1.0

  parse5@7.3.0:
    dependencies:
      entities: 6.0.0

  parseurl@1.3.3: {}

  path-exists@4.0.0: {}

  path-key@3.1.1: {}

  path-parse@1.0.7: {}

  path-scurry@1.11.1:
    dependencies:
      lru-cache: 10.4.3
      minipass: 7.1.2

  path-to-regexp@0.1.12: {}

  path-to-regexp@8.2.0: {}

  pathe@1.1.2: {}

  pathe@2.0.3: {}

  pathval@2.0.0: {}

  pg-int8@1.0.1: {}

  pg-numeric@1.0.2: {}

  pg-protocol@1.10.0: {}

  pg-types@4.0.2:
    dependencies:
      pg-int8: 1.0.1
      pg-numeric: 1.0.2
      postgres-array: 3.0.4
      postgres-bytea: 3.0.0
      postgres-date: 2.1.0
      postgres-interval: 3.0.0
      postgres-range: 1.1.4

  picocolors@1.1.1: {}

  picomatch@2.3.1: {}

  picomatch@4.0.2: {}

  playwright-core@1.53.1: {}

  playwright@1.53.1:
    dependencies:
      playwright-core: 1.53.1
    optionalDependencies:
      fsevents: 2.3.2

  possible-typed-array-names@1.1.0: {}

  postcss@8.5.3:
    dependencies:
      nanoid: 3.3.11
      picocolors: 1.1.1
      source-map-js: 1.2.1

  postgres-array@3.0.4: {}

  postgres-bytea@3.0.0:
    dependencies:
      obuf: 1.1.2

  postgres-date@2.1.0: {}

  postgres-interval@3.0.0: {}

  postgres-range@1.1.4: {}

  prelude-ls@1.2.1: {}

  prettier-plugin-tailwindcss@0.6.13(@trivago/prettier-plugin-sort-imports@5.2.2(prettier@3.6.1))(prettier@3.6.1):
    dependencies:
      prettier: 3.6.1
    optionalDependencies:
      '@trivago/prettier-plugin-sort-imports': 5.2.2(prettier@3.6.1)

  prettier@2.8.8: {}

  prettier@3.6.1: {}

  pretty-format@27.5.1:
    dependencies:
      ansi-regex: 5.0.1
      ansi-styles: 5.2.0
      react-is: 17.0.2

  proc-log@3.0.0: {}

  promise-inflight@1.0.1: {}

  promise-retry@2.0.1:
    dependencies:
      err-code: 2.0.3
      retry: 0.12.0

  prop-types@15.8.1:
    dependencies:
      loose-envify: 1.4.0
      object-assign: 4.1.1
      react-is: 16.13.1

  protobufjs@7.5.3:
    dependencies:
      '@protobufjs/aspromise': 1.1.2
      '@protobufjs/base64': 1.1.2
      '@protobufjs/codegen': 2.0.4
      '@protobufjs/eventemitter': 1.1.0
      '@protobufjs/fetch': 1.1.0
      '@protobufjs/float': 1.0.2
      '@protobufjs/inquire': 1.1.0
      '@protobufjs/path': 1.1.2
      '@protobufjs/pool': 1.1.0
      '@protobufjs/utf8': 1.1.0
      '@types/node': 22.15.33
      long: 5.3.2

  proxy-addr@2.0.7:
    dependencies:
      forwarded: 0.2.0
      ipaddr.js: 1.9.1

  pstree.remy@1.1.8: {}

  punycode@2.3.1: {}

  qs@6.13.0:
    dependencies:
      side-channel: 1.1.0

  qs@6.14.0:
    dependencies:
      side-channel: 1.1.0

  queue-microtask@1.2.3: {}

  random-bytes@1.0.0: {}

  range-parser@1.2.1: {}

  raw-body@2.5.2:
    dependencies:
      bytes: 3.1.2
      http-errors: 2.0.0
      iconv-lite: 0.4.24
      unpipe: 1.0.0

  raw-body@3.0.0:
    dependencies:
      bytes: 3.1.2
      http-errors: 2.0.0
      iconv-lite: 0.6.3
      unpipe: 1.0.0

  react-dom@19.1.0(react@19.1.0):
    dependencies:
      react: 19.1.0
      scheduler: 0.26.0

  react-i18next@15.5.3(i18next@25.2.1(typescript@5.8.3))(react-dom@19.1.0(react@19.1.0))(react@19.1.0)(typescript@5.8.3):
    dependencies:
      '@babel/runtime': 7.27.6
      html-parse-stringify: 3.0.1
      i18next: 25.2.1(typescript@5.8.3)
      react: 19.1.0
    optionalDependencies:
      react-dom: 19.1.0(react@19.1.0)
      typescript: 5.8.3

  react-idle-timer@5.7.2(react-dom@19.1.0(react@19.1.0))(react@19.1.0):
    dependencies:
      react: 19.1.0
      react-dom: 19.1.0(react@19.1.0)

  react-is@16.13.1: {}

  react-is@17.0.2: {}

  react-number-format@5.4.4(react-dom@19.1.0(react@19.1.0))(react@19.1.0):
    dependencies:
      react: 19.1.0
      react-dom: 19.1.0(react@19.1.0)

  react-phone-number-input@3.4.12(react-dom@19.1.0(react@19.1.0))(react@19.1.0):
    dependencies:
      classnames: 2.5.1
      country-flag-icons: 1.5.19
      input-format: 0.3.14(react-dom@19.1.0(react@19.1.0))(react@19.1.0)
      libphonenumber-js: 1.12.9
      prop-types: 15.8.1
      react: 19.1.0
      react-dom: 19.1.0(react@19.1.0)

  react-refresh@0.14.2: {}

  react-refresh@0.17.0: {}

  react-remove-scroll-bar@2.3.8(@types/react@19.1.8)(react@19.1.0):
    dependencies:
      react: 19.1.0
      react-style-singleton: 2.2.3(@types/react@19.1.8)(react@19.1.0)
      tslib: 2.8.1
    optionalDependencies:
      '@types/react': 19.1.8

  react-remove-scroll@2.7.0(@types/react@19.1.8)(react@19.1.0):
    dependencies:
      react: 19.1.0
      react-remove-scroll-bar: 2.3.8(@types/react@19.1.8)(react@19.1.0)
      react-style-singleton: 2.2.3(@types/react@19.1.8)(react@19.1.0)
      tslib: 2.8.1
      use-callback-ref: 1.3.3(@types/react@19.1.8)(react@19.1.0)
      use-sidecar: 1.1.3(@types/react@19.1.8)(react@19.1.0)
    optionalDependencies:
      '@types/react': 19.1.8

  react-router@7.6.2(react-dom@19.1.0(react@19.1.0))(react@19.1.0):
    dependencies:
      cookie: 1.0.2
      react: 19.1.0
      set-cookie-parser: 2.7.1
    optionalDependencies:
      react-dom: 19.1.0(react@19.1.0)

  react-style-singleton@2.2.3(@types/react@19.1.8)(react@19.1.0):
    dependencies:
      get-nonce: 1.0.1
      react: 19.1.0
      tslib: 2.8.1
    optionalDependencies:
      '@types/react': 19.1.8

  react@19.1.0: {}

  readable-stream@3.6.2:
    dependencies:
      inherits: 2.0.4
      string_decoder: 1.3.0
      util-deprecate: 1.0.2

  readdirp@3.6.0:
    dependencies:
      picomatch: 2.3.1

  readdirp@4.1.2: {}

  redis-errors@1.2.0: {}

  redis-parser@3.0.0:
    dependencies:
      redis-errors: 1.2.0

  reflect.getprototypeof@1.0.10:
    dependencies:
      call-bind: 1.0.8
      define-properties: 1.2.1
      es-abstract: 1.24.0
      es-errors: 1.3.0
      es-object-atoms: 1.1.1
      get-intrinsic: 1.3.0
      get-proto: 1.0.1
      which-builtin-type: 1.2.1

  regexp.prototype.flags@1.5.4:
    dependencies:
      call-bind: 1.0.8
      define-properties: 1.2.1
      es-errors: 1.3.0
      get-proto: 1.0.1
      gopd: 1.2.0
      set-function-name: 2.0.2

  require-directory@2.1.1: {}

  require-in-the-middle@7.5.2:
    dependencies:
      debug: 4.4.1
      module-details-from-path: 1.0.4
      resolve: 1.22.10
    transitivePeerDependencies:
      - supports-color

  resolve-from@4.0.0: {}

  resolve-pkg-maps@1.0.0: {}

  resolve@1.22.10:
    dependencies:
      is-core-module: 2.16.1
      path-parse: 1.0.7
      supports-preserve-symlinks-flag: 1.0.0

  resolve@2.0.0-next.5:
    dependencies:
      is-core-module: 2.16.1
      path-parse: 1.0.7
      supports-preserve-symlinks-flag: 1.0.0

  retry@0.12.0: {}

  reusify@1.1.0: {}

  rollup@4.40.2:
    dependencies:
      '@types/estree': 1.0.7
    optionalDependencies:
      '@rollup/rollup-android-arm-eabi': 4.40.2
      '@rollup/rollup-android-arm64': 4.40.2
      '@rollup/rollup-darwin-arm64': 4.40.2
      '@rollup/rollup-darwin-x64': 4.40.2
      '@rollup/rollup-freebsd-arm64': 4.40.2
      '@rollup/rollup-freebsd-x64': 4.40.2
      '@rollup/rollup-linux-arm-gnueabihf': 4.40.2
      '@rollup/rollup-linux-arm-musleabihf': 4.40.2
      '@rollup/rollup-linux-arm64-gnu': 4.40.2
      '@rollup/rollup-linux-arm64-musl': 4.40.2
      '@rollup/rollup-linux-loongarch64-gnu': 4.40.2
      '@rollup/rollup-linux-powerpc64le-gnu': 4.40.2
      '@rollup/rollup-linux-riscv64-gnu': 4.40.2
      '@rollup/rollup-linux-riscv64-musl': 4.40.2
      '@rollup/rollup-linux-s390x-gnu': 4.40.2
      '@rollup/rollup-linux-x64-gnu': 4.40.2
      '@rollup/rollup-linux-x64-musl': 4.40.2
      '@rollup/rollup-win32-arm64-msvc': 4.40.2
      '@rollup/rollup-win32-ia32-msvc': 4.40.2
      '@rollup/rollup-win32-x64-msvc': 4.40.2
      fsevents: 2.3.3

  router@2.2.0:
    dependencies:
      debug: 4.4.0(supports-color@5.5.0)
      depd: 2.0.0
      is-promise: 4.0.0
      parseurl: 1.3.3
      path-to-regexp: 8.2.0
    transitivePeerDependencies:
      - supports-color

  rrweb-cssom@0.8.0: {}

  run-parallel@1.2.0:
    dependencies:
      queue-microtask: 1.2.3

  safe-array-concat@1.1.3:
    dependencies:
      call-bind: 1.0.8
      call-bound: 1.0.4
      get-intrinsic: 1.3.0
      has-symbols: 1.1.0
      isarray: 2.0.5

  safe-buffer@5.1.2: {}

  safe-buffer@5.2.1: {}

  safe-json-value@3.0.1:
    dependencies:
      is-plain-obj: 4.1.0
      normalize-exception: 4.0.1

  safe-push-apply@1.0.0:
    dependencies:
      es-errors: 1.3.0
      isarray: 2.0.5

  safe-regex-test@1.1.0:
    dependencies:
      call-bound: 1.0.4
      es-errors: 1.3.0
      is-regex: 1.2.1

  safe-stable-stringify@2.5.0: {}

  safer-buffer@2.1.2: {}

  saxes@6.0.0:
    dependencies:
      xmlchars: 2.2.0

  scheduler@0.26.0: {}

  semver@6.3.1: {}

  semver@7.7.1: {}

  semver@7.7.2: {}

  send@0.19.0:
    dependencies:
      debug: 2.6.9
      depd: 2.0.0
      destroy: 1.2.0
      encodeurl: 1.0.2
      escape-html: 1.0.3
      etag: 1.8.1
      fresh: 0.5.2
      http-errors: 2.0.0
      mime: 1.6.0
      ms: 2.1.3
      on-finished: 2.4.1
      range-parser: 1.2.1
      statuses: 2.0.1
    transitivePeerDependencies:
      - supports-color

  send@1.2.0:
    dependencies:
      debug: 4.4.0(supports-color@5.5.0)
      encodeurl: 2.0.0
      escape-html: 1.0.3
      etag: 1.8.1
      fresh: 2.0.0
      http-errors: 2.0.0
      mime-types: 3.0.1
      ms: 2.1.3
      on-finished: 2.4.1
      range-parser: 1.2.1
      statuses: 2.0.1
    transitivePeerDependencies:
      - supports-color

  serve-static@1.16.2:
    dependencies:
      encodeurl: 2.0.0
      escape-html: 1.0.3
      parseurl: 1.3.3
      send: 0.19.0
    transitivePeerDependencies:
      - supports-color

  serve-static@2.2.0:
    dependencies:
      encodeurl: 2.0.0
      escape-html: 1.0.3
      parseurl: 1.3.3
      send: 1.2.0
    transitivePeerDependencies:
      - supports-color

  set-cookie-parser@2.7.1: {}

  set-error-class@3.0.1:
    dependencies:
      normalize-exception: 4.0.1

  set-function-length@1.2.2:
    dependencies:
      define-data-property: 1.1.4
      es-errors: 1.3.0
      function-bind: 1.1.2
      get-intrinsic: 1.3.0
      gopd: 1.2.0
      has-property-descriptors: 1.0.2

  set-function-name@2.0.2:
    dependencies:
      define-data-property: 1.1.4
      es-errors: 1.3.0
      functions-have-names: 1.2.3
      has-property-descriptors: 1.0.2

  set-proto@1.0.0:
    dependencies:
      dunder-proto: 1.0.1
      es-errors: 1.3.0
      es-object-atoms: 1.1.1

  setprototypeof@1.2.0: {}

  shebang-command@2.0.0:
    dependencies:
      shebang-regex: 3.0.0

  shebang-regex@3.0.0: {}

  side-channel-list@1.0.0:
    dependencies:
      es-errors: 1.3.0
      object-inspect: 1.13.4

  side-channel-map@1.0.1:
    dependencies:
      call-bound: 1.0.4
      es-errors: 1.3.0
      get-intrinsic: 1.3.0
      object-inspect: 1.13.4

  side-channel-weakmap@1.0.2:
    dependencies:
      call-bound: 1.0.4
      es-errors: 1.3.0
      get-intrinsic: 1.3.0
      object-inspect: 1.13.4
      side-channel-map: 1.0.1

  side-channel@1.1.0:
    dependencies:
      es-errors: 1.3.0
      object-inspect: 1.13.4
      side-channel-list: 1.0.0
      side-channel-map: 1.0.1
      side-channel-weakmap: 1.0.2

  siginfo@2.0.0: {}

  signal-exit@4.1.0: {}

  simple-swizzle@0.2.2:
    dependencies:
      is-arrayish: 0.3.2

  simple-update-notifier@2.0.0:
    dependencies:
      semver: 7.7.2

  source-map-js@1.2.1: {}

  source-map-support@0.5.21:
    dependencies:
      buffer-from: 1.1.2
      source-map: 0.6.1

  source-map@0.6.1: {}

  spdx-correct@3.2.0:
    dependencies:
      spdx-expression-parse: 3.0.1
      spdx-license-ids: 3.0.21

  spdx-exceptions@2.5.0: {}

  spdx-expression-parse@3.0.1:
    dependencies:
      spdx-exceptions: 2.5.0
      spdx-license-ids: 3.0.21

  spdx-license-ids@3.0.21: {}

  stable-hash-x@0.1.1: {}

  stable-hash-x@0.2.0: {}

  stack-trace@0.0.10: {}

  stackback@0.0.2: {}

  standard-as-callback@2.1.0: {}

  statuses@2.0.1: {}

  std-env@3.9.0: {}

  stop-iteration-iterator@1.1.0:
    dependencies:
      es-errors: 1.3.0
      internal-slot: 1.1.0

  stream-slice@0.1.2: {}

  string-width@4.2.3:
    dependencies:
      emoji-regex: 8.0.0
      is-fullwidth-code-point: 3.0.0
      strip-ansi: 6.0.1

  string-width@5.1.2:
    dependencies:
      eastasianwidth: 0.2.0
      emoji-regex: 9.2.2
      strip-ansi: 7.1.0

  string.prototype.includes@2.0.1:
    dependencies:
      call-bind: 1.0.8
      define-properties: 1.2.1
      es-abstract: 1.23.9

  string.prototype.matchall@4.0.12:
    dependencies:
      call-bind: 1.0.8
      call-bound: 1.0.4
      define-properties: 1.2.1
      es-abstract: 1.23.9
      es-errors: 1.3.0
      es-object-atoms: 1.1.1
      get-intrinsic: 1.3.0
      gopd: 1.2.0
      has-symbols: 1.1.0
      internal-slot: 1.1.0
      regexp.prototype.flags: 1.5.4
      set-function-name: 2.0.2
      side-channel: 1.1.0

  string.prototype.repeat@1.0.0:
    dependencies:
      define-properties: 1.2.1
      es-abstract: 1.23.9

  string.prototype.trim@1.2.10:
    dependencies:
      call-bind: 1.0.8
      call-bound: 1.0.4
      define-data-property: 1.1.4
      define-properties: 1.2.1
      es-abstract: 1.24.0
      es-object-atoms: 1.1.1
      has-property-descriptors: 1.0.2

  string.prototype.trimend@1.0.9:
    dependencies:
      call-bind: 1.0.8
      call-bound: 1.0.4
      define-properties: 1.2.1
      es-object-atoms: 1.1.1

  string.prototype.trimstart@1.0.8:
    dependencies:
      call-bind: 1.0.8
      define-properties: 1.2.1
      es-object-atoms: 1.1.1

  string_decoder@1.3.0:
    dependencies:
      safe-buffer: 5.2.1

  strip-ansi@6.0.1:
    dependencies:
      ansi-regex: 5.0.1

  strip-ansi@7.1.0:
    dependencies:
      ansi-regex: 6.1.0

  strip-bom@3.0.0: {}

  strip-json-comments@3.1.1: {}

  strip-literal@3.0.0:
    dependencies:
      js-tokens: 9.0.1

  supports-color@5.5.0:
    dependencies:
      has-flag: 3.0.0

  supports-color@7.2.0:
    dependencies:
      has-flag: 4.0.0

  supports-preserve-symlinks-flag@1.0.0: {}

  symbol-tree@3.2.4: {}

  tailwind-merge@3.3.1: {}

  tailwindcss-animate@1.0.7(tailwindcss@4.1.10):
    dependencies:
      tailwindcss: 4.1.10

  tailwindcss@4.1.10: {}

  tapable@2.2.2: {}

  tar@7.4.3:
    dependencies:
      '@isaacs/fs-minipass': 4.0.1
      chownr: 3.0.0
      minipass: 7.1.2
      minizlib: 3.0.2
      mkdirp: 3.0.1
      yallist: 5.0.0

  test-exclude@7.0.1:
    dependencies:
      '@istanbuljs/schema': 0.1.3
      glob: 10.4.5
      minimatch: 9.0.5

  text-hex@1.0.0: {}

  tinybench@2.9.0: {}

  tinyexec@0.3.2: {}

  tinyglobby@0.2.13:
    dependencies:
      fdir: 6.4.4(picomatch@4.0.2)
      picomatch: 4.0.2

  tinyglobby@0.2.14:
    dependencies:
      fdir: 6.4.4(picomatch@4.0.2)
      picomatch: 4.0.2

  tinypool@1.1.1: {}

  tinyrainbow@2.0.0: {}

  tinyspy@4.0.3: {}

  tldts-core@6.1.86: {}

  tldts@6.1.86:
    dependencies:
      tldts-core: 6.1.86

  to-regex-range@5.0.1:
    dependencies:
      is-number: 7.0.0

  toidentifier@1.0.1: {}

  touch@3.1.1: {}

  tough-cookie@5.1.2:
    dependencies:
      tldts: 6.1.86

  tr46@0.0.3: {}

  tr46@5.1.1:
    dependencies:
      punycode: 2.3.1

  triple-beam@1.4.1: {}

  ts-api-utils@2.1.0(typescript@5.8.3):
    dependencies:
      typescript: 5.8.3

  ts-essentials@10.0.4(typescript@5.8.3):
    optionalDependencies:
      typescript: 5.8.3

  tsconfck@3.1.5(typescript@5.8.3):
    optionalDependencies:
      typescript: 5.8.3

  tsconfig-paths@3.15.0:
    dependencies:
      '@types/json5': 0.0.29
      json5: 1.0.2
      minimist: 1.2.8
      strip-bom: 3.0.0

  tslib@2.8.1: {}

  tsx@4.20.3:
    dependencies:
      esbuild: 0.25.4
      get-tsconfig: 4.10.1
    optionalDependencies:
      fsevents: 2.3.3

  type-check@0.4.0:
    dependencies:
      prelude-ls: 1.2.1

  type-is@1.6.18:
    dependencies:
      media-typer: 0.3.0
      mime-types: 2.1.35

  type-is@2.0.1:
    dependencies:
      content-type: 1.0.5
      media-typer: 1.1.0
      mime-types: 3.0.1

  typed-array-buffer@1.0.3:
    dependencies:
      call-bound: 1.0.4
      es-errors: 1.3.0
      is-typed-array: 1.1.15

  typed-array-byte-length@1.0.3:
    dependencies:
      call-bind: 1.0.8
      for-each: 0.3.5
      gopd: 1.2.0
      has-proto: 1.2.0
      is-typed-array: 1.1.15

  typed-array-byte-offset@1.0.4:
    dependencies:
      available-typed-arrays: 1.0.7
      call-bind: 1.0.8
      for-each: 0.3.5
      gopd: 1.2.0
      has-proto: 1.2.0
      is-typed-array: 1.1.15
      reflect.getprototypeof: 1.0.10

  typed-array-length@1.0.7:
    dependencies:
      call-bind: 1.0.8
      for-each: 0.3.5
      gopd: 1.2.0
      is-typed-array: 1.1.15
      possible-typed-array-names: 1.1.0
      reflect.getprototypeof: 1.0.10

  typescript-eslint@8.35.0(eslint@9.29.0(jiti@2.4.2))(typescript@5.8.3):
    dependencies:
      '@typescript-eslint/eslint-plugin': 8.35.0(@typescript-eslint/parser@8.35.0(eslint@9.29.0(jiti@2.4.2))(typescript@5.8.3))(eslint@9.29.0(jiti@2.4.2))(typescript@5.8.3)
      '@typescript-eslint/parser': 8.35.0(eslint@9.29.0(jiti@2.4.2))(typescript@5.8.3)
      '@typescript-eslint/utils': 8.35.0(eslint@9.29.0(jiti@2.4.2))(typescript@5.8.3)
      eslint: 9.29.0(jiti@2.4.2)
      typescript: 5.8.3
    transitivePeerDependencies:
      - supports-color

  typescript@5.8.3: {}

  uid-safe@2.1.5:
    dependencies:
      random-bytes: 1.0.0

  unbox-primitive@1.1.0:
    dependencies:
      call-bound: 1.0.4
      has-bigints: 1.1.0
      has-symbols: 1.1.0
      which-boxed-primitive: 1.1.1

  undefsafe@2.0.5: {}

  undici-types@6.21.0: {}

  undici@6.21.2: {}

  universalify@2.0.1: {}

  unpipe@1.0.0: {}

  unrs-resolver@1.7.11:
    dependencies:
      napi-postinstall: 0.2.4
    optionalDependencies:
      '@unrs/resolver-binding-darwin-arm64': 1.7.11
      '@unrs/resolver-binding-darwin-x64': 1.7.11
      '@unrs/resolver-binding-freebsd-x64': 1.7.11
      '@unrs/resolver-binding-linux-arm-gnueabihf': 1.7.11
      '@unrs/resolver-binding-linux-arm-musleabihf': 1.7.11
      '@unrs/resolver-binding-linux-arm64-gnu': 1.7.11
      '@unrs/resolver-binding-linux-arm64-musl': 1.7.11
      '@unrs/resolver-binding-linux-ppc64-gnu': 1.7.11
      '@unrs/resolver-binding-linux-riscv64-gnu': 1.7.11
      '@unrs/resolver-binding-linux-riscv64-musl': 1.7.11
      '@unrs/resolver-binding-linux-s390x-gnu': 1.7.11
      '@unrs/resolver-binding-linux-x64-gnu': 1.7.11
      '@unrs/resolver-binding-linux-x64-musl': 1.7.11
      '@unrs/resolver-binding-wasm32-wasi': 1.7.11
      '@unrs/resolver-binding-win32-arm64-msvc': 1.7.11
      '@unrs/resolver-binding-win32-ia32-msvc': 1.7.11
      '@unrs/resolver-binding-win32-x64-msvc': 1.7.11

  update-browserslist-db@1.1.3(browserslist@4.24.5):
    dependencies:
      browserslist: 4.24.5
      escalade: 3.2.0
      picocolors: 1.1.1

  uri-js@4.4.1:
    dependencies:
      punycode: 2.3.1

  use-callback-ref@1.3.3(@types/react@19.1.8)(react@19.1.0):
    dependencies:
      react: 19.1.0
      tslib: 2.8.1
    optionalDependencies:
      '@types/react': 19.1.8

  use-sidecar@1.1.3(@types/react@19.1.8)(react@19.1.0):
    dependencies:
      detect-node-es: 1.1.0
      react: 19.1.0
      tslib: 2.8.1
    optionalDependencies:
      '@types/react': 19.1.8

  util-deprecate@1.0.2: {}

  utils-merge@1.0.1: {}

  uuid@9.0.1: {}

  valibot@0.41.0(typescript@5.8.3):
    optionalDependencies:
      typescript: 5.8.3

  valibot@1.1.0(typescript@5.8.3):
    optionalDependencies:
      typescript: 5.8.3

  validate-npm-package-license@3.0.4:
    dependencies:
      spdx-correct: 3.2.0
      spdx-expression-parse: 3.0.1

  validate-npm-package-name@5.0.1: {}

  vary@1.1.2: {}

  vite-node@3.2.3(@types/node@22.15.33)(jiti@2.4.2)(lightningcss@1.30.1)(tsx@4.20.3):
    dependencies:
      cac: 6.7.14
      debug: 4.4.1
      es-module-lexer: 1.7.0
      pathe: 2.0.3
      vite: 6.3.5(@types/node@22.15.33)(jiti@2.4.2)(lightningcss@1.30.1)(tsx@4.20.3)
    transitivePeerDependencies:
      - '@types/node'
      - jiti
      - less
      - lightningcss
      - sass
      - sass-embedded
      - stylus
      - sugarss
      - supports-color
      - terser
      - tsx
      - yaml

  vite-node@3.2.4(@types/node@22.15.33)(jiti@2.4.2)(lightningcss@1.30.1)(tsx@4.20.3):
    dependencies:
      cac: 6.7.14
      debug: 4.4.1
      es-module-lexer: 1.7.0
      pathe: 2.0.3
      vite: 6.3.5(@types/node@22.15.33)(jiti@2.4.2)(lightningcss@1.30.1)(tsx@4.20.3)
    transitivePeerDependencies:
      - '@types/node'
      - jiti
      - less
      - lightningcss
      - sass
      - sass-embedded
      - stylus
      - sugarss
      - supports-color
      - terser
      - tsx
      - yaml

  vite-plugin-static-copy@3.1.0(vite@6.3.5(@types/node@22.15.33)(jiti@2.4.2)(lightningcss@1.30.1)(tsx@4.20.3)):
    dependencies:
      chokidar: 3.6.0
      fs-extra: 11.3.0
      p-map: 7.0.3
      picocolors: 1.1.1
      tinyglobby: 0.2.14
      vite: 6.3.5(@types/node@22.15.33)(jiti@2.4.2)(lightningcss@1.30.1)(tsx@4.20.3)

  vite-tsconfig-paths@5.1.4(typescript@5.8.3)(vite@6.3.5(@types/node@22.15.33)(jiti@2.4.2)(lightningcss@1.30.1)(tsx@4.20.3)):
    dependencies:
      debug: 4.4.0(supports-color@5.5.0)
      globrex: 0.1.2
      tsconfck: 3.1.5(typescript@5.8.3)
    optionalDependencies:
      vite: 6.3.5(@types/node@22.15.33)(jiti@2.4.2)(lightningcss@1.30.1)(tsx@4.20.3)
    transitivePeerDependencies:
      - supports-color
      - typescript

  vite@6.3.5(@types/node@22.15.33)(jiti@2.4.2)(lightningcss@1.30.1)(tsx@4.20.3):
    dependencies:
      esbuild: 0.25.4
      fdir: 6.4.4(picomatch@4.0.2)
      picomatch: 4.0.2
      postcss: 8.5.3
      rollup: 4.40.2
      tinyglobby: 0.2.13
    optionalDependencies:
      '@types/node': 22.15.33
      fsevents: 2.3.3
      jiti: 2.4.2
      lightningcss: 1.30.1
      tsx: 4.20.3

  vitest-mock-extended@3.1.0(typescript@5.8.3)(vitest@3.2.4(@types/node@22.15.33)(jiti@2.4.2)(jsdom@26.1.0)(lightningcss@1.30.1)(tsx@4.20.3)):
    dependencies:
      ts-essentials: 10.0.4(typescript@5.8.3)
      typescript: 5.8.3
      vitest: 3.2.4(@types/node@22.15.33)(jiti@2.4.2)(jsdom@26.1.0)(lightningcss@1.30.1)(tsx@4.20.3)

  vitest@3.2.4(@types/node@22.15.33)(jiti@2.4.2)(jsdom@26.1.0)(lightningcss@1.30.1)(tsx@4.20.3):
    dependencies:
      '@types/chai': 5.2.2
      '@vitest/expect': 3.2.4
      '@vitest/mocker': 3.2.4(vite@6.3.5(@types/node@22.15.33)(jiti@2.4.2)(lightningcss@1.30.1)(tsx@4.20.3))
      '@vitest/pretty-format': 3.2.4
      '@vitest/runner': 3.2.4
      '@vitest/snapshot': 3.2.4
      '@vitest/spy': 3.2.4
      '@vitest/utils': 3.2.4
      chai: 5.2.0
      debug: 4.4.1
      expect-type: 1.2.1
      magic-string: 0.30.17
      pathe: 2.0.3
      picomatch: 4.0.2
      std-env: 3.9.0
      tinybench: 2.9.0
      tinyexec: 0.3.2
      tinyglobby: 0.2.14
      tinypool: 1.1.1
      tinyrainbow: 2.0.0
      vite: 6.3.5(@types/node@22.15.33)(jiti@2.4.2)(lightningcss@1.30.1)(tsx@4.20.3)
      vite-node: 3.2.4(@types/node@22.15.33)(jiti@2.4.2)(lightningcss@1.30.1)(tsx@4.20.3)
      why-is-node-running: 2.3.0
    optionalDependencies:
      '@types/node': 22.15.33
      jsdom: 26.1.0
    transitivePeerDependencies:
      - jiti
      - less
      - lightningcss
      - msw
      - sass
      - sass-embedded
      - stylus
      - sugarss
      - supports-color
      - terser
      - tsx
      - yaml

  void-elements@3.1.0: {}

  w3c-xmlserializer@5.0.0:
    dependencies:
      xml-name-validator: 5.0.0

  webidl-conversions@3.0.1: {}

  webidl-conversions@7.0.0: {}

  whatwg-encoding@3.1.1:
    dependencies:
      iconv-lite: 0.6.3

  whatwg-mimetype@4.0.0: {}

  whatwg-url@14.2.0:
    dependencies:
      tr46: 5.1.1
      webidl-conversions: 7.0.0

  whatwg-url@5.0.0:
    dependencies:
      tr46: 0.0.3
      webidl-conversions: 3.0.1

  which-boxed-primitive@1.1.1:
    dependencies:
      is-bigint: 1.1.0
      is-boolean-object: 1.2.2
      is-number-object: 1.1.1
      is-string: 1.1.1
      is-symbol: 1.1.1

  which-builtin-type@1.2.1:
    dependencies:
      call-bound: 1.0.4
      function.prototype.name: 1.1.8
      has-tostringtag: 1.0.2
      is-async-function: 2.1.1
      is-date-object: 1.1.0
      is-finalizationregistry: 1.1.1
      is-generator-function: 1.1.0
      is-regex: 1.2.1
      is-weakref: 1.1.1
      isarray: 2.0.5
      which-boxed-primitive: 1.1.1
      which-collection: 1.0.2
      which-typed-array: 1.1.19

  which-collection@1.0.2:
    dependencies:
      is-map: 2.0.3
      is-set: 2.0.3
      is-weakmap: 2.0.2
      is-weakset: 2.0.4

  which-typed-array@1.1.19:
    dependencies:
      available-typed-arrays: 1.0.7
      call-bind: 1.0.8
      call-bound: 1.0.4
      for-each: 0.3.5
      get-proto: 1.0.1
      gopd: 1.2.0
      has-tostringtag: 1.0.2

  which@2.0.2:
    dependencies:
      isexe: 2.0.0

  which@3.0.1:
    dependencies:
      isexe: 2.0.0

  why-is-node-running@2.3.0:
    dependencies:
      siginfo: 2.0.0
      stackback: 0.0.2

  winston-error-format@3.0.2(winston@3.17.0):
    dependencies:
      error-serializer: 8.0.1
      is-error-instance: 3.0.1
      is-plain-obj: 4.1.0
      logform: 2.7.0
      normalize-exception: 4.0.1
      safe-json-value: 3.0.1
      triple-beam: 1.4.1
      winston: 3.17.0

  winston-transport@4.9.0:
    dependencies:
      logform: 2.7.0
      readable-stream: 3.6.2
      triple-beam: 1.4.1

  winston@3.17.0:
    dependencies:
      '@colors/colors': 1.6.0
      '@dabh/diagnostics': 2.0.3
      async: 3.2.6
      is-stream: 2.0.1
      logform: 2.7.0
      one-time: 1.0.0
      readable-stream: 3.6.2
      safe-stable-stringify: 2.5.0
      stack-trace: 0.0.10
      triple-beam: 1.4.1
      winston-transport: 4.9.0

  word-wrap@1.2.5: {}

  wrap-ansi@7.0.0:
    dependencies:
      ansi-styles: 4.3.0
      string-width: 4.2.3
      strip-ansi: 6.0.1

  wrap-ansi@8.1.0:
    dependencies:
      ansi-styles: 6.2.1
      string-width: 5.1.2
      strip-ansi: 7.1.0

  wrappy@1.0.2: {}

  ws@8.18.2: {}

  xml-name-validator@5.0.0: {}

  xmlchars@2.2.0: {}

  y18n@5.0.8: {}

  yallist@3.1.1: {}

  yallist@5.0.0: {}

  yargs-parser@21.1.1: {}

  yargs@17.7.2:
    dependencies:
      cliui: 8.0.1
      escalade: 3.2.0
      get-caller-file: 2.0.5
      require-directory: 2.1.1
      string-width: 4.2.3
      y18n: 5.0.8
      yargs-parser: 21.1.1

  yocto-queue@0.1.0: {}<|MERGE_RESOLUTION|>--- conflicted
+++ resolved
@@ -6853,15 +6853,11 @@
       '@types/react': 19.1.8
       '@types/react-dom': 19.1.6(@types/react@19.1.8)
 
-<<<<<<< HEAD
+  '@testing-library/user-event@14.6.1(@testing-library/dom@10.4.0)':
+    dependencies:
+      '@testing-library/dom': 10.4.0
+
   '@trivago/prettier-plugin-sort-imports@5.2.2(prettier@3.6.1)':
-=======
-  '@testing-library/user-event@14.6.1(@testing-library/dom@10.4.0)':
-    dependencies:
-      '@testing-library/dom': 10.4.0
-
-  '@trivago/prettier-plugin-sort-imports@5.2.2(prettier@3.5.3)':
->>>>>>> 51f71e4e
     dependencies:
       '@babel/generator': 7.27.1
       '@babel/parser': 7.27.2
