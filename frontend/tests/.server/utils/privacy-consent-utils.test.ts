--- conflicted
+++ resolved
@@ -82,11 +82,7 @@
   updateUser: vi.fn(),
   getUsers: vi.fn(),
   updateUserById: vi.fn(),
-<<<<<<< HEAD
-  getUserByEmail: vi.fn(),
-=======
   createProfileForUser: vi.fn(),
->>>>>>> 672ecaf4
 };
 
 vi.mocked(getUserService).mockReturnValue(mockUserService);
