/**
 * Tests for registration utilities.
 */
import { None, Some } from 'oxide.ts';
import { beforeEach, describe, expect, it, vi } from 'vitest';

import { getUserService } from '~/.server/domain/services/user-service';
import type { AuthenticatedSession } from '~/.server/utils/auth-utils';
import { requireAnyRole } from '~/.server/utils/auth-utils';
import { checkHrAdvisorRouteRegistration, requireRoleRegistration } from '~/.server/utils/registration-utils';
import { isHrAdvisorPath } from '~/.server/utils/route-matching-utils';
import { i18nRedirect } from '~/.server/utils/route-utils';
import { AppError } from '~/errors/app-error';
import { ErrorCodes } from '~/errors/error-codes';

// Mock dependencies
vi.mock('~/.server/domain/services/user-service');
vi.mock('~/.server/utils/auth-utils');
vi.mock('~/.server/utils/route-matching-utils');
vi.mock('~/.server/utils/route-utils');

describe('registration-utils', () => {
  const mockGetUserService = vi.mocked(getUserService);
  const mockRequireAnyRole = vi.mocked(requireAnyRole);
  const mockIsHrAdvisorPath = vi.mocked(isHrAdvisorPath);
  const mockI18nRedirect = vi.mocked(i18nRedirect);

  // Mock user service instance
  const mockUserService = {
    getUsers: vi.fn(),
    getUserById: vi.fn(),
    findUserById: vi.fn(),
    getCurrentUser: vi.fn(),
    registerCurrentUser: vi.fn(),
    updateUserById: vi.fn(),
<<<<<<< HEAD
    getUserByEmail: vi.fn(),
=======
    createProfileForUser: vi.fn(),
>>>>>>> 672ecaf4
  };

  const createMockSession = (roles: string[] = []): AuthenticatedSession =>
    ({
      authState: {
        accessToken: 'mock-access-token',
        accessTokenClaims: {
          roles,
          exp: Math.floor(Date.now() / 1000) + 3600, // 1 hour from now
          aud: 'test-client',
          iss: 'test-issuer',
          sub: 'test-user',
          iat: Math.floor(Date.now() / 1000),
          oid: 'test-oid',
          jti: 'test-jti',
          client_id: 'test-client-id',
        },
        idToken: 'mock-id-token',
        idTokenClaims: {
          exp: Math.floor(Date.now() / 1000) + 3600,
          aud: 'test-client',
          iss: 'test-issuer',
          sub: 'test-user',
          iat: Math.floor(Date.now() / 1000),
          oid: 'test-oid',
        },
      },
    }) as unknown as AuthenticatedSession;

  const createMockRequest = (url = 'https://example.com/test') => new Request(url);

  beforeEach(() => {
    vi.clearAllMocks();
    mockGetUserService.mockReturnValue(mockUserService);
    // Reset mock implementations to avoid cross-test contamination
    mockRequireAnyRole.mockImplementation(() => {
      // Default implementation - do nothing (success case)
    });
    mockI18nRedirect.mockImplementation(() => {
      throw new Error('Redirect');
    });
  });

  describe('requireRoleRegistration', () => {
    describe('when route checker returns false', () => {
      it('should return early without performing any checks', async () => {
        const session = createMockSession();
        const request = createMockRequest();
        const routeChecker = vi.fn().mockReturnValue(false);

        await requireRoleRegistration(session, request, ['admin'], routeChecker);

        expect(routeChecker).toHaveBeenCalledWith(new URL(request.url));
        expect(mockUserService.getCurrentUser).not.toHaveBeenCalled();
      });
    });

    describe('when route checker returns true', () => {
      const routeChecker = vi.fn().mockReturnValue(true);

      describe('when user is not registered', () => {
        beforeEach(() => {
          mockUserService.getCurrentUser.mockResolvedValue(None);
        });

        it('should redirect hr-advisor to hr-advisor index', async () => {
          const session = createMockSession(['hr-advisor']);
          const request = createMockRequest();
          const redirectError = new Error('Redirect');
          mockI18nRedirect.mockImplementation(() => {
            throw redirectError;
          });

          await expect(requireRoleRegistration(session, request, ['admin'], routeChecker)).rejects.toThrow(redirectError);

          expect(mockI18nRedirect).toHaveBeenCalledWith('routes/hr-advisor/index.tsx', new URL(request.url));
        });

        it('should redirect non-hr-advisor users to employee index', async () => {
          const session = createMockSession(['employee']);
          const request = createMockRequest();
          const redirectError = new Error('Redirect');
          mockI18nRedirect.mockImplementation(() => {
            throw redirectError;
          });

          await expect(requireRoleRegistration(session, request, ['admin'], routeChecker)).rejects.toThrow(redirectError);

          expect(mockI18nRedirect).toHaveBeenCalledWith('routes/employee/index.tsx', new URL(request.url));
        });

        it('should redirect users with no roles to employee index', async () => {
          const session = createMockSession([]);
          const request = createMockRequest();
          const redirectError = new Error('Redirect');
          mockI18nRedirect.mockImplementation(() => {
            throw redirectError;
          });

          await expect(requireRoleRegistration(session, request, ['admin'], routeChecker)).rejects.toThrow(redirectError);

          expect(mockI18nRedirect).toHaveBeenCalledWith('routes/employee/index.tsx', new URL(request.url));
        });

        it('should handle undefined roles gracefully', async () => {
          // Create a session with undefined roles directly
          const sessionWithUndefinedRoles = {
            authState: {
              accessToken: 'mock-access-token',
              accessTokenClaims: {
                roles: undefined,
                exp: Math.floor(Date.now() / 1000) + 3600,
                aud: 'test-client',
                iss: 'test-issuer',
                sub: 'test-user',
                iat: Math.floor(Date.now() / 1000),
                oid: 'test-oid',
                jti: 'test-jti',
                client_id: 'test-client-id',
              },
              idToken: 'mock-id-token',
              idTokenClaims: {
                exp: Math.floor(Date.now() / 1000) + 3600,
                aud: 'test-client',
                iss: 'test-issuer',
                sub: 'test-user',
                iat: Math.floor(Date.now() / 1000),
                oid: 'test-oid',
              },
            },
          } as unknown as AuthenticatedSession;

          const request = createMockRequest();
          const redirectError = new Error('Redirect');
          mockI18nRedirect.mockImplementation(() => {
            throw redirectError;
          });

          await expect(requireRoleRegistration(sessionWithUndefinedRoles, request, ['admin'], routeChecker)).rejects.toThrow(
            redirectError,
          );

          expect(mockI18nRedirect).toHaveBeenCalledWith('routes/employee/index.tsx', new URL(request.url));
        });
      });

      describe('when user is registered', () => {
        beforeEach(() => {
          const mockUser = { id: 'user-123', email: 'test@example.com' };
          mockUserService.getCurrentUser.mockResolvedValue(Some(mockUser));
        });

        it('should call requireAnyRole with single role as array', async () => {
          const session = createMockSession(['admin']);
          const request = createMockRequest();

          await requireRoleRegistration(session, request, 'admin', routeChecker);

          expect(mockRequireAnyRole).toHaveBeenCalledWith(session, new URL(request.url), ['admin']);
        });

        it('should call requireAnyRole with array of roles', async () => {
          const session = createMockSession(['admin', 'hr-advisor']);
          const request = createMockRequest();
          const roles = ['admin', 'hr-advisor'];

          await requireRoleRegistration(session, request, roles, routeChecker);

          expect(mockRequireAnyRole).toHaveBeenCalledWith(session, new URL(request.url), roles);
        });

        it('should propagate AppError from requireAnyRole', async () => {
          const session = createMockSession(['employee']);
          const request = createMockRequest();
          const appError = new AppError('Access denied', ErrorCodes.ACCESS_FORBIDDEN);
          mockRequireAnyRole.mockImplementation(() => {
            throw appError;
          });

          await expect(requireRoleRegistration(session, request, ['admin'], routeChecker)).rejects.toThrowError(
            'Access denied',
          );
        });

        it('should complete successfully when user has required role', async () => {
          const session = createMockSession(['admin']);
          const request = createMockRequest();

          await expect(requireRoleRegistration(session, request, ['admin'], routeChecker)).resolves.toBeUndefined();

          expect(mockRequireAnyRole).toHaveBeenCalled();
        });
      });
    });
  });

  describe('checkHrAdvisorRouteRegistration', () => {
    it('should call requireRoleRegistration with correct parameters', async () => {
      const session = createMockSession(['hr-advisor']);
      const request = createMockRequest();

      // Mock a registered user
      const mockUser = { id: 'user-123', email: 'test@example.com' };
      mockUserService.getCurrentUser.mockResolvedValue(Some(mockUser));
      mockIsHrAdvisorPath.mockReturnValue(true);
      // Ensure requireAnyRole doesn't throw for this test
      mockRequireAnyRole.mockImplementation(() => {
        // Success - do nothing
      });

      await checkHrAdvisorRouteRegistration(session, request);

      expect(mockUserService.getCurrentUser).toHaveBeenCalled();
      expect(mockRequireAnyRole).toHaveBeenCalledWith(session, new URL(request.url), ['hr-advisor']);
    });

    it('should return early when not on HR advisor path', async () => {
      const session = createMockSession(['hr-advisor']);
      const request = createMockRequest();
      mockIsHrAdvisorPath.mockReturnValue(false);

      await checkHrAdvisorRouteRegistration(session, request);

      expect(mockUserService.getCurrentUser).not.toHaveBeenCalled();
      expect(mockRequireAnyRole).not.toHaveBeenCalled();
    });

    it('should handle unregistered hr-advisor users', async () => {
      const session = createMockSession(['hr-advisor']);
      const request = createMockRequest();
      mockUserService.getCurrentUser.mockResolvedValue(None);
      mockIsHrAdvisorPath.mockReturnValue(true);

      const redirectError = new Error('Redirect');
      mockI18nRedirect.mockImplementation(() => {
        throw redirectError;
      });

      await expect(checkHrAdvisorRouteRegistration(session, request)).rejects.toThrow(redirectError);

      expect(mockI18nRedirect).toHaveBeenCalledWith('routes/hr-advisor/index.tsx', new URL(request.url));
    });

    it('should handle unregistered non-hr-advisor users', async () => {
      const session = createMockSession(['employee']);
      const request = createMockRequest();
      mockUserService.getCurrentUser.mockResolvedValue(None);
      mockIsHrAdvisorPath.mockReturnValue(true);

      const redirectError = new Error('Redirect');
      mockI18nRedirect.mockImplementation(() => {
        throw redirectError;
      });

      await expect(checkHrAdvisorRouteRegistration(session, request)).rejects.toThrow(redirectError);

      expect(mockI18nRedirect).toHaveBeenCalledWith('routes/employee/index.tsx', new URL(request.url));
    });

    it('should handle role validation errors', async () => {
      const session = createMockSession(['employee']); // Wrong role
      const request = createMockRequest();
      const mockUser = { id: 'user-123', email: 'test@example.com' };
      mockUserService.getCurrentUser.mockResolvedValue(Some(mockUser));
      mockIsHrAdvisorPath.mockReturnValue(true);

      const appError = new AppError('Access denied', ErrorCodes.ACCESS_FORBIDDEN);
      mockRequireAnyRole.mockImplementation(() => {
        throw appError;
      });

      await expect(checkHrAdvisorRouteRegistration(session, request)).rejects.toThrowError('Access denied');
    });

    it('should allow hr-advisor users', async () => {
      const session = createMockSession(['hr-advisor']);
      const request = createMockRequest();
      const mockUser = { id: 'user-123', email: 'test@example.com' };
      mockUserService.getCurrentUser.mockResolvedValue(Some(mockUser));
      mockIsHrAdvisorPath.mockReturnValue(true);
      // Ensure requireAnyRole doesn't throw for this test
      mockRequireAnyRole.mockImplementation(() => {
        // Success - do nothing
      });

      await expect(checkHrAdvisorRouteRegistration(session, request)).resolves.toBeUndefined();

      expect(mockRequireAnyRole).toHaveBeenCalledWith(session, new URL(request.url), ['hr-advisor']);
    });
  });

  describe('edge cases', () => {
    it('should handle getUserService throwing an error', async () => {
      const session = createMockSession(['admin']);
      const request = createMockRequest();
      const routeChecker = vi.fn().mockReturnValue(true);

      const serviceError = new Error('Service unavailable');
      mockUserService.getCurrentUser.mockRejectedValue(serviceError);

      await expect(requireRoleRegistration(session, request, ['admin'], routeChecker)).rejects.toThrow(serviceError);
    });

    it('should handle malformed URL gracefully', async () => {
      const session = createMockSession(['admin']);
      // Create a request with a valid URL - the URL constructor will handle validation
      const request = createMockRequest('https://example.com/test?param=value&other=test');
      const routeChecker = vi.fn().mockReturnValue(false);

      await expect(requireRoleRegistration(session, request, ['admin'], routeChecker)).resolves.toBeUndefined();

      expect(routeChecker).toHaveBeenCalledWith(new URL(request.url));
    });

    it('should handle empty roles array', async () => {
      const session = createMockSession(['admin']);
      const request = createMockRequest();
      const routeChecker = vi.fn().mockReturnValue(true);
      const mockUser = { id: 'user-123', email: 'test@example.com' };
      mockUserService.getCurrentUser.mockResolvedValue(Some(mockUser));
      // Ensure requireAnyRole doesn't throw for this test
      mockRequireAnyRole.mockImplementation(() => {
        // Success - do nothing
      });

      await requireRoleRegistration(session, request, [], routeChecker);

      expect(mockRequireAnyRole).toHaveBeenCalledWith(session, new URL(request.url), []);
    });

    it('should handle complex URL with fragments and special characters', async () => {
      const session = createMockSession(['admin']);
      const complexUrl = 'https://example.com/path/to/resource?query=value&special=%20chars%21#fragment';
      const request = createMockRequest(complexUrl);
      const routeChecker = vi.fn().mockReturnValue(false);

      await expect(requireRoleRegistration(session, request, ['admin'], routeChecker)).resolves.toBeUndefined();

      expect(routeChecker).toHaveBeenCalledWith(new URL(complexUrl));
    });

    it('should handle multiple roles in different order', async () => {
      const session = createMockSession(['employee', 'admin', 'hr-advisor']);
      const request = createMockRequest();
      const routeChecker = vi.fn().mockReturnValue(true);
      const mockUser = { id: 'user-123', email: 'test@example.com' };
      mockUserService.getCurrentUser.mockResolvedValue(Some(mockUser));
      mockRequireAnyRole.mockImplementation(() => {
        // Success - do nothing
      });

      const rolesInDifferentOrder = ['hr-advisor', 'admin', 'hiring-manager'];

      await requireRoleRegistration(session, request, rolesInDifferentOrder, routeChecker);

      expect(mockRequireAnyRole).toHaveBeenCalledWith(session, new URL(request.url), rolesInDifferentOrder);
    });

    it('should handle concurrent calls correctly', async () => {
      const session = createMockSession(['admin']);
      const request1 = createMockRequest('https://example.com/path1');
      const request2 = createMockRequest('https://example.com/path2');
      const routeChecker = vi.fn().mockReturnValue(true);
      const mockUser = { id: 'user-123', email: 'test@example.com' };
      mockUserService.getCurrentUser.mockResolvedValue(Some(mockUser));
      mockRequireAnyRole.mockImplementation(() => {
        // Success - do nothing
      });

      // Run both calls concurrently
      const [result1, result2] = await Promise.all([
        requireRoleRegistration(session, request1, ['admin'], routeChecker),
        requireRoleRegistration(session, request2, ['admin'], routeChecker),
      ]);

      expect(result1).toBeUndefined();
      expect(result2).toBeUndefined();
      expect(mockUserService.getCurrentUser).toHaveBeenCalledTimes(2);
      expect(mockRequireAnyRole).toHaveBeenCalledTimes(2);
    });
  });
});<|MERGE_RESOLUTION|>--- conflicted
+++ resolved
@@ -33,11 +33,7 @@
     getCurrentUser: vi.fn(),
     registerCurrentUser: vi.fn(),
     updateUserById: vi.fn(),
-<<<<<<< HEAD
-    getUserByEmail: vi.fn(),
-=======
     createProfileForUser: vi.fn(),
->>>>>>> 672ecaf4
   };
 
   const createMockSession = (roles: string[] = []): AuthenticatedSession =>
