/**
 * Tests for registration utilities.
 */
import { None, Some } from 'oxide.ts';
<<<<<<< HEAD
import { beforeEach, describe, expect, it, vi } from 'vitest';
=======
import { describe, it, expect, beforeEach, vi } from 'vitest';
>>>>>>> eed2ce15

import { getUserService } from '~/.server/domain/services/user-service';
import type { AuthenticatedSession } from '~/.server/utils/auth-utils';
import { requireAnyRole } from '~/.server/utils/auth-utils';
import {
  checkHiringManagerRouteRegistration,
  checkHrAdvisorRouteRegistration,
  requireRoleRegistration,
} from '~/.server/utils/registration-utils';
import { isHiringManagerPath, isHrAdvisorPath } from '~/.server/utils/route-matching-utils';
import { i18nRedirect } from '~/.server/utils/route-utils';
import { AppError } from '~/errors/app-error';
import { ErrorCodes } from '~/errors/error-codes';

// Mock dependencies
vi.mock('~/.server/domain/services/user-service');
vi.mock('~/.server/utils/auth-utils');
vi.mock('~/.server/utils/route-matching-utils');
vi.mock('~/.server/utils/route-utils');

describe('registration-utils', () => {
  const mockGetUserService = vi.mocked(getUserService);
  const mockRequireAnyRole = vi.mocked(requireAnyRole);
  const mockIsHiringManagerPath = vi.mocked(isHiringManagerPath);
  const mockIsHrAdvisorPath = vi.mocked(isHrAdvisorPath);
  const mockI18nRedirect = vi.mocked(i18nRedirect);

  // Mock user service instance
  const mockUserService = {
<<<<<<< HEAD
    getUsers: vi.fn(),
    getUserById: vi.fn(),
    findUserById: vi.fn(),
    getCurrentUser: vi.fn(),
    registerCurrentUser: vi.fn(),
    updateUserById: vi.fn(),
    getUserByEmail: vi.fn(),
=======
    getUsersByRole: vi.fn(),
    getUserById: vi.fn(),
    findUserById: vi.fn(),
    updateUserRole: vi.fn(),
    getCurrentUser: vi.fn(),
    registerCurrentUser: vi.fn(),
    updateUser: vi.fn(),
    getUsers: vi.fn(),
    updateUserById: vi.fn(),
>>>>>>> eed2ce15
  };

  const createMockSession = (roles: string[] = []): AuthenticatedSession =>
    ({
      authState: {
        accessToken: 'mock-access-token',
        accessTokenClaims: {
          roles,
          exp: Math.floor(Date.now() / 1000) + 3600, // 1 hour from now
          aud: 'test-client',
          iss: 'test-issuer',
          sub: 'test-user',
          iat: Math.floor(Date.now() / 1000),
          oid: 'test-oid',
          jti: 'test-jti',
          client_id: 'test-client-id',
        },
        idToken: 'mock-id-token',
        idTokenClaims: {
          exp: Math.floor(Date.now() / 1000) + 3600,
          aud: 'test-client',
          iss: 'test-issuer',
          sub: 'test-user',
          iat: Math.floor(Date.now() / 1000),
          oid: 'test-oid',
        },
      },
    }) as unknown as AuthenticatedSession;

  const createMockRequest = (url = 'https://example.com/test') => new Request(url);

  beforeEach(() => {
    vi.clearAllMocks();
    mockGetUserService.mockReturnValue(mockUserService);
    // Reset mock implementations to avoid cross-test contamination
    mockRequireAnyRole.mockImplementation(() => {
      // Default implementation - do nothing (success case)
    });
    mockI18nRedirect.mockImplementation(() => {
      throw new Error('Redirect');
    });
  });

  describe('requireRoleRegistration', () => {
    describe('when route checker returns false', () => {
      it('should return early without performing any checks', async () => {
        const session = createMockSession();
        const request = createMockRequest();
        const routeChecker = vi.fn().mockReturnValue(false);

        await requireRoleRegistration(session, request, ['admin'], routeChecker);

        expect(routeChecker).toHaveBeenCalledWith(new URL(request.url));
        expect(mockUserService.getCurrentUser).not.toHaveBeenCalled();
      });
    });

    describe('when route checker returns true', () => {
      const routeChecker = vi.fn().mockReturnValue(true);

      describe('when user is not registered', () => {
        beforeEach(() => {
          mockUserService.getCurrentUser.mockResolvedValue(None);
        });

        it('should redirect hr-advisor to hr-advisor index', async () => {
          const session = createMockSession(['hr-advisor']);
          const request = createMockRequest();
          const redirectError = new Error('Redirect');
          mockI18nRedirect.mockImplementation(() => {
            throw redirectError;
          });

          await expect(requireRoleRegistration(session, request, ['admin'], routeChecker)).rejects.toThrow(redirectError);

          expect(mockI18nRedirect).toHaveBeenCalledWith('routes/hr-advisor/index.tsx', new URL(request.url));
        });

        it('should redirect non-hr-advisor users to employee index', async () => {
          const session = createMockSession(['employee']);
          const request = createMockRequest();
          const redirectError = new Error('Redirect');
          mockI18nRedirect.mockImplementation(() => {
            throw redirectError;
          });

          await expect(requireRoleRegistration(session, request, ['admin'], routeChecker)).rejects.toThrow(redirectError);

          expect(mockI18nRedirect).toHaveBeenCalledWith('routes/employee/index.tsx', new URL(request.url));
        });

        it('should redirect users with no roles to employee index', async () => {
          const session = createMockSession([]);
          const request = createMockRequest();
          const redirectError = new Error('Redirect');
          mockI18nRedirect.mockImplementation(() => {
            throw redirectError;
          });

          await expect(requireRoleRegistration(session, request, ['admin'], routeChecker)).rejects.toThrow(redirectError);

          expect(mockI18nRedirect).toHaveBeenCalledWith('routes/employee/index.tsx', new URL(request.url));
        });

        it('should handle undefined roles gracefully', async () => {
          // Create a session with undefined roles directly
          const sessionWithUndefinedRoles = {
            authState: {
              accessToken: 'mock-access-token',
              accessTokenClaims: {
                roles: undefined,
                exp: Math.floor(Date.now() / 1000) + 3600,
                aud: 'test-client',
                iss: 'test-issuer',
                sub: 'test-user',
                iat: Math.floor(Date.now() / 1000),
                oid: 'test-oid',
                jti: 'test-jti',
                client_id: 'test-client-id',
              },
              idToken: 'mock-id-token',
              idTokenClaims: {
                exp: Math.floor(Date.now() / 1000) + 3600,
                aud: 'test-client',
                iss: 'test-issuer',
                sub: 'test-user',
                iat: Math.floor(Date.now() / 1000),
                oid: 'test-oid',
              },
            },
          } as unknown as AuthenticatedSession;

          const request = createMockRequest();
          const redirectError = new Error('Redirect');
          mockI18nRedirect.mockImplementation(() => {
            throw redirectError;
          });
<<<<<<< HEAD

          await expect(requireRoleRegistration(sessionWithUndefinedRoles, request, ['admin'], routeChecker)).rejects.toThrow(
            redirectError,
          );

          expect(mockI18nRedirect).toHaveBeenCalledWith('routes/employee/index.tsx', new URL(request.url));
        });
      });

=======

          await expect(requireRoleRegistration(sessionWithUndefinedRoles, request, ['admin'], routeChecker)).rejects.toThrow(
            redirectError,
          );

          expect(mockI18nRedirect).toHaveBeenCalledWith('routes/employee/index.tsx', new URL(request.url));
        });
      });

>>>>>>> eed2ce15
      describe('when user is registered', () => {
        beforeEach(() => {
          const mockUser = { id: 'user-123', email: 'test@example.com' };
          mockUserService.getCurrentUser.mockResolvedValue(Some(mockUser));
        });

        it('should call requireAnyRole with single role as array', async () => {
          const session = createMockSession(['admin']);
          const request = createMockRequest();

          await requireRoleRegistration(session, request, 'admin', routeChecker);

          expect(mockRequireAnyRole).toHaveBeenCalledWith(session, new URL(request.url), ['admin']);
        });

        it('should call requireAnyRole with array of roles', async () => {
          const session = createMockSession(['admin', 'hr-advisor']);
          const request = createMockRequest();
          const roles = ['admin', 'hr-advisor'];

          await requireRoleRegistration(session, request, roles, routeChecker);

          expect(mockRequireAnyRole).toHaveBeenCalledWith(session, new URL(request.url), roles);
        });

        it('should propagate AppError from requireAnyRole', async () => {
          const session = createMockSession(['employee']);
          const request = createMockRequest();
          const appError = new AppError('Access denied', ErrorCodes.ACCESS_FORBIDDEN);
          mockRequireAnyRole.mockImplementation(() => {
            throw appError;
          });

          await expect(requireRoleRegistration(session, request, ['admin'], routeChecker)).rejects.toThrowError(
            'Access denied',
          );
        });

        it('should complete successfully when user has required role', async () => {
          const session = createMockSession(['admin']);
          const request = createMockRequest();

          await expect(requireRoleRegistration(session, request, ['admin'], routeChecker)).resolves.toBeUndefined();

          expect(mockRequireAnyRole).toHaveBeenCalled();
        });
      });
    });
  });

  describe('checkHiringManagerRouteRegistration', () => {
    it('should call requireRoleRegistration with correct parameters', async () => {
      const session = createMockSession(['hiring-manager']);
      const request = createMockRequest();

      // Mock a registered user
      const mockUser = { id: 'user-123', email: 'test@example.com' };
      mockUserService.getCurrentUser.mockResolvedValue(Some(mockUser));
      mockIsHiringManagerPath.mockReturnValue(true);
      // Ensure requireAnyRole doesn't throw for this test
      mockRequireAnyRole.mockImplementation(() => {
        // Success - do nothing
      });

      await checkHiringManagerRouteRegistration(session, request);

      expect(mockUserService.getCurrentUser).toHaveBeenCalled();
      expect(mockRequireAnyRole).toHaveBeenCalledWith(session, new URL(request.url), ['admin', 'hiring-manager']);
    });

    it('should return early when not on hiring manager path', async () => {
      const session = createMockSession(['hiring-manager']);
      const request = createMockRequest();
      mockIsHiringManagerPath.mockReturnValue(false);

      await checkHiringManagerRouteRegistration(session, request);

      expect(mockUserService.getCurrentUser).not.toHaveBeenCalled();
      expect(mockRequireAnyRole).not.toHaveBeenCalled();
    });

    it('should handle unregistered users', async () => {
      const session = createMockSession(['hiring-manager']);
      const request = createMockRequest();
      mockUserService.getCurrentUser.mockResolvedValue(None);
      mockIsHiringManagerPath.mockReturnValue(true);
<<<<<<< HEAD

      const redirectError = new Error('Redirect');
      mockI18nRedirect.mockImplementation(() => {
        throw redirectError;
      });

=======

      const redirectError = new Error('Redirect');
      mockI18nRedirect.mockImplementation(() => {
        throw redirectError;
      });

>>>>>>> eed2ce15
      await expect(checkHiringManagerRouteRegistration(session, request)).rejects.toThrow(redirectError);
    });

    it('should handle role validation errors', async () => {
      const session = createMockSession(['employee']); // Wrong role
      const request = createMockRequest();
      const mockUser = { id: 'user-123', email: 'test@example.com' };
      mockUserService.getCurrentUser.mockResolvedValue(Some(mockUser));
      mockIsHiringManagerPath.mockReturnValue(true);

      const appError = new AppError('Access denied', ErrorCodes.ACCESS_FORBIDDEN);
      mockRequireAnyRole.mockImplementation(() => {
        throw appError;
      });

      await expect(checkHiringManagerRouteRegistration(session, request)).rejects.toThrowError('Access denied');
    });
  });

  describe('checkHrAdvisorRouteRegistration', () => {
    it('should call requireRoleRegistration with correct parameters', async () => {
      const session = createMockSession(['hr-advisor']);
      const request = createMockRequest();

      // Mock a registered user
      const mockUser = { id: 'user-123', email: 'test@example.com' };
      mockUserService.getCurrentUser.mockResolvedValue(Some(mockUser));
      mockIsHrAdvisorPath.mockReturnValue(true);
      // Ensure requireAnyRole doesn't throw for this test
      mockRequireAnyRole.mockImplementation(() => {
        // Success - do nothing
      });

      await checkHrAdvisorRouteRegistration(session, request);

      expect(mockUserService.getCurrentUser).toHaveBeenCalled();
      expect(mockRequireAnyRole).toHaveBeenCalledWith(session, new URL(request.url), ['admin', 'hr-advisor']);
    });

    it('should return early when not on HR advisor path', async () => {
      const session = createMockSession(['hr-advisor']);
      const request = createMockRequest();
      mockIsHrAdvisorPath.mockReturnValue(false);

      await checkHrAdvisorRouteRegistration(session, request);

      expect(mockUserService.getCurrentUser).not.toHaveBeenCalled();
      expect(mockRequireAnyRole).not.toHaveBeenCalled();
    });

    it('should handle unregistered hr-advisor users', async () => {
      const session = createMockSession(['hr-advisor']);
      const request = createMockRequest();
      mockUserService.getCurrentUser.mockResolvedValue(None);
      mockIsHrAdvisorPath.mockReturnValue(true);

      const redirectError = new Error('Redirect');
      mockI18nRedirect.mockImplementation(() => {
        throw redirectError;
      });

      await expect(checkHrAdvisorRouteRegistration(session, request)).rejects.toThrow(redirectError);

      expect(mockI18nRedirect).toHaveBeenCalledWith('routes/hr-advisor/index.tsx', new URL(request.url));
    });

    it('should handle unregistered non-hr-advisor users', async () => {
      const session = createMockSession(['employee']);
      const request = createMockRequest();
      mockUserService.getCurrentUser.mockResolvedValue(None);
      mockIsHrAdvisorPath.mockReturnValue(true);

      const redirectError = new Error('Redirect');
      mockI18nRedirect.mockImplementation(() => {
        throw redirectError;
      });

      await expect(checkHrAdvisorRouteRegistration(session, request)).rejects.toThrow(redirectError);

      expect(mockI18nRedirect).toHaveBeenCalledWith('routes/employee/index.tsx', new URL(request.url));
    });

    it('should handle role validation errors', async () => {
      const session = createMockSession(['employee']); // Wrong role
      const request = createMockRequest();
      const mockUser = { id: 'user-123', email: 'test@example.com' };
      mockUserService.getCurrentUser.mockResolvedValue(Some(mockUser));
      mockIsHrAdvisorPath.mockReturnValue(true);
<<<<<<< HEAD

      const appError = new AppError('Access denied', ErrorCodes.ACCESS_FORBIDDEN);
      mockRequireAnyRole.mockImplementation(() => {
        throw appError;
      });

      await expect(checkHrAdvisorRouteRegistration(session, request)).rejects.toThrowError('Access denied');
    });

=======

      const appError = new AppError('Access denied', ErrorCodes.ACCESS_FORBIDDEN);
      mockRequireAnyRole.mockImplementation(() => {
        throw appError;
      });

      await expect(checkHrAdvisorRouteRegistration(session, request)).rejects.toThrowError('Access denied');
    });

>>>>>>> eed2ce15
    it('should allow admin users', async () => {
      const session = createMockSession(['admin']);
      const request = createMockRequest();
      const mockUser = { id: 'user-123', email: 'test@example.com' };
      mockUserService.getCurrentUser.mockResolvedValue(Some(mockUser));
      mockIsHrAdvisorPath.mockReturnValue(true);
      // Ensure requireAnyRole doesn't throw for this test
      mockRequireAnyRole.mockImplementation(() => {
        // Success - do nothing
      });

      await expect(checkHrAdvisorRouteRegistration(session, request)).resolves.toBeUndefined();

      expect(mockRequireAnyRole).toHaveBeenCalledWith(session, new URL(request.url), ['admin', 'hr-advisor']);
    });
  });

  describe('edge cases', () => {
    it('should handle getUserService throwing an error', async () => {
      const session = createMockSession(['admin']);
      const request = createMockRequest();
      const routeChecker = vi.fn().mockReturnValue(true);

      const serviceError = new Error('Service unavailable');
      mockUserService.getCurrentUser.mockRejectedValue(serviceError);

      await expect(requireRoleRegistration(session, request, ['admin'], routeChecker)).rejects.toThrow(serviceError);
    });

    it('should handle malformed URL gracefully', async () => {
      const session = createMockSession(['admin']);
      // Create a request with a valid URL - the URL constructor will handle validation
      const request = createMockRequest('https://example.com/test?param=value&other=test');
      const routeChecker = vi.fn().mockReturnValue(false);

      await expect(requireRoleRegistration(session, request, ['admin'], routeChecker)).resolves.toBeUndefined();

      expect(routeChecker).toHaveBeenCalledWith(new URL(request.url));
    });

    it('should handle empty roles array', async () => {
      const session = createMockSession(['admin']);
      const request = createMockRequest();
      const routeChecker = vi.fn().mockReturnValue(true);
      const mockUser = { id: 'user-123', email: 'test@example.com' };
      mockUserService.getCurrentUser.mockResolvedValue(Some(mockUser));
      // Ensure requireAnyRole doesn't throw for this test
      mockRequireAnyRole.mockImplementation(() => {
        // Success - do nothing
      });

      await requireRoleRegistration(session, request, [], routeChecker);

      expect(mockRequireAnyRole).toHaveBeenCalledWith(session, new URL(request.url), []);
    });

    it('should handle complex URL with fragments and special characters', async () => {
      const session = createMockSession(['admin']);
      const complexUrl = 'https://example.com/path/to/resource?query=value&special=%20chars%21#fragment';
      const request = createMockRequest(complexUrl);
      const routeChecker = vi.fn().mockReturnValue(false);

      await expect(requireRoleRegistration(session, request, ['admin'], routeChecker)).resolves.toBeUndefined();

      expect(routeChecker).toHaveBeenCalledWith(new URL(complexUrl));
    });

    it('should handle multiple roles in different order', async () => {
      const session = createMockSession(['employee', 'admin', 'hr-advisor']);
      const request = createMockRequest();
      const routeChecker = vi.fn().mockReturnValue(true);
      const mockUser = { id: 'user-123', email: 'test@example.com' };
      mockUserService.getCurrentUser.mockResolvedValue(Some(mockUser));
      mockRequireAnyRole.mockImplementation(() => {
        // Success - do nothing
      });

      const rolesInDifferentOrder = ['hr-advisor', 'admin', 'hiring-manager'];

      await requireRoleRegistration(session, request, rolesInDifferentOrder, routeChecker);

      expect(mockRequireAnyRole).toHaveBeenCalledWith(session, new URL(request.url), rolesInDifferentOrder);
    });

    it('should handle concurrent calls correctly', async () => {
      const session = createMockSession(['admin']);
      const request1 = createMockRequest('https://example.com/path1');
      const request2 = createMockRequest('https://example.com/path2');
      const routeChecker = vi.fn().mockReturnValue(true);
      const mockUser = { id: 'user-123', email: 'test@example.com' };
      mockUserService.getCurrentUser.mockResolvedValue(Some(mockUser));
      mockRequireAnyRole.mockImplementation(() => {
        // Success - do nothing
      });

      // Run both calls concurrently
      const [result1, result2] = await Promise.all([
        requireRoleRegistration(session, request1, ['admin'], routeChecker),
        requireRoleRegistration(session, request2, ['admin'], routeChecker),
      ]);

      expect(result1).toBeUndefined();
      expect(result2).toBeUndefined();
      expect(mockUserService.getCurrentUser).toHaveBeenCalledTimes(2);
      expect(mockRequireAnyRole).toHaveBeenCalledTimes(2);
    });
  });
});<|MERGE_RESOLUTION|>--- conflicted
+++ resolved
@@ -2,11 +2,7 @@
  * Tests for registration utilities.
  */
 import { None, Some } from 'oxide.ts';
-<<<<<<< HEAD
 import { beforeEach, describe, expect, it, vi } from 'vitest';
-=======
-import { describe, it, expect, beforeEach, vi } from 'vitest';
->>>>>>> eed2ce15
 
 import { getUserService } from '~/.server/domain/services/user-service';
 import type { AuthenticatedSession } from '~/.server/utils/auth-utils';
@@ -22,7 +18,10 @@
 import { ErrorCodes } from '~/errors/error-codes';
 
 // Mock dependencies
+// Mock dependencies
 vi.mock('~/.server/domain/services/user-service');
+vi.mock('~/.server/utils/auth-utils');
+vi.mock('~/.server/utils/route-matching-utils');
 vi.mock('~/.server/utils/auth-utils');
 vi.mock('~/.server/utils/route-matching-utils');
 vi.mock('~/.server/utils/route-utils');
@@ -36,7 +35,6 @@
 
   // Mock user service instance
   const mockUserService = {
-<<<<<<< HEAD
     getUsers: vi.fn(),
     getUserById: vi.fn(),
     findUserById: vi.fn(),
@@ -44,17 +42,6 @@
     registerCurrentUser: vi.fn(),
     updateUserById: vi.fn(),
     getUserByEmail: vi.fn(),
-=======
-    getUsersByRole: vi.fn(),
-    getUserById: vi.fn(),
-    findUserById: vi.fn(),
-    updateUserRole: vi.fn(),
-    getCurrentUser: vi.fn(),
-    registerCurrentUser: vi.fn(),
-    updateUser: vi.fn(),
-    getUsers: vi.fn(),
-    updateUserById: vi.fn(),
->>>>>>> eed2ce15
   };
 
   const createMockSession = (roles: string[] = []): AuthenticatedSession =>
@@ -84,6 +71,7 @@
       },
     }) as unknown as AuthenticatedSession;
 
+  const createMockRequest = (url = 'https://example.com/test') => new Request(url);
   const createMockRequest = (url = 'https://example.com/test') => new Request(url);
 
   beforeEach(() => {
@@ -192,7 +180,6 @@
           mockI18nRedirect.mockImplementation(() => {
             throw redirectError;
           });
-<<<<<<< HEAD
 
           await expect(requireRoleRegistration(sessionWithUndefinedRoles, request, ['admin'], routeChecker)).rejects.toThrow(
             redirectError,
@@ -202,17 +189,6 @@
         });
       });
 
-=======
-
-          await expect(requireRoleRegistration(sessionWithUndefinedRoles, request, ['admin'], routeChecker)).rejects.toThrow(
-            redirectError,
-          );
-
-          expect(mockI18nRedirect).toHaveBeenCalledWith('routes/employee/index.tsx', new URL(request.url));
-        });
-      });
-
->>>>>>> eed2ce15
       describe('when user is registered', () => {
         beforeEach(() => {
           const mockUser = { id: 'user-123', email: 'test@example.com' };
@@ -262,6 +238,168 @@
       });
     });
   });
+    mockGetUserService.mockReturnValue(mockUserService);
+    // Reset mock implementations to avoid cross-test contamination
+    mockRequireAnyRole.mockImplementation(() => {
+      // Default implementation - do nothing (success case)
+    });
+    mockI18nRedirect.mockImplementation(() => {
+      throw new Error('Redirect');
+    });
+  });
+
+  describe('requireRoleRegistration', () => {
+    describe('when route checker returns false', () => {
+      it('should return early without performing any checks', async () => {
+        const session = createMockSession();
+        const request = createMockRequest();
+        const routeChecker = vi.fn().mockReturnValue(false);
+
+        await requireRoleRegistration(session, request, ['admin'], routeChecker);
+
+        expect(routeChecker).toHaveBeenCalledWith(new URL(request.url));
+        expect(mockUserService.getCurrentUser).not.toHaveBeenCalled();
+      });
+    });
+
+    describe('when route checker returns true', () => {
+      const routeChecker = vi.fn().mockReturnValue(true);
+
+      describe('when user is not registered', () => {
+        beforeEach(() => {
+          mockUserService.getCurrentUser.mockResolvedValue(None);
+        });
+
+        it('should redirect hr-advisor to hr-advisor index', async () => {
+          const session = createMockSession(['hr-advisor']);
+          const request = createMockRequest();
+          const redirectError = new Error('Redirect');
+          mockI18nRedirect.mockImplementation(() => {
+            throw redirectError;
+          });
+
+          await expect(requireRoleRegistration(session, request, ['admin'], routeChecker)).rejects.toThrow(redirectError);
+
+          expect(mockI18nRedirect).toHaveBeenCalledWith('routes/hr-advisor/index.tsx', new URL(request.url));
+        });
+
+        it('should redirect non-hr-advisor users to employee index', async () => {
+          const session = createMockSession(['employee']);
+          const request = createMockRequest();
+          const redirectError = new Error('Redirect');
+          mockI18nRedirect.mockImplementation(() => {
+            throw redirectError;
+          });
+
+          await expect(requireRoleRegistration(session, request, ['admin'], routeChecker)).rejects.toThrow(redirectError);
+
+          expect(mockI18nRedirect).toHaveBeenCalledWith('routes/employee/index.tsx', new URL(request.url));
+        });
+
+        it('should redirect users with no roles to employee index', async () => {
+          const session = createMockSession([]);
+          const request = createMockRequest();
+          const redirectError = new Error('Redirect');
+          mockI18nRedirect.mockImplementation(() => {
+            throw redirectError;
+          });
+
+          await expect(requireRoleRegistration(session, request, ['admin'], routeChecker)).rejects.toThrow(redirectError);
+
+          expect(mockI18nRedirect).toHaveBeenCalledWith('routes/employee/index.tsx', new URL(request.url));
+        });
+
+        it('should handle undefined roles gracefully', async () => {
+          // Create a session with undefined roles directly
+          const sessionWithUndefinedRoles = {
+            authState: {
+              accessToken: 'mock-access-token',
+              accessTokenClaims: {
+                roles: undefined,
+                exp: Math.floor(Date.now() / 1000) + 3600,
+                aud: 'test-client',
+                iss: 'test-issuer',
+                sub: 'test-user',
+                iat: Math.floor(Date.now() / 1000),
+                oid: 'test-oid',
+                jti: 'test-jti',
+                client_id: 'test-client-id',
+              },
+              idToken: 'mock-id-token',
+              idTokenClaims: {
+                exp: Math.floor(Date.now() / 1000) + 3600,
+                aud: 'test-client',
+                iss: 'test-issuer',
+                sub: 'test-user',
+                iat: Math.floor(Date.now() / 1000),
+                oid: 'test-oid',
+              },
+            },
+          } as unknown as AuthenticatedSession;
+
+          const request = createMockRequest();
+          const redirectError = new Error('Redirect');
+          mockI18nRedirect.mockImplementation(() => {
+            throw redirectError;
+          });
+
+          await expect(requireRoleRegistration(sessionWithUndefinedRoles, request, ['admin'], routeChecker)).rejects.toThrow(
+            redirectError,
+          );
+
+          expect(mockI18nRedirect).toHaveBeenCalledWith('routes/employee/index.tsx', new URL(request.url));
+        });
+      });
+
+      describe('when user is registered', () => {
+        beforeEach(() => {
+          const mockUser = { id: 'user-123', email: 'test@example.com' };
+          mockUserService.getCurrentUser.mockResolvedValue(Some(mockUser));
+        });
+
+        it('should call requireAnyRole with single role as array', async () => {
+          const session = createMockSession(['admin']);
+          const request = createMockRequest();
+
+          await requireRoleRegistration(session, request, 'admin', routeChecker);
+
+          expect(mockRequireAnyRole).toHaveBeenCalledWith(session, new URL(request.url), ['admin']);
+        });
+
+        it('should call requireAnyRole with array of roles', async () => {
+          const session = createMockSession(['admin', 'hr-advisor']);
+          const request = createMockRequest();
+          const roles = ['admin', 'hr-advisor'];
+
+          await requireRoleRegistration(session, request, roles, routeChecker);
+
+          expect(mockRequireAnyRole).toHaveBeenCalledWith(session, new URL(request.url), roles);
+        });
+
+        it('should propagate AppError from requireAnyRole', async () => {
+          const session = createMockSession(['employee']);
+          const request = createMockRequest();
+          const appError = new AppError('Access denied', ErrorCodes.ACCESS_FORBIDDEN);
+          mockRequireAnyRole.mockImplementation(() => {
+            throw appError;
+          });
+
+          await expect(requireRoleRegistration(session, request, ['admin'], routeChecker)).rejects.toThrowError(
+            'Access denied',
+          );
+        });
+
+        it('should complete successfully when user has required role', async () => {
+          const session = createMockSession(['admin']);
+          const request = createMockRequest();
+
+          await expect(requireRoleRegistration(session, request, ['admin'], routeChecker)).resolves.toBeUndefined();
+
+          expect(mockRequireAnyRole).toHaveBeenCalled();
+        });
+      });
+    });
+  });
 
   describe('checkHiringManagerRouteRegistration', () => {
     it('should call requireRoleRegistration with correct parameters', async () => {
@@ -299,21 +437,72 @@
       const request = createMockRequest();
       mockUserService.getCurrentUser.mockResolvedValue(None);
       mockIsHiringManagerPath.mockReturnValue(true);
-<<<<<<< HEAD
 
       const redirectError = new Error('Redirect');
       mockI18nRedirect.mockImplementation(() => {
         throw redirectError;
       });
 
-=======
+      await expect(checkHiringManagerRouteRegistration(session, request)).rejects.toThrow(redirectError);
+    });
+
+    it('should handle role validation errors', async () => {
+      const session = createMockSession(['employee']); // Wrong role
+      const request = createMockRequest();
+      const mockUser = { id: 'user-123', email: 'test@example.com' };
+      mockUserService.getCurrentUser.mockResolvedValue(Some(mockUser));
+      mockIsHiringManagerPath.mockReturnValue(true);
+
+      const appError = new AppError('Access denied', ErrorCodes.ACCESS_FORBIDDEN);
+      mockRequireAnyRole.mockImplementation(() => {
+        throw appError;
+      });
+
+      await expect(checkHiringManagerRouteRegistration(session, request)).rejects.toThrowError('Access denied');
+    });
+  });
+  describe('checkHiringManagerRouteRegistration', () => {
+    it('should call requireRoleRegistration with correct parameters', async () => {
+      const session = createMockSession(['hiring-manager']);
+      const request = createMockRequest();
+
+      // Mock a registered user
+      const mockUser = { id: 'user-123', email: 'test@example.com' };
+      mockUserService.getCurrentUser.mockResolvedValue(Some(mockUser));
+      mockIsHiringManagerPath.mockReturnValue(true);
+      // Ensure requireAnyRole doesn't throw for this test
+      mockRequireAnyRole.mockImplementation(() => {
+        // Success - do nothing
+      });
+
+      await checkHiringManagerRouteRegistration(session, request);
+
+      expect(mockUserService.getCurrentUser).toHaveBeenCalled();
+      expect(mockRequireAnyRole).toHaveBeenCalledWith(session, new URL(request.url), ['admin', 'hiring-manager']);
+    });
+
+    it('should return early when not on hiring manager path', async () => {
+      const session = createMockSession(['hiring-manager']);
+      const request = createMockRequest();
+      mockIsHiringManagerPath.mockReturnValue(false);
+
+      await checkHiringManagerRouteRegistration(session, request);
+
+      expect(mockUserService.getCurrentUser).not.toHaveBeenCalled();
+      expect(mockRequireAnyRole).not.toHaveBeenCalled();
+    });
+
+    it('should handle unregistered users', async () => {
+      const session = createMockSession(['hiring-manager']);
+      const request = createMockRequest();
+      mockUserService.getCurrentUser.mockResolvedValue(None);
+      mockIsHiringManagerPath.mockReturnValue(true);
 
       const redirectError = new Error('Redirect');
       mockI18nRedirect.mockImplementation(() => {
         throw redirectError;
       });
 
->>>>>>> eed2ce15
       await expect(checkHiringManagerRouteRegistration(session, request)).rejects.toThrow(redirectError);
     });
 
@@ -402,7 +591,6 @@
       const mockUser = { id: 'user-123', email: 'test@example.com' };
       mockUserService.getCurrentUser.mockResolvedValue(Some(mockUser));
       mockIsHrAdvisorPath.mockReturnValue(true);
-<<<<<<< HEAD
 
       const appError = new AppError('Access denied', ErrorCodes.ACCESS_FORBIDDEN);
       mockRequireAnyRole.mockImplementation(() => {
@@ -412,17 +600,6 @@
       await expect(checkHrAdvisorRouteRegistration(session, request)).rejects.toThrowError('Access denied');
     });
 
-=======
-
-      const appError = new AppError('Access denied', ErrorCodes.ACCESS_FORBIDDEN);
-      mockRequireAnyRole.mockImplementation(() => {
-        throw appError;
-      });
-
-      await expect(checkHrAdvisorRouteRegistration(session, request)).rejects.toThrowError('Access denied');
-    });
-
->>>>>>> eed2ce15
     it('should allow admin users', async () => {
       const session = createMockSession(['admin']);
       const request = createMockRequest();
@@ -529,5 +706,189 @@
       expect(mockUserService.getCurrentUser).toHaveBeenCalledTimes(2);
       expect(mockRequireAnyRole).toHaveBeenCalledTimes(2);
     });
+  describe('checkHrAdvisorRouteRegistration', () => {
+    it('should call requireRoleRegistration with correct parameters', async () => {
+      const session = createMockSession(['hr-advisor']);
+      const request = createMockRequest();
+
+      // Mock a registered user
+      const mockUser = { id: 'user-123', email: 'test@example.com' };
+      mockUserService.getCurrentUser.mockResolvedValue(Some(mockUser));
+      mockIsHrAdvisorPath.mockReturnValue(true);
+      // Ensure requireAnyRole doesn't throw for this test
+      mockRequireAnyRole.mockImplementation(() => {
+        // Success - do nothing
+      });
+
+      await checkHrAdvisorRouteRegistration(session, request);
+
+      expect(mockUserService.getCurrentUser).toHaveBeenCalled();
+      expect(mockRequireAnyRole).toHaveBeenCalledWith(session, new URL(request.url), ['admin', 'hr-advisor']);
+    });
+
+    it('should return early when not on HR advisor path', async () => {
+      const session = createMockSession(['hr-advisor']);
+      const request = createMockRequest();
+      mockIsHrAdvisorPath.mockReturnValue(false);
+
+      await checkHrAdvisorRouteRegistration(session, request);
+
+      expect(mockUserService.getCurrentUser).not.toHaveBeenCalled();
+      expect(mockRequireAnyRole).not.toHaveBeenCalled();
+    });
+
+    it('should handle unregistered hr-advisor users', async () => {
+      const session = createMockSession(['hr-advisor']);
+      const request = createMockRequest();
+      mockUserService.getCurrentUser.mockResolvedValue(None);
+      mockIsHrAdvisorPath.mockReturnValue(true);
+
+      const redirectError = new Error('Redirect');
+      mockI18nRedirect.mockImplementation(() => {
+        throw redirectError;
+      });
+
+      await expect(checkHrAdvisorRouteRegistration(session, request)).rejects.toThrow(redirectError);
+
+      expect(mockI18nRedirect).toHaveBeenCalledWith('routes/hr-advisor/index.tsx', new URL(request.url));
+    });
+
+    it('should handle unregistered non-hr-advisor users', async () => {
+      const session = createMockSession(['employee']);
+      const request = createMockRequest();
+      mockUserService.getCurrentUser.mockResolvedValue(None);
+      mockIsHrAdvisorPath.mockReturnValue(true);
+
+      const redirectError = new Error('Redirect');
+      mockI18nRedirect.mockImplementation(() => {
+        throw redirectError;
+      });
+
+      await expect(checkHrAdvisorRouteRegistration(session, request)).rejects.toThrow(redirectError);
+
+      expect(mockI18nRedirect).toHaveBeenCalledWith('routes/employee/index.tsx', new URL(request.url));
+    });
+
+    it('should handle role validation errors', async () => {
+      const session = createMockSession(['employee']); // Wrong role
+      const request = createMockRequest();
+      const mockUser = { id: 'user-123', email: 'test@example.com' };
+      mockUserService.getCurrentUser.mockResolvedValue(Some(mockUser));
+      mockIsHrAdvisorPath.mockReturnValue(true);
+
+      const appError = new AppError('Access denied', ErrorCodes.ACCESS_FORBIDDEN);
+      mockRequireAnyRole.mockImplementation(() => {
+        throw appError;
+      });
+
+      await expect(checkHrAdvisorRouteRegistration(session, request)).rejects.toThrowError('Access denied');
+    });
+
+    it('should allow admin users', async () => {
+      const session = createMockSession(['admin']);
+      const request = createMockRequest();
+      const mockUser = { id: 'user-123', email: 'test@example.com' };
+      mockUserService.getCurrentUser.mockResolvedValue(Some(mockUser));
+      mockIsHrAdvisorPath.mockReturnValue(true);
+      // Ensure requireAnyRole doesn't throw for this test
+      mockRequireAnyRole.mockImplementation(() => {
+        // Success - do nothing
+      });
+
+      await expect(checkHrAdvisorRouteRegistration(session, request)).resolves.toBeUndefined();
+
+      expect(mockRequireAnyRole).toHaveBeenCalledWith(session, new URL(request.url), ['admin', 'hr-advisor']);
+    });
+  });
+
+  describe('edge cases', () => {
+    it('should handle getUserService throwing an error', async () => {
+      const session = createMockSession(['admin']);
+      const request = createMockRequest();
+      const routeChecker = vi.fn().mockReturnValue(true);
+
+      const serviceError = new Error('Service unavailable');
+      mockUserService.getCurrentUser.mockRejectedValue(serviceError);
+
+      await expect(requireRoleRegistration(session, request, ['admin'], routeChecker)).rejects.toThrow(serviceError);
+    });
+
+    it('should handle malformed URL gracefully', async () => {
+      const session = createMockSession(['admin']);
+      // Create a request with a valid URL - the URL constructor will handle validation
+      const request = createMockRequest('https://example.com/test?param=value&other=test');
+      const routeChecker = vi.fn().mockReturnValue(false);
+
+      await expect(requireRoleRegistration(session, request, ['admin'], routeChecker)).resolves.toBeUndefined();
+
+      expect(routeChecker).toHaveBeenCalledWith(new URL(request.url));
+    });
+
+    it('should handle empty roles array', async () => {
+      const session = createMockSession(['admin']);
+      const request = createMockRequest();
+      const routeChecker = vi.fn().mockReturnValue(true);
+      const mockUser = { id: 'user-123', email: 'test@example.com' };
+      mockUserService.getCurrentUser.mockResolvedValue(Some(mockUser));
+      // Ensure requireAnyRole doesn't throw for this test
+      mockRequireAnyRole.mockImplementation(() => {
+        // Success - do nothing
+      });
+
+      await requireRoleRegistration(session, request, [], routeChecker);
+
+      expect(mockRequireAnyRole).toHaveBeenCalledWith(session, new URL(request.url), []);
+    });
+
+    it('should handle complex URL with fragments and special characters', async () => {
+      const session = createMockSession(['admin']);
+      const complexUrl = 'https://example.com/path/to/resource?query=value&special=%20chars%21#fragment';
+      const request = createMockRequest(complexUrl);
+      const routeChecker = vi.fn().mockReturnValue(false);
+
+      await expect(requireRoleRegistration(session, request, ['admin'], routeChecker)).resolves.toBeUndefined();
+
+      expect(routeChecker).toHaveBeenCalledWith(new URL(complexUrl));
+    });
+
+    it('should handle multiple roles in different order', async () => {
+      const session = createMockSession(['employee', 'admin', 'hr-advisor']);
+      const request = createMockRequest();
+      const routeChecker = vi.fn().mockReturnValue(true);
+      const mockUser = { id: 'user-123', email: 'test@example.com' };
+      mockUserService.getCurrentUser.mockResolvedValue(Some(mockUser));
+      mockRequireAnyRole.mockImplementation(() => {
+        // Success - do nothing
+      });
+
+      const rolesInDifferentOrder = ['hr-advisor', 'admin', 'hiring-manager'];
+
+      await requireRoleRegistration(session, request, rolesInDifferentOrder, routeChecker);
+
+      expect(mockRequireAnyRole).toHaveBeenCalledWith(session, new URL(request.url), rolesInDifferentOrder);
+    });
+
+    it('should handle concurrent calls correctly', async () => {
+      const session = createMockSession(['admin']);
+      const request1 = createMockRequest('https://example.com/path1');
+      const request2 = createMockRequest('https://example.com/path2');
+      const routeChecker = vi.fn().mockReturnValue(true);
+      const mockUser = { id: 'user-123', email: 'test@example.com' };
+      mockUserService.getCurrentUser.mockResolvedValue(Some(mockUser));
+      mockRequireAnyRole.mockImplementation(() => {
+        // Success - do nothing
+      });
+
+      // Run both calls concurrently
+      const [result1, result2] = await Promise.all([
+        requireRoleRegistration(session, request1, ['admin'], routeChecker),
+        requireRoleRegistration(session, request2, ['admin'], routeChecker),
+      ]);
+
+      expect(result1).toBeUndefined();
+      expect(result2).toBeUndefined();
+      expect(mockUserService.getCurrentUser).toHaveBeenCalledTimes(2);
+      expect(mockRequireAnyRole).toHaveBeenCalledTimes(2);
+    });
   });
 });