import { Ok, Err } from 'oxide.ts';
import { vi, describe, it, expect, beforeEach } from 'vitest';

import type { Profile } from '~/.server/domain/models';
import { apiClient } from '~/.server/domain/services/api-client';
import { getDefaultProfileService } from '~/.server/domain/services/profile-service-default';
import { AppError } from '~/errors/app-error';
import { ErrorCodes } from '~/errors/error-codes';
import { HttpStatusCodes } from '~/errors/http-status-codes';
import queryClient from '~/query-client';

vi.unmock('~/.server/infra/query-client');

// Mock the entire apiClient module
vi.mock('~/.server/domain/services/api-client', () => ({
  apiClient: {
    get: vi.fn(),
    post: vi.fn(),
    put: vi.fn(),
    delete: vi.fn(),
  },
}));

// Mock the global fetch
const mockFetch = vi.fn();
global.fetch = mockFetch;

describe('getDefaultProfileService', () => {
  const profileService = getDefaultProfileService();
  const mockAccessToken = 'test-ad-id-123';

  const mockProfile: Profile = {
    profileId: 1,
    userId: 123,
    userIdReviewedBy: 456,
    userIdApprovedBy: 789,
    priorityLevelId: 1,
    profileStatusId: 1,
    privacyConsentInd: true,
    userCreated: 'test-user',
    dateCreated: '2024-01-01T00:00:00Z',
    userUpdated: 'test-user',
    dateUpdated: '2024-01-01T00:00:00Z',
    personalInformation: {
      personalRecordIdentifier: '123456789',
      preferredLanguageId: undefined,
      workEmail: 'firstname.lastname@email.ca',
      personalEmail: 'john.doe@example.com',
      workPhone: undefined,
      personalPhone: '555-0123',
      additionalInformation: 'Looking for opportunities in software development.',
    },
    employmentInformation: {
      substantivePosition: undefined,
      branchOrServiceCanadaRegion: undefined,
      directorate: undefined,
      province: undefined,
      cityId: undefined,
      wfaStatus: undefined,
      wfaEffectiveDate: undefined,
      wfaEndDate: undefined,
      hrAdvisor: undefined,
    },
    referralPreferences: {
      languageReferralTypeIds: [864190000],
      classificationIds: [905190000, 905190001],
      workLocationProvince: 1,
      workLocationCitiesIds: [411290001, 411290002],
      availableForReferralInd: true,
      interestedInAlternationInd: false,
      employmentTenureIds: [664190000, 664190001, 664190003],
    },
  };

  // A valid profile that we expect to be returned after sanitization
  const mockCleanProfile: Profile = {
    profileId: 1,
    userId: 123,
    userIdReviewedBy: 456,
    userIdApprovedBy: 789,
    priorityLevelId: 1,
    profileStatusId: 1,
    privacyConsentInd: true,
    userCreated: 'test-user',
    dateCreated: '2024-01-01T00:00:00Z',
    userUpdated: 'test-user',
    dateUpdated: '2024-01-01T00:00:00Z',
    personalInformation: {
      personalRecordIdentifier: '444555666',
      preferredLanguageId: 2,
      workEmail: 'firstname.lastname@example.ca',
      personalEmail: 'john.doe@example.com',
      workPhone: undefined,
      personalPhone: '555-0123',
      additionalInformation: 'Looking for opportunities in software development.',
    },
    employmentInformation: {
      substantivePosition: 914190001,
      branchOrServiceCanadaRegion: 100789008,
      directorate: 294550040,
      province: 1,
      cityId: 411290002,
      wfaStatus: 1,
      wfaEffectiveDate: undefined,
      wfaEndDate: undefined,
      hrAdvisor: 5,
    },
    referralPreferences: {
      languageReferralTypeIds: [864190000],
      classificationIds: [905190000, 905190001],
      workLocationProvince: 1,
      workLocationCitiesIds: [411290001, 411290002],
      availableForReferralInd: true,
      interestedInAlternationInd: false,
      employmentTenureIds: [664190000, 664190001, 664190003],
    },
  };

  // An invalid item that should be filtered out by the service
  const mockInvalidItem = null;

  // The raw API response before sanitization
  const mockDirtyApiResponse = {
    content: [mockCleanProfile, mockInvalidItem],
  };

  beforeEach(() => {
    vi.clearAllMocks();
    queryClient.clear();
  });

<<<<<<< HEAD
=======
  describe('listAllProfiles', () => {
    it('should fetch, sanitize, and return profiles on success', async () => {
      // Arrange:
      vi.mocked(apiClient.get).mockResolvedValue(Ok(mockDirtyApiResponse));
      const params = { accessToken: mockAccessToken, includeUserData: true };

      // Act
      const result = await profileService.listAllProfiles(params);

      // Assert
      expect(apiClient.get).toHaveBeenCalledWith('/profiles?user-data=true', 'list filtered profiles', mockAccessToken);
      expect(apiClient.get).toHaveBeenCalledTimes(1);

      // Verify the final output is sanitized
      expect(result.length).toBe(1);
      expect(result[0]).toEqual(mockCleanProfile);
    });

    it('should throw a specific AppError when the fetch fails', async () => {
      // Arrange:
      const mockApiError = new AppError('API is down', ErrorCodes.VACMAN_API_ERROR);
      vi.mocked(apiClient.get).mockResolvedValue(Err(mockApiError));
      const params = { accessToken: mockAccessToken, includeUserData: true };

      // Act & Assert
      await expect(profileService.listAllProfiles(params)).rejects.toSatisfy((error: AppError) => {
        expect(error.errorCode).toBe(ErrorCodes.PROFILE_FETCH_FAILED);
        expect(error.message).toContain(mockApiError.message);
        return true;
      });
    });
  });

  describe('findAllProfiles', () => {
    it('should return Some(sanitizedProfiles) on success', async () => {
      // Arrange
      vi.mocked(apiClient.get).mockResolvedValue(Ok(mockDirtyApiResponse));
      const params = { accessToken: mockAccessToken, includeUserData: true };

      // Act
      const result = await profileService.findAllProfiles(params);

      // Assert
      expect(apiClient.get).toHaveBeenCalledTimes(1);
      expect(result.isSome()).toBe(true);
      expect(result.unwrap().length).toBe(1);
    });

    it('should return None() when the fetch fails', async () => {
      // Arrange
      const mockApiError = new AppError('API is down', ErrorCodes.VACMAN_API_ERROR);
      vi.mocked(apiClient.get).mockResolvedValue(Err(mockApiError));
      const params = { accessToken: mockAccessToken, includeUserData: true };

      // Act
      const result = await profileService.findAllProfiles(params);

      // Assert
      expect(result.isNone()).toBe(true);
    });
  });

>>>>>>> 18b9dd3f
  describe('registerProfile', () => {
    it('should return an Ok result with the profile on successful API call', async () => {
      // Arrange: Configure the mocked apiClient.post to return a successful `Ok` result
      vi.mocked(apiClient.post).mockResolvedValue(Ok(mockProfile));

      // Act: Call the service method
      const result = await profileService.registerProfile(mockAccessToken);

      // Assert
      expect(apiClient.post).toHaveBeenCalledWith('/profiles/me', 'register a new user profile', {}, mockAccessToken);
      expect(result.isOk()).toBe(true);
      expect(result.unwrap()).toEqual(mockProfile);
    });

    it('should return an Err with a specific error code when API call fails', async () => {
      // Arrange: Create a generic error that the apiClient would produce
      const mockApiError = new AppError('The server responded with status 500.', ErrorCodes.VACMAN_API_ERROR, {
        httpStatusCode: HttpStatusCodes.INTERNAL_SERVER_ERROR,
      });
      // Configure the mocked apiClient.post to return a failure `Err` result
      vi.mocked(apiClient.post).mockResolvedValue(Err(mockApiError));

      // Act: Call the service method
      const result = await profileService.registerProfile(mockAccessToken);

      // Assert
      expect(result.isErr()).toBe(true);

      const finalError = result.unwrapErr();
      expect(finalError.errorCode).toBe(ErrorCodes.PROFILE_CREATE_FAILED);
      expect(finalError.message).toContain('Failed to register profile. Reason:');
      expect(finalError.httpStatusCode).toBe(HttpStatusCodes.INTERNAL_SERVER_ERROR);
    });
  });
});<|MERGE_RESOLUTION|>--- conflicted
+++ resolved
@@ -129,8 +129,6 @@
     queryClient.clear();
   });
 
-<<<<<<< HEAD
-=======
   describe('listAllProfiles', () => {
     it('should fetch, sanitize, and return profiles on success', async () => {
       // Arrange:
@@ -193,7 +191,6 @@
     });
   });
 
->>>>>>> 18b9dd3f
   describe('registerProfile', () => {
     it('should return an Ok result with the profile on successful API call', async () => {
       // Arrange: Configure the mocked apiClient.post to return a successful `Ok` result
